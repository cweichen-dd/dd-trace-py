--- conflicted
+++ resolved
@@ -207,10 +207,5 @@
         _ = m.read()
     except Exception:
         pass
-<<<<<<< HEAD
-    import _io
-
-    return _io.StringIO(string23).read()
-=======
-    return string29
->>>>>>> baac7387
+
+    return string29