--- conflicted
+++ resolved
@@ -255,41 +255,22 @@
     assert len(span_report.vulnerabilities) == 1
 
 
-<<<<<<< HEAD
-=======
 @pytest.mark.skip(reason="FIXME: does not work with Python 3.10+")
->>>>>>> 87b0c54c
 def test_weak_check_hmac(iast_span_defaults):
     import hashlib
     import hmac
 
     mac = hmac.new(b"test", digestmod=hashlib.md5)
-<<<<<<< HEAD
-
     mac.digest()
-
-    span_report = core.get_item(IAST.CONTEXT_KEY, span=iast_span_defaults)
-
-=======
+    span_report = core.get_item(IAST.CONTEXT_KEY, span=iast_span_defaults)
+    assert len(span_report.vulnerabilities) == 1
+
+
+def test_weak_check_hmac_secure(iast_span_defaults):
+    import hashlib
+    import hmac
+
+    mac = hmac.new(b"test", digestmod=hashlib.sha256)
     mac.digest()
     span_report = core.get_item(IAST.CONTEXT_KEY, span=iast_span_defaults)
->>>>>>> 87b0c54c
-    assert len(span_report.vulnerabilities) == 1
-
-
-def test_weak_check_hmac_secure(iast_span_defaults):
-    import hashlib
-    import hmac
-
-    mac = hmac.new(b"test", digestmod=hashlib.sha256)
-<<<<<<< HEAD
-
-    mac.digest()
-
-    span_report = core.get_item(IAST.CONTEXT_KEY, span=iast_span_defaults)
-
-=======
-    mac.digest()
-    span_report = core.get_item(IAST.CONTEXT_KEY, span=iast_span_defaults)
->>>>>>> 87b0c54c
     assert span_report is None