--- conflicted
+++ resolved
@@ -117,15 +117,9 @@
     with override_global_config(dict(_appsec_enabled=False, api_version="v0.4")):
         rc_config = {"asm": {"enabled": True}}
 
-<<<<<<< HEAD
-    assert not RemoteConfig._worker
-    RemoteConfig.enable()
-    appsec_rc_reload_features(tracer)(None, rc_config)
-=======
         assert not RemoteConfig._worker
-
+        RemoteConfig.enable()
         appsec_rc_reload_features(tracer)(None, rc_config)
->>>>>>> d4993d7e
 
         assert RemoteConfig._worker._client._products["ASM_DATA"]
 
