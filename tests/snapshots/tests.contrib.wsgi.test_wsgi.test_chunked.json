--- conflicted
+++ resolved
@@ -34,14 +34,8 @@
        "trace_id": 0,
        "span_id": 2,
        "parent_id": 1,
-<<<<<<< HEAD
-       "meta": {
-         "language": "python"
-       },
-=======
        "type": "",
        "error": 0,
->>>>>>> d4b63913
        "duration": 20000,
        "start": 1631829206122994000
      },
@@ -69,13 +63,7 @@
           "span_id": 4,
           "parent_id": 3,
           "type": "web",
-<<<<<<< HEAD
-          "meta": {
-            "language": "python"
-          },
-=======
           "error": 0,
->>>>>>> d4b63913
           "duration": 39000,
           "start": 1631829206123121000
         }]]