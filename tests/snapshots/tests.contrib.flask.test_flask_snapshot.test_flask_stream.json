[[
  {
    "name": "flask.request",
    "service": "flask",
    "resource": "GET /stream",
    "trace_id": 0,
    "span_id": 1,
    "parent_id": 0,
    "type": "web",
    "error": 0,
    "meta": {
      "_dd.p.dm": "-0",
      "component": "flask",
      "flask.endpoint": "hello",
      "flask.url_rule": "/stream",
      "flask.version": "0.12.5",
      "http.method": "GET",
      "http.route": "/stream",
      "http.status_code": "200",
      "http.url": "http://0.0.0.0:8000/stream",
      "http.useragent": "python-httpx/x.xx.x",
      "runtime-id": "7283977d3606413288a959dbe1b7da6d"
    },
    "metrics": {
      "_dd.agent_psr": 1.0,
      "_dd.measured": 1,
      "_dd.top_level": 1,
      "_dd.tracer_kr": 1.0,
      "_sampling_priority_v1": 1,
      "process_id": 92417
    },
    "duration": 545000,
    "start": 1669234733487154000
  },
     {
       "name": "flask.application",
       "service": "flask",
       "resource": "GET /stream",
       "trace_id": 0,
       "span_id": 2,
       "parent_id": 1,
<<<<<<< HEAD
       "meta": {
         "component": "flask"
       },
       "duration": 6000,
       "start": 1658268142335757000
     },
     {
       "name": "flask.preprocess_request",
       "service": "flask",
       "resource": "flask.preprocess_request",
       "trace_id": 0,
       "span_id": 3,
       "parent_id": 1,
       "meta": {
         "component": "flask"
       },
       "duration": 9000,
       "start": 1658268142335780000
     },
     {
       "name": "flask.dispatch_request",
       "service": "flask",
       "resource": "flask.dispatch_request",
       "trace_id": 0,
       "span_id": 4,
       "parent_id": 1,
       "meta": {
         "component": "flask"
       },
       "duration": 31000,
       "start": 1658268142335800000
=======
       "type": "",
       "error": 0,
       "meta": {
         "flask.endpoint": "hello",
         "flask.url_rule": "/stream"
       },
       "duration": 239000,
       "start": 1669234733487320000
>>>>>>> 725601d6
     },
        {
          "name": "flask.try_trigger_before_first_request_functions",
          "service": "flask",
          "resource": "flask.try_trigger_before_first_request_functions",
          "trace_id": 0,
          "span_id": 4,
          "parent_id": 2,
          "type": "",
          "error": 0,
          "duration": 6000,
          "start": 1669234733487380000
        },
        {
          "name": "flask.preprocess_request",
          "service": "flask",
          "resource": "flask.preprocess_request",
          "trace_id": 0,
          "span_id": 5,
          "parent_id": 2,
          "type": "",
          "error": 0,
          "duration": 8000,
          "start": 1669234733487417000
        },
        {
          "name": "flask.dispatch_request",
          "service": "flask",
          "resource": "flask.dispatch_request",
          "trace_id": 0,
          "span_id": 6,
          "parent_id": 2,
          "type": "",
          "error": 0,
          "duration": 29000,
          "start": 1669234733487438000
        },
           {
             "name": "tests.contrib.flask.app.hello",
             "service": "flask",
             "resource": "/stream",
             "trace_id": 0,
             "span_id": 10,
             "parent_id": 6,
             "type": "",
             "error": 0,
             "duration": 13000,
             "start": 1669234733487450000
           },
        {
          "name": "flask.process_response",
          "service": "flask",
          "resource": "flask.process_response",
          "trace_id": 0,
          "span_id": 7,
          "parent_id": 2,
          "type": "",
          "error": 0,
          "duration": 5000,
          "start": 1669234733487478000
        },
        {
          "name": "flask.do_teardown_request",
          "service": "flask",
          "resource": "flask.do_teardown_request",
          "trace_id": 0,
          "span_id": 8,
<<<<<<< HEAD
          "parent_id": 4,
          "meta": {
            "component": "flask"
          },
          "duration": 14000,
          "start": 1658268142335814000
        },
     {
       "name": "flask.process_response",
       "service": "flask",
       "resource": "flask.process_response",
       "trace_id": 0,
       "span_id": 5,
       "parent_id": 1,
       "meta": {
         "component": "flask"
       },
       "duration": 6000,
       "start": 1658268142335842000
     },
     {
       "name": "flask.do_teardown_request",
       "service": "flask",
       "resource": "flask.do_teardown_request",
       "trace_id": 0,
       "span_id": 6,
       "parent_id": 1,
       "meta": {
         "component": "flask"
       },
       "duration": 6000,
       "start": 1658268142335881000
     },
     {
       "name": "flask.do_teardown_appcontext",
=======
          "parent_id": 2,
          "type": "",
          "error": 0,
          "duration": 6000,
          "start": 1669234733487525000
        },
        {
          "name": "flask.do_teardown_appcontext",
          "service": "flask",
          "resource": "flask.do_teardown_appcontext",
          "trace_id": 0,
          "span_id": 9,
          "parent_id": 2,
          "type": "",
          "error": 0,
          "duration": 7000,
          "start": 1669234733487545000
        },
     {
       "name": "flask.response",
>>>>>>> 725601d6
       "service": "flask",
       "resource": "flask.response",
       "trace_id": 0,
       "span_id": 3,
       "parent_id": 1,
<<<<<<< HEAD
       "meta": {
         "component": "flask"
       },
       "duration": 3000,
       "start": 1658268142335899000
=======
       "type": "",
       "error": 0,
       "duration": 129000,
       "start": 1669234733487563000
>>>>>>> 725601d6
     }]]<|MERGE_RESOLUTION|>--- conflicted
+++ resolved
@@ -19,7 +19,7 @@
       "http.status_code": "200",
       "http.url": "http://0.0.0.0:8000/stream",
       "http.useragent": "python-httpx/x.xx.x",
-      "runtime-id": "7283977d3606413288a959dbe1b7da6d"
+      "runtime-id": "e25a02083b1340b681439a83a058177b"
     },
     "metrics": {
       "_dd.agent_psr": 1.0,
@@ -27,10 +27,10 @@
       "_dd.top_level": 1,
       "_dd.tracer_kr": 1.0,
       "_sampling_priority_v1": 1,
-      "process_id": 92417
+      "process_id": 14662
     },
-    "duration": 545000,
-    "start": 1669234733487154000
+    "duration": 691000,
+    "start": 1669648692742998000
   },
      {
        "name": "flask.application",
@@ -39,48 +39,15 @@
        "trace_id": 0,
        "span_id": 2,
        "parent_id": 1,
-<<<<<<< HEAD
-       "meta": {
-         "component": "flask"
-       },
-       "duration": 6000,
-       "start": 1658268142335757000
-     },
-     {
-       "name": "flask.preprocess_request",
-       "service": "flask",
-       "resource": "flask.preprocess_request",
-       "trace_id": 0,
-       "span_id": 3,
-       "parent_id": 1,
-       "meta": {
-         "component": "flask"
-       },
-       "duration": 9000,
-       "start": 1658268142335780000
-     },
-     {
-       "name": "flask.dispatch_request",
-       "service": "flask",
-       "resource": "flask.dispatch_request",
-       "trace_id": 0,
-       "span_id": 4,
-       "parent_id": 1,
-       "meta": {
-         "component": "flask"
-       },
-       "duration": 31000,
-       "start": 1658268142335800000
-=======
        "type": "",
        "error": 0,
        "meta": {
+         "component": "flask",
          "flask.endpoint": "hello",
          "flask.url_rule": "/stream"
        },
-       "duration": 239000,
-       "start": 1669234733487320000
->>>>>>> 725601d6
+       "duration": 313000,
+       "start": 1669648692743212000
      },
         {
           "name": "flask.try_trigger_before_first_request_functions",
@@ -91,8 +58,11 @@
           "parent_id": 2,
           "type": "",
           "error": 0,
-          "duration": 6000,
-          "start": 1669234733487380000
+          "meta": {
+            "component": "flask"
+          },
+          "duration": 7000,
+          "start": 1669648692743275000
         },
         {
           "name": "flask.preprocess_request",
@@ -103,8 +73,11 @@
           "parent_id": 2,
           "type": "",
           "error": 0,
+          "meta": {
+            "component": "flask"
+          },
           "duration": 8000,
-          "start": 1669234733487417000
+          "start": 1669648692743318000
         },
         {
           "name": "flask.dispatch_request",
@@ -115,8 +88,11 @@
           "parent_id": 2,
           "type": "",
           "error": 0,
-          "duration": 29000,
-          "start": 1669234733487438000
+          "meta": {
+            "component": "flask"
+          },
+          "duration": 54000,
+          "start": 1669648692743341000
         },
            {
              "name": "tests.contrib.flask.app.hello",
@@ -127,8 +103,11 @@
              "parent_id": 6,
              "type": "",
              "error": 0,
-             "duration": 13000,
-             "start": 1669234733487450000
+             "meta": {
+               "component": "flask"
+             },
+             "duration": 22000,
+             "start": 1669648692743356000
            },
         {
           "name": "flask.process_response",
@@ -139,8 +118,11 @@
           "parent_id": 2,
           "type": "",
           "error": 0,
-          "duration": 5000,
-          "start": 1669234733487478000
+          "meta": {
+            "component": "flask"
+          },
+          "duration": 10000,
+          "start": 1669648692743415000
         },
         {
           "name": "flask.do_teardown_request",
@@ -148,48 +130,14 @@
           "resource": "flask.do_teardown_request",
           "trace_id": 0,
           "span_id": 8,
-<<<<<<< HEAD
-          "parent_id": 4,
+          "parent_id": 2,
+          "type": "",
+          "error": 0,
           "meta": {
             "component": "flask"
           },
-          "duration": 14000,
-          "start": 1658268142335814000
-        },
-     {
-       "name": "flask.process_response",
-       "service": "flask",
-       "resource": "flask.process_response",
-       "trace_id": 0,
-       "span_id": 5,
-       "parent_id": 1,
-       "meta": {
-         "component": "flask"
-       },
-       "duration": 6000,
-       "start": 1658268142335842000
-     },
-     {
-       "name": "flask.do_teardown_request",
-       "service": "flask",
-       "resource": "flask.do_teardown_request",
-       "trace_id": 0,
-       "span_id": 6,
-       "parent_id": 1,
-       "meta": {
-         "component": "flask"
-       },
-       "duration": 6000,
-       "start": 1658268142335881000
-     },
-     {
-       "name": "flask.do_teardown_appcontext",
-=======
-          "parent_id": 2,
-          "type": "",
-          "error": 0,
-          "duration": 6000,
-          "start": 1669234733487525000
+          "duration": 9000,
+          "start": 1669648692743485000
         },
         {
           "name": "flask.do_teardown_appcontext",
@@ -200,27 +148,24 @@
           "parent_id": 2,
           "type": "",
           "error": 0,
-          "duration": 7000,
-          "start": 1669234733487545000
+          "meta": {
+            "component": "flask"
+          },
+          "duration": 5000,
+          "start": 1669648692743512000
         },
      {
        "name": "flask.response",
->>>>>>> 725601d6
        "service": "flask",
        "resource": "flask.response",
        "trace_id": 0,
        "span_id": 3,
        "parent_id": 1,
-<<<<<<< HEAD
+       "type": "",
+       "error": 0,
        "meta": {
          "component": "flask"
        },
-       "duration": 3000,
-       "start": 1658268142335899000
-=======
-       "type": "",
-       "error": 0,
-       "duration": 129000,
-       "start": 1669234733487563000
->>>>>>> 725601d6
+       "duration": 153000,
+       "start": 1669648692743530000
      }]]