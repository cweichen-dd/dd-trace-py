--- conflicted
+++ resolved
@@ -38,11 +38,7 @@
        "type": "",
        "error": 0,
        "meta": {
-<<<<<<< HEAD
-=======
          "_dd.base_service": "",
-         "_dd.p.dm": "-0",
->>>>>>> 7f595f18
          "component": "rq",
          "job.id": "962dfa1e-4a5b-4d95-8edf-3444887c737a"
        },
