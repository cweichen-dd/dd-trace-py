--- conflicted
+++ resolved
@@ -44,11 +44,7 @@
        "type": "",
        "error": 0,
        "meta": {
-<<<<<<< HEAD
-=======
          "_dd.base_service": "",
-         "_dd.p.dm": "-0",
->>>>>>> 7f595f18
          "component": "django"
        },
        "duration": 1434500,
@@ -64,11 +60,7 @@
           "type": "",
           "error": 0,
           "meta": {
-<<<<<<< HEAD
-=======
             "_dd.base_service": "",
-            "_dd.p.dm": "-0",
->>>>>>> 7f595f18
             "component": "django"
           },
           "duration": 46417,
@@ -84,11 +76,7 @@
           "type": "",
           "error": 0,
           "meta": {
-<<<<<<< HEAD
-=======
             "_dd.base_service": "",
-            "_dd.p.dm": "-0",
->>>>>>> 7f595f18
             "component": "django"
           },
           "duration": 1267791,
@@ -104,11 +92,7 @@
              "type": "",
              "error": 0,
              "meta": {
-<<<<<<< HEAD
-=======
                "_dd.base_service": "",
-               "_dd.p.dm": "-0",
->>>>>>> 7f595f18
                "component": "django"
              },
              "duration": 46625,
@@ -124,11 +108,7 @@
              "type": "",
              "error": 0,
              "meta": {
-<<<<<<< HEAD
-=======
                "_dd.base_service": "",
-               "_dd.p.dm": "-0",
->>>>>>> 7f595f18
                "component": "django"
              },
              "duration": 1105625,
@@ -144,11 +124,7 @@
                 "type": "",
                 "error": 0,
                 "meta": {
-<<<<<<< HEAD
-=======
                   "_dd.base_service": "",
-                  "_dd.p.dm": "-0",
->>>>>>> 7f595f18
                   "component": "django"
                 },
                 "duration": 24708,
@@ -164,11 +140,7 @@
                 "type": "",
                 "error": 0,
                 "meta": {
-<<<<<<< HEAD
-=======
                   "_dd.base_service": "",
-                  "_dd.p.dm": "-0",
->>>>>>> 7f595f18
                   "component": "django"
                 },
                 "duration": 986042,
@@ -184,11 +156,7 @@
                    "type": "",
                    "error": 0,
                    "meta": {
-<<<<<<< HEAD
-=======
                      "_dd.base_service": "",
-                     "_dd.p.dm": "-0",
->>>>>>> 7f595f18
                      "component": "django"
                    },
                    "duration": 27166,
@@ -204,11 +172,7 @@
                    "type": "",
                    "error": 0,
                    "meta": {
-<<<<<<< HEAD
-=======
                      "_dd.base_service": "",
-                     "_dd.p.dm": "-0",
->>>>>>> 7f595f18
                      "component": "django"
                    },
                    "duration": 901459,
@@ -224,11 +188,7 @@
                       "type": "",
                       "error": 0,
                       "meta": {
-<<<<<<< HEAD
-=======
                         "_dd.base_service": "",
-                        "_dd.p.dm": "-0",
->>>>>>> 7f595f18
                         "component": "django"
                       },
                       "duration": 62916,
@@ -244,11 +204,7 @@
                       "type": "",
                       "error": 0,
                       "meta": {
-<<<<<<< HEAD
-=======
                         "_dd.base_service": "",
-                        "_dd.p.dm": "-0",
->>>>>>> 7f595f18
                         "component": "django"
                       },
                       "duration": 740292,
@@ -264,11 +220,7 @@
                          "type": "",
                          "error": 0,
                          "meta": {
-<<<<<<< HEAD
-=======
                            "_dd.base_service": "",
-                           "_dd.p.dm": "-0",
->>>>>>> 7f595f18
                            "component": "django"
                          },
                          "duration": 654334,
@@ -284,11 +236,7 @@
                             "type": "",
                             "error": 0,
                             "meta": {
-<<<<<<< HEAD
-=======
                               "_dd.base_service": "",
-                              "_dd.p.dm": "-0",
->>>>>>> 7f595f18
                               "component": "django"
                             },
                             "duration": 20416,
@@ -304,11 +252,7 @@
                             "type": "",
                             "error": 0,
                             "meta": {
-<<<<<<< HEAD
-=======
                               "_dd.base_service": "",
-                              "_dd.p.dm": "-0",
->>>>>>> 7f595f18
                               "component": "django"
                             },
                             "duration": 508875,
@@ -324,11 +268,7 @@
                                "type": "",
                                "error": 0,
                                "meta": {
-<<<<<<< HEAD
-=======
                                  "_dd.base_service": "",
-                                 "_dd.p.dm": "-0",
->>>>>>> 7f595f18
                                  "component": "django"
                                },
                                "duration": 472375,
@@ -344,11 +284,7 @@
                                   "type": "",
                                   "error": 0,
                                   "meta": {
-<<<<<<< HEAD
-=======
                                     "_dd.base_service": "",
-                                    "_dd.p.dm": "-0",
->>>>>>> 7f595f18
                                     "component": "django"
                                   },
                                   "duration": 435500,
@@ -364,11 +300,7 @@
                                      "type": "",
                                      "error": 0,
                                      "meta": {
-<<<<<<< HEAD
-=======
                                        "_dd.base_service": "",
-                                       "_dd.p.dm": "-0",
->>>>>>> 7f595f18
                                        "component": "django"
                                      },
                                      "duration": 25542,
@@ -384,11 +316,7 @@
                                      "type": "",
                                      "error": 0,
                                      "meta": {
-<<<<<<< HEAD
-=======
                                        "_dd.base_service": "",
-                                       "_dd.p.dm": "-0",
->>>>>>> 7f595f18
                                        "component": "django"
                                      },
                                      "duration": 19875,
@@ -404,11 +332,7 @@
                                      "type": "",
                                      "error": 0,
                                      "meta": {
-<<<<<<< HEAD
-=======
                                        "_dd.base_service": "",
-                                       "_dd.p.dm": "-0",
->>>>>>> 7f595f18
                                        "component": "django"
                                      },
                                      "duration": 229416,
@@ -424,11 +348,7 @@
                             "type": "",
                             "error": 0,
                             "meta": {
-<<<<<<< HEAD
-=======
                               "_dd.base_service": "",
-                              "_dd.p.dm": "-0",
->>>>>>> 7f595f18
                               "component": "django"
                             },
                             "duration": 33708,
@@ -444,11 +364,7 @@
                          "type": "",
                          "error": 0,
                          "meta": {
-<<<<<<< HEAD
-=======
                            "_dd.base_service": "",
-                           "_dd.p.dm": "-0",
->>>>>>> 7f595f18
                            "component": "django"
                          },
                          "duration": 27208,
@@ -464,11 +380,7 @@
                       "type": "",
                       "error": 0,
                       "meta": {
-<<<<<<< HEAD
-=======
                         "_dd.base_service": "",
-                        "_dd.p.dm": "-0",
->>>>>>> 7f595f18
                         "component": "django"
                       },
                       "duration": 23000,
@@ -484,11 +396,7 @@
                 "type": "",
                 "error": 0,
                 "meta": {
-<<<<<<< HEAD
-=======
                   "_dd.base_service": "",
-                  "_dd.p.dm": "-0",
->>>>>>> 7f595f18
                   "component": "django"
                 },
                 "duration": 19792,
@@ -504,11 +412,7 @@
              "type": "",
              "error": 0,
              "meta": {
-<<<<<<< HEAD
-=======
                "_dd.base_service": "",
-               "_dd.p.dm": "-0",
->>>>>>> 7f595f18
                "component": "django"
              },
              "duration": 25583,
@@ -524,11 +428,7 @@
           "type": "",
           "error": 0,
           "meta": {
-<<<<<<< HEAD
-=======
             "_dd.base_service": "",
-            "_dd.p.dm": "-0",
->>>>>>> 7f595f18
             "component": "django"
           },
           "duration": 25291,
