[[
  {
    "name": "p",
    "service": "",
    "resource": "p",
    "trace_id": 0,
    "span_id": 1,
    "parent_id": 5678,
    "type": "",
    "error": 0,
    "meta": {
      "_dd.p.dm": "-1",
      "_dd.p.test": "value",
      "language": "python",
      "runtime-id": "6f2eeb0b30c54268b96f6eca8a2d66ba"
    },
    "metrics": {
      "_dd.py.partial_flush": 2,
      "_dd.top_level": 1,
      "_dd.tracer_kr": 1.0,
      "_sampling_priority_v1": 1,
      "process_id": 15844
    },
    "duration": 1006930,
    "start": 1690574477945296966
  },
     {
       "name": "c1",
       "service": "",
       "resource": "c1",
       "trace_id": 0,
       "span_id": 2,
       "parent_id": 1,
       "type": "",
       "error": 0,
       "meta": {
         "_dd.p.dm": "-1",
         "_dd.p.test": "value",
         "language": "python"
       },
       "metrics": {
         "_dd.py.partial_flush": 2,
         "_dd.tracer_kr": 1.0,
         "_sampling_priority_v1": 1
       },
       "duration": 5520,
       "start": 1690574477945314845
     },
     {
       "name": "c2",
       "service": "",
       "resource": "c2",
       "trace_id": 0,
       "span_id": 3,
       "parent_id": 1,
       "type": "",
       "error": 0,
<<<<<<< HEAD
       "meta": {
         "_dd.p.dm": "-1"
       },
       "duration": 18000,
       "start": 1655133503445018000
=======
       "duration": 9831,
       "start": 1690574477945330638
>>>>>>> b04b2c14
     },
        {
          "name": "gc",
          "service": "",
          "resource": "gc",
          "trace_id": 0,
          "span_id": 4,
          "parent_id": 3,
          "type": "",
          "error": 0,
<<<<<<< HEAD
          "meta": {
            "_dd.p.dm": "-1"
          },
          "duration": 4898000,
          "start": 1655133503445029000
=======
          "duration": 980324,
          "start": 1690574477945336832
>>>>>>> b04b2c14
        }]]<|MERGE_RESOLUTION|>--- conflicted
+++ resolved
@@ -55,16 +55,11 @@
        "parent_id": 1,
        "type": "",
        "error": 0,
-<<<<<<< HEAD
        "meta": {
          "_dd.p.dm": "-1"
        },
        "duration": 18000,
        "start": 1655133503445018000
-=======
-       "duration": 9831,
-       "start": 1690574477945330638
->>>>>>> b04b2c14
      },
         {
           "name": "gc",
@@ -75,14 +70,9 @@
           "parent_id": 3,
           "type": "",
           "error": 0,
-<<<<<<< HEAD
           "meta": {
             "_dd.p.dm": "-1"
           },
           "duration": 4898000,
           "start": 1655133503445029000
-=======
-          "duration": 980324,
-          "start": 1690574477945336832
->>>>>>> b04b2c14
         }]]