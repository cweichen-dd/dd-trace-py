--- conflicted
+++ resolved
@@ -22,13 +22,8 @@
       "_sampling_priority_v1": 1,
       "out.port": 6379,
       "out.redis_db": 0,
-<<<<<<< HEAD
-      "redis.pipeline_length": 4,
-      "system.pid": 48472
-=======
       "process_id": 2746650,
       "redis.pipeline_length": 4
->>>>>>> 6a1948d7
     },
     "duration": 3368000,
     "start": 1666795740261104000
