--- conflicted
+++ resolved
@@ -39,14 +39,8 @@
        "trace_id": 0,
        "span_id": 2,
        "parent_id": 1,
-<<<<<<< HEAD
-       "meta": {
-         "language": "python"
-       },
-=======
        "type": "",
        "error": 0,
->>>>>>> d4b63913
        "duration": 3718000,
        "start": 1633584864927249000
      },
@@ -57,14 +51,8 @@
           "trace_id": 0,
           "span_id": 3,
           "parent_id": 2,
-<<<<<<< HEAD
-          "meta": {
-            "language": "python"
-          },
-=======
           "type": "",
           "error": 0,
->>>>>>> d4b63913
           "duration": 73000,
           "start": 1633584864927314000
         },
@@ -75,14 +63,8 @@
           "trace_id": 0,
           "span_id": 4,
           "parent_id": 2,
-<<<<<<< HEAD
-          "meta": {
-            "language": "python"
-          },
-=======
           "type": "",
           "error": 0,
->>>>>>> d4b63913
           "duration": 3378000,
           "start": 1633584864927457000
         },
@@ -93,14 +75,8 @@
              "trace_id": 0,
              "span_id": 6,
              "parent_id": 4,
-<<<<<<< HEAD
-             "meta": {
-               "language": "python"
-             },
-=======
              "type": "",
              "error": 0,
->>>>>>> d4b63913
              "duration": 75000,
              "start": 1633584864927519000
            },
@@ -111,14 +87,8 @@
              "trace_id": 0,
              "span_id": 7,
              "parent_id": 4,
-<<<<<<< HEAD
-             "meta": {
-               "language": "python"
-             },
-=======
              "type": "",
              "error": 0,
->>>>>>> d4b63913
              "duration": 3041000,
              "start": 1633584864927656000
            },
@@ -129,14 +99,8 @@
                 "trace_id": 0,
                 "span_id": 9,
                 "parent_id": 7,
-<<<<<<< HEAD
-                "meta": {
-                  "language": "python"
-                },
-=======
                 "type": "",
                 "error": 0,
->>>>>>> d4b63913
                 "duration": 39000,
                 "start": 1633584864927714000
               },
@@ -147,14 +111,8 @@
                 "trace_id": 0,
                 "span_id": 10,
                 "parent_id": 7,
-<<<<<<< HEAD
-                "meta": {
-                  "language": "python"
-                },
-=======
                 "type": "",
                 "error": 0,
->>>>>>> d4b63913
                 "duration": 2759000,
                 "start": 1633584864927812000
               },
@@ -165,14 +123,8 @@
                    "trace_id": 0,
                    "span_id": 12,
                    "parent_id": 10,
-<<<<<<< HEAD
-                   "meta": {
-                     "language": "python"
-                   },
-=======
                    "type": "",
                    "error": 0,
->>>>>>> d4b63913
                    "duration": 42000,
                    "start": 1633584864927871000
                  },
@@ -183,14 +135,8 @@
                    "trace_id": 0,
                    "span_id": 13,
                    "parent_id": 10,
-<<<<<<< HEAD
-                   "meta": {
-                     "language": "python"
-                   },
-=======
                    "type": "",
                    "error": 0,
->>>>>>> d4b63913
                    "duration": 2564000,
                    "start": 1633584864927972000
                  },
@@ -201,14 +147,8 @@
                       "trace_id": 0,
                       "span_id": 14,
                       "parent_id": 13,
-<<<<<<< HEAD
-                      "meta": {
-                        "language": "python"
-                      },
-=======
                       "type": "",
                       "error": 0,
->>>>>>> d4b63913
                       "duration": 71000,
                       "start": 1633584864928030000
                     },
@@ -219,14 +159,8 @@
                       "trace_id": 0,
                       "span_id": 15,
                       "parent_id": 13,
-<<<<<<< HEAD
-                      "meta": {
-                        "language": "python"
-                      },
-=======
                       "type": "",
                       "error": 0,
->>>>>>> d4b63913
                       "duration": 2247000,
                       "start": 1633584864928161000
                     },
@@ -237,14 +171,8 @@
                          "trace_id": 0,
                          "span_id": 17,
                          "parent_id": 15,
-<<<<<<< HEAD
-                         "meta": {
-                           "language": "python"
-                         },
-=======
                          "type": "",
                          "error": 0,
->>>>>>> d4b63913
                          "duration": 2049000,
                          "start": 1633584864928220000
                        },
@@ -255,14 +183,8 @@
                             "trace_id": 0,
                             "span_id": 19,
                             "parent_id": 17,
-<<<<<<< HEAD
-                            "meta": {
-                              "language": "python"
-                            },
-=======
                             "type": "",
                             "error": 0,
->>>>>>> d4b63913
                             "duration": 35000,
                             "start": 1633584864928331000
                           },
@@ -273,14 +195,8 @@
                             "trace_id": 0,
                             "span_id": 20,
                             "parent_id": 17,
-<<<<<<< HEAD
-                            "meta": {
-                              "language": "python"
-                            },
-=======
                             "type": "",
                             "error": 0,
->>>>>>> d4b63913
                             "duration": 1663000,
                             "start": 1633584864928424000
                           },
@@ -291,14 +207,8 @@
                                "trace_id": 0,
                                "span_id": 22,
                                "parent_id": 20,
-<<<<<<< HEAD
-                               "meta": {
-                                 "language": "python"
-                               },
-=======
                                "type": "",
                                "error": 0,
->>>>>>> d4b63913
                                "duration": 1572000,
                                "start": 1633584864928482000
                              },
@@ -309,14 +219,8 @@
                                   "trace_id": 0,
                                   "span_id": 23,
                                   "parent_id": 22,
-<<<<<<< HEAD
-                                  "meta": {
-                                    "language": "python"
-                                  },
-=======
                                   "type": "",
                                   "error": 0,
->>>>>>> d4b63913
                                   "duration": 1479000,
                                   "start": 1633584864928541000
                                 },
@@ -327,14 +231,8 @@
                                      "trace_id": 0,
                                      "span_id": 24,
                                      "parent_id": 23,
-<<<<<<< HEAD
-                                     "meta": {
-                                       "language": "python"
-                                     },
-=======
-                                     "type": "",
-                                     "error": 0,
->>>>>>> d4b63913
+                                     "type": "",
+                                     "error": 0,
                                      "duration": 42000,
                                      "start": 1633584864928716000
                                    },
@@ -345,14 +243,8 @@
                                      "trace_id": 0,
                                      "span_id": 25,
                                      "parent_id": 23,
-<<<<<<< HEAD
-                                     "meta": {
-                                       "language": "python"
-                                     },
-=======
-                                     "type": "",
-                                     "error": 0,
->>>>>>> d4b63913
+                                     "type": "",
+                                     "error": 0,
                                      "duration": 35000,
                                      "start": 1633584864928816000
                                    },
@@ -363,14 +255,8 @@
                                      "trace_id": 0,
                                      "span_id": 26,
                                      "parent_id": 23,
-<<<<<<< HEAD
-                                     "meta": {
-                                       "language": "python"
-                                     },
-=======
-                                     "type": "",
-                                     "error": 0,
->>>>>>> d4b63913
+                                     "type": "",
+                                     "error": 0,
                                      "duration": 48000,
                                      "start": 1633584864928931000
                                    },
@@ -381,14 +267,8 @@
                                      "trace_id": 0,
                                      "span_id": 27,
                                      "parent_id": 23,
-<<<<<<< HEAD
-                                     "meta": {
-                                       "language": "python"
-                                     },
-=======
-                                     "type": "",
-                                     "error": 0,
->>>>>>> d4b63913
+                                     "type": "",
+                                     "error": 0,
                                      "duration": 36000,
                                      "start": 1633584864929040000
                                    },
@@ -399,14 +279,8 @@
                                      "trace_id": 0,
                                      "span_id": 28,
                                      "parent_id": 23,
-<<<<<<< HEAD
-                                     "meta": {
-                                       "language": "python"
-                                     },
-=======
-                                     "type": "",
-                                     "error": 0,
->>>>>>> d4b63913
+                                     "type": "",
+                                     "error": 0,
                                      "duration": 91000,
                                      "start": 1633584864929165000
                                    },
@@ -417,14 +291,8 @@
                                      "trace_id": 0,
                                      "span_id": 29,
                                      "parent_id": 23,
-<<<<<<< HEAD
-                                     "meta": {
-                                       "language": "python"
-                                     },
-=======
-                                     "type": "",
-                                     "error": 0,
->>>>>>> d4b63913
+                                     "type": "",
+                                     "error": 0,
                                      "duration": 34000,
                                      "start": 1633584864929315000
                                    },
@@ -451,14 +319,8 @@
                                      "trace_id": 0,
                                      "span_id": 31,
                                      "parent_id": 23,
-<<<<<<< HEAD
-                                     "meta": {
-                                       "language": "python"
-                                     },
-=======
-                                     "type": "",
-                                     "error": 0,
->>>>>>> d4b63913
+                                     "type": "",
+                                     "error": 0,
                                      "duration": 40000,
                                      "start": 1633584864929940000
                                    },
@@ -469,14 +331,8 @@
                             "trace_id": 0,
                             "span_id": 21,
                             "parent_id": 17,
-<<<<<<< HEAD
-                            "meta": {
-                              "language": "python"
-                            },
-=======
                             "type": "",
                             "error": 0,
->>>>>>> d4b63913
                             "duration": 36000,
                             "start": 1633584864930146000
                           },
@@ -487,14 +343,8 @@
                          "trace_id": 0,
                          "span_id": 18,
                          "parent_id": 15,
-<<<<<<< HEAD
-                         "meta": {
-                           "language": "python"
-                         },
-=======
                          "type": "",
                          "error": 0,
->>>>>>> d4b63913
                          "duration": 46000,
                          "start": 1633584864930328000
                        },
@@ -505,14 +355,8 @@
                       "trace_id": 0,
                       "span_id": 16,
                       "parent_id": 13,
-<<<<<<< HEAD
-                      "meta": {
-                        "language": "python"
-                      },
-=======
                       "type": "",
                       "error": 0,
->>>>>>> d4b63913
                       "duration": 38000,
                       "start": 1633584864930465000
                     },
@@ -523,14 +367,8 @@
                 "trace_id": 0,
                 "span_id": 11,
                 "parent_id": 7,
-<<<<<<< HEAD
-                "meta": {
-                  "language": "python"
-                },
-=======
                 "type": "",
                 "error": 0,
->>>>>>> d4b63913
                 "duration": 36000,
                 "start": 1633584864930627000
               },
@@ -541,14 +379,8 @@
              "trace_id": 0,
              "span_id": 8,
              "parent_id": 4,
-<<<<<<< HEAD
-             "meta": {
-               "language": "python"
-             },
-=======
              "type": "",
              "error": 0,
->>>>>>> d4b63913
              "duration": 46000,
              "start": 1633584864930755000
            },
@@ -559,14 +391,8 @@
           "trace_id": 0,
           "span_id": 5,
           "parent_id": 2,
-<<<<<<< HEAD
-          "meta": {
-            "language": "python"
-          },
-=======
           "type": "",
           "error": 0,
->>>>>>> d4b63913
           "duration": 41000,
           "start": 1633584864930892000
         }]]