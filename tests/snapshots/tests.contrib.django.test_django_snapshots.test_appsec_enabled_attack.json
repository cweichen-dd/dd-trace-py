[[
  {
    "name": "django.request",
    "service": "django",
    "resource": "GET 404",
    "trace_id": 0,
    "span_id": 1,
    "parent_id": 0,
    "type": "web",
    "error": 0,
    "meta": {
      "_dd.appsec.event_rules.version": "1.3.1",
      "_dd.appsec.json": "{\"triggers\":[{\"rule\":{\"id\":\"nfd-000-006\",\"name\":\"Detect failed attempt to fetch sensitive files\",\"tags\":{\"type\":\"security_scanner\",\"category\":\"attack_attempt\"}},\"rule_matches\":[{\"operator\":\"match_regex\",\"operator_value\":\"^404$\",\"parameters\":[{\"address\":\"server.response.status\",\"key_path\":[],\"value\":\"404\",\"highlight\":[\"404\"]}]},{\"operator\":\"match_regex\",\"operator_value\":\"\\\\.(cgi|bat|dll|exe|key|cert|crt|pem|der|pkcs|pkcs|pkcs[0-9]*|nsf|jsa|war|java|class|vb|vba|so|git|svn|hg|cvs)([^a-zA-Z0-9_]|$)\",\"parameters\":[{\"address\":\"server.request.uri.raw\",\"key_path\":[],\"value\":\"http://localhost:8000/.git\",\"highlight\":[\".git\"]}]}]}]}",
      "_dd.appsec.waf.version": "1.4.1",
      "_dd.origin": "appsec",
      "_dd.p.dm": "-4",
      "_dd.runtime_family": "python",
      "appsec.event": "true",
      "asgi.version": "3.0",
      "component": "django",
      "django.request.class": "django.core.handlers.asgi.ASGIRequest",
      "django.response.class": "django.http.response.HttpResponseNotFound",
      "django.user.is_authenticated": "False",
      "http.method": "GET",
      "http.request.headers.accept": "*/*",
      "http.request.headers.accept-encoding": "gzip, deflate",
      "http.request.headers.host": "localhost:8000",
      "http.request.headers.user-agent": "python-requests/2.28.1",
      "http.status_code": "404",
      "http.url": "http://localhost:8000/.git",
      "http.useragent": "python-requests/2.28.1",
      "http.version": "1.1",
      "runtime-id": "0d17c5a67e164f1b9f0afbd3a0842f45"
    },
    "metrics": {
      "_dd.agent_psr": 1.0,
      "_dd.appsec.enabled": 1.0,
      "_dd.appsec.event_rules.error_count": 0,
      "_dd.appsec.event_rules.loaded": 126,
      "_dd.appsec.waf.duration": 172.17,
      "_dd.appsec.waf.duration_ext": 206.692,
      "_dd.measured": 1,
      "_dd.top_level": 1,
      "_dd.tracer_kr": 1.0,
      "_sampling_priority_v1": 2,
      "process_id": 35111
    },
    "duration": 7554000,
    "start": 1650491893075281000
  },
     {
       "name": "django.middleware",
       "service": "django",
       "resource": "django.contrib.sessions.middleware.SessionMiddleware.__call__",
       "trace_id": 0,
       "span_id": 2,
       "parent_id": 1,
<<<<<<< HEAD
       "meta": {
         "component": "django"
       },
=======
       "type": "",
       "error": 0,
>>>>>>> 725601d6
       "duration": 6468000,
       "start": 1650491893075639000
     },
        {
          "name": "django.middleware",
          "service": "django",
          "resource": "django.contrib.sessions.middleware.SessionMiddleware.process_request",
          "trace_id": 0,
          "span_id": 3,
          "parent_id": 2,
<<<<<<< HEAD
          "meta": {
            "component": "django"
          },
=======
          "type": "",
          "error": 0,
>>>>>>> 725601d6
          "duration": 12000,
          "start": 1650491893075653000
        },
        {
          "name": "django.middleware",
          "service": "django",
          "resource": "django.middleware.common.CommonMiddleware.__call__",
          "trace_id": 0,
          "span_id": 4,
          "parent_id": 2,
<<<<<<< HEAD
          "meta": {
            "component": "django"
          },
=======
          "type": "",
          "error": 0,
>>>>>>> 725601d6
          "duration": 6415000,
          "start": 1650491893075674000
        },
           {
             "name": "django.middleware",
             "service": "django",
             "resource": "django.middleware.common.CommonMiddleware.process_request",
             "trace_id": 0,
             "span_id": 6,
             "parent_id": 4,
<<<<<<< HEAD
             "meta": {
               "component": "django"
             },
=======
             "type": "",
             "error": 0,
>>>>>>> 725601d6
             "duration": 661000,
             "start": 1650491893075684000
           },
           {
             "name": "django.middleware",
             "service": "django",
             "resource": "django.middleware.csrf.CsrfViewMiddleware.__call__",
             "trace_id": 0,
             "span_id": 7,
             "parent_id": 4,
<<<<<<< HEAD
             "meta": {
               "component": "django"
             },
=======
             "type": "",
             "error": 0,
>>>>>>> 725601d6
             "duration": 5663000,
             "start": 1650491893076357000
           },
              {
                "name": "django.middleware",
                "service": "django",
                "resource": "django.middleware.csrf.CsrfViewMiddleware.process_request",
                "trace_id": 0,
                "span_id": 9,
                "parent_id": 7,
<<<<<<< HEAD
                "meta": {
                  "component": "django"
                },
=======
                "type": "",
                "error": 0,
>>>>>>> 725601d6
                "duration": 5000,
                "start": 1650491893076369000
              },
              {
                "name": "django.middleware",
                "service": "django",
                "resource": "django.contrib.auth.middleware.AuthenticationMiddleware.__call__",
                "trace_id": 0,
                "span_id": 10,
                "parent_id": 7,
<<<<<<< HEAD
                "meta": {
                  "component": "django"
                },
=======
                "type": "",
                "error": 0,
>>>>>>> 725601d6
                "duration": 5622000,
                "start": 1650491893076383000
              },
                 {
                   "name": "django.middleware",
                   "service": "django",
                   "resource": "django.contrib.auth.middleware.AuthenticationMiddleware.process_request",
                   "trace_id": 0,
                   "span_id": 12,
                   "parent_id": 10,
<<<<<<< HEAD
                   "meta": {
                     "component": "django"
                   },
=======
                   "type": "",
                   "error": 0,
>>>>>>> 725601d6
                   "duration": 5000,
                   "start": 1650491893076392000
                 },
                 {
                   "name": "django.middleware",
                   "service": "django",
                   "resource": "django.contrib.messages.middleware.MessageMiddleware.__call__",
                   "trace_id": 0,
                   "span_id": 13,
                   "parent_id": 10,
<<<<<<< HEAD
                   "meta": {
                     "component": "django"
                   },
=======
                   "type": "",
                   "error": 0,
>>>>>>> 725601d6
                   "duration": 5597000,
                   "start": 1650491893076405000
                 },
                    {
                      "name": "django.middleware",
                      "service": "django",
                      "resource": "django.contrib.messages.middleware.MessageMiddleware.process_request",
                      "trace_id": 0,
                      "span_id": 14,
                      "parent_id": 13,
<<<<<<< HEAD
                      "meta": {
                        "component": "django"
                      },
=======
                      "type": "",
                      "error": 0,
>>>>>>> 725601d6
                      "duration": 21000,
                      "start": 1650491893076413000
                    },
                    {
                      "name": "django.middleware",
                      "service": "django",
                      "resource": "django.middleware.clickjacking.XFrameOptionsMiddleware.__call__",
                      "trace_id": 0,
                      "span_id": 15,
                      "parent_id": 13,
<<<<<<< HEAD
                      "meta": {
                        "component": "django"
                      },
=======
                      "type": "",
                      "error": 0,
>>>>>>> 725601d6
                      "duration": 5543000,
                      "start": 1650491893076443000
                    },
                       {
                         "name": "django.middleware",
                         "service": "django",
                         "resource": "django.middleware.security.SecurityMiddleware.__call__",
                         "trace_id": 0,
                         "span_id": 17,
                         "parent_id": 15,
<<<<<<< HEAD
                         "meta": {
                           "component": "django"
                         },
=======
                         "type": "",
                         "error": 0,
>>>>>>> 725601d6
                         "duration": 5513000,
                         "start": 1650491893076452000
                       },
                          {
                            "name": "django.middleware",
                            "service": "django",
                            "resource": "django.middleware.security.SecurityMiddleware.process_request",
                            "trace_id": 0,
                            "span_id": 19,
                            "parent_id": 17,
<<<<<<< HEAD
                            "meta": {
                              "component": "django"
                            },
=======
                            "type": "",
                            "error": 0,
>>>>>>> 725601d6
                            "duration": 4000,
                            "start": 1650491893076460000
                          },
                          {
                            "name": "django.middleware",
                            "service": "django",
                            "resource": "tests.contrib.django.middleware.ClsMiddleware.__call__",
                            "trace_id": 0,
                            "span_id": 20,
                            "parent_id": 17,
<<<<<<< HEAD
                            "meta": {
                              "component": "django"
                            },
=======
                            "type": "",
                            "error": 0,
>>>>>>> 725601d6
                            "duration": 5465000,
                            "start": 1650491893076471000
                          },
                             {
                               "name": "django.middleware",
                               "service": "django",
                               "resource": "tests.contrib.django.middleware.fn_middleware",
                               "trace_id": 0,
                               "span_id": 22,
                               "parent_id": 20,
<<<<<<< HEAD
                               "meta": {
                                 "component": "django"
                               },
=======
                               "type": "",
                               "error": 0,
>>>>>>> 725601d6
                               "duration": 5453000,
                               "start": 1650491893076479000
                             },
                                {
                                  "name": "django.middleware",
                                  "service": "django",
                                  "resource": "tests.contrib.django.middleware.EverythingMiddleware.__call__",
                                  "trace_id": 0,
                                  "span_id": 23,
                                  "parent_id": 22,
<<<<<<< HEAD
                                  "meta": {
                                    "component": "django"
                                  },
=======
                                  "type": "",
                                  "error": 0,
>>>>>>> 725601d6
                                  "duration": 5441000,
                                  "start": 1650491893076485000
                                },
                                   {
                                     "name": "django.middleware",
                                     "service": "django",
                                     "resource": "django.middleware.csrf.CsrfViewMiddleware.process_request",
                                     "trace_id": 0,
                                     "span_id": 24,
                                     "parent_id": 23,
<<<<<<< HEAD
                                     "meta": {
                                       "component": "django"
                                     },
=======
                                     "type": "",
                                     "error": 0,
>>>>>>> 725601d6
                                     "duration": 12000,
                                     "start": 1650491893076833000
                                   },
                                   {
                                     "name": "django.middleware",
                                     "service": "django",
                                     "resource": "django.middleware.csrf.CsrfViewMiddleware.process_view",
                                     "trace_id": 0,
                                     "span_id": 25,
                                     "parent_id": 23,
<<<<<<< HEAD
                                     "meta": {
                                       "component": "django"
                                     },
=======
                                     "type": "",
                                     "error": 0,
>>>>>>> 725601d6
                                     "duration": 7000,
                                     "start": 1650491893076855000
                                   },
                                   {
                                     "name": "django.template.render",
                                     "service": "django",
                                     "resource": "django.template.base.Template.render",
                                     "trace_id": 0,
                                     "span_id": 26,
                                     "parent_id": 23,
                                     "type": "template",
                                     "error": 0,
                                     "meta": {
                                       "component": "django",
                                       "django.template.engine.class": "django.template.engine.Engine"
                                     },
                                     "duration": 22000,
                                     "start": 1650491893081621000
                                   },
                                   {
                                     "name": "django.middleware",
                                     "service": "django",
                                     "resource": "django.middleware.csrf.CsrfViewMiddleware.process_response",
                                     "trace_id": 0,
                                     "span_id": 27,
                                     "parent_id": 23,
<<<<<<< HEAD
                                     "meta": {
                                       "component": "django"
                                     },
=======
                                     "type": "",
                                     "error": 0,
>>>>>>> 725601d6
                                     "duration": 6000,
                                     "start": 1650491893081677000
                                   },
                          {
                            "name": "django.middleware",
                            "service": "django",
                            "resource": "django.middleware.security.SecurityMiddleware.process_response",
                            "trace_id": 0,
                            "span_id": 21,
                            "parent_id": 17,
<<<<<<< HEAD
                            "meta": {
                              "component": "django"
                            },
=======
                            "type": "",
                            "error": 0,
>>>>>>> 725601d6
                            "duration": 14000,
                            "start": 1650491893081947000
                          },
                       {
                         "name": "django.middleware",
                         "service": "django",
                         "resource": "django.middleware.clickjacking.XFrameOptionsMiddleware.process_response",
                         "trace_id": 0,
                         "span_id": 18,
                         "parent_id": 15,
<<<<<<< HEAD
                         "meta": {
                           "component": "django"
                         },
=======
                         "type": "",
                         "error": 0,
>>>>>>> 725601d6
                         "duration": 8000,
                         "start": 1650491893081974000
                       },
                    {
                      "name": "django.middleware",
                      "service": "django",
                      "resource": "django.contrib.messages.middleware.MessageMiddleware.process_response",
                      "trace_id": 0,
                      "span_id": 16,
                      "parent_id": 13,
<<<<<<< HEAD
                      "meta": {
                        "component": "django"
                      },
=======
                      "type": "",
                      "error": 0,
>>>>>>> 725601d6
                      "duration": 4000,
                      "start": 1650491893081994000
                    },
              {
                "name": "django.middleware",
                "service": "django",
                "resource": "django.middleware.csrf.CsrfViewMiddleware.process_response",
                "trace_id": 0,
                "span_id": 11,
                "parent_id": 7,
<<<<<<< HEAD
                "meta": {
                  "component": "django"
                },
=======
                "type": "",
                "error": 0,
>>>>>>> 725601d6
                "duration": 4000,
                "start": 1650491893082012000
              },
           {
             "name": "django.middleware",
             "service": "django",
             "resource": "django.middleware.common.CommonMiddleware.process_response",
             "trace_id": 0,
             "span_id": 8,
             "parent_id": 4,
<<<<<<< HEAD
             "meta": {
               "component": "django"
             },
=======
             "type": "",
             "error": 0,
>>>>>>> 725601d6
             "duration": 58000,
             "start": 1650491893082027000
           },
        {
          "name": "django.middleware",
          "service": "django",
          "resource": "django.contrib.sessions.middleware.SessionMiddleware.process_response",
          "trace_id": 0,
          "span_id": 5,
          "parent_id": 2,
<<<<<<< HEAD
          "meta": {
            "component": "django"
          },
=======
          "type": "",
          "error": 0,
>>>>>>> 725601d6
          "duration": 7000,
          "start": 1650491893082097000
        }]]<|MERGE_RESOLUTION|>--- conflicted
+++ resolved
@@ -30,23 +30,23 @@
       "http.url": "http://localhost:8000/.git",
       "http.useragent": "python-requests/2.28.1",
       "http.version": "1.1",
-      "runtime-id": "0d17c5a67e164f1b9f0afbd3a0842f45"
+      "runtime-id": "0cff567142fd465e9983446f9f2d044c"
     },
     "metrics": {
       "_dd.agent_psr": 1.0,
       "_dd.appsec.enabled": 1.0,
       "_dd.appsec.event_rules.error_count": 0,
       "_dd.appsec.event_rules.loaded": 126,
-      "_dd.appsec.waf.duration": 172.17,
-      "_dd.appsec.waf.duration_ext": 206.692,
+      "_dd.appsec.waf.duration": 213.459,
+      "_dd.appsec.waf.duration_ext": 240.80276489257812,
       "_dd.measured": 1,
       "_dd.top_level": 1,
       "_dd.tracer_kr": 1.0,
       "_sampling_priority_v1": 2,
-      "process_id": 35111
+      "process_id": 12515
     },
-    "duration": 7554000,
-    "start": 1650491893075281000
+    "duration": 8224000,
+    "start": 1669648339143231000
   },
      {
        "name": "django.middleware",
@@ -55,16 +55,13 @@
        "trace_id": 0,
        "span_id": 2,
        "parent_id": 1,
-<<<<<<< HEAD
+       "type": "",
+       "error": 0,
        "meta": {
          "component": "django"
        },
-=======
-       "type": "",
-       "error": 0,
->>>>>>> 725601d6
-       "duration": 6468000,
-       "start": 1650491893075639000
+       "duration": 7058000,
+       "start": 1669648339143641000
      },
         {
           "name": "django.middleware",
@@ -73,16 +70,13 @@
           "trace_id": 0,
           "span_id": 3,
           "parent_id": 2,
-<<<<<<< HEAD
+          "type": "",
+          "error": 0,
           "meta": {
             "component": "django"
           },
-=======
-          "type": "",
-          "error": 0,
->>>>>>> 725601d6
-          "duration": 12000,
-          "start": 1650491893075653000
+          "duration": 54000,
+          "start": 1669648339143657000
         },
         {
           "name": "django.middleware",
@@ -91,16 +85,13 @@
           "trace_id": 0,
           "span_id": 4,
           "parent_id": 2,
-<<<<<<< HEAD
+          "type": "",
+          "error": 0,
           "meta": {
             "component": "django"
           },
-=======
-          "type": "",
-          "error": 0,
->>>>>>> 725601d6
-          "duration": 6415000,
-          "start": 1650491893075674000
+          "duration": 6944000,
+          "start": 1669648339143732000
         },
            {
              "name": "django.middleware",
@@ -109,16 +100,13 @@
              "trace_id": 0,
              "span_id": 6,
              "parent_id": 4,
-<<<<<<< HEAD
+             "type": "",
+             "error": 0,
              "meta": {
                "component": "django"
              },
-=======
-             "type": "",
-             "error": 0,
->>>>>>> 725601d6
-             "duration": 661000,
-             "start": 1650491893075684000
+             "duration": 876000,
+             "start": 1669648339143800000
            },
            {
              "name": "django.middleware",
@@ -127,16 +115,13 @@
              "trace_id": 0,
              "span_id": 7,
              "parent_id": 4,
-<<<<<<< HEAD
+             "type": "",
+             "error": 0,
              "meta": {
                "component": "django"
              },
-=======
-             "type": "",
-             "error": 0,
->>>>>>> 725601d6
-             "duration": 5663000,
-             "start": 1650491893076357000
+             "duration": 5889000,
+             "start": 1669648339144700000
            },
               {
                 "name": "django.middleware",
@@ -145,16 +130,13 @@
                 "trace_id": 0,
                 "span_id": 9,
                 "parent_id": 7,
-<<<<<<< HEAD
+                "type": "",
+                "error": 0,
                 "meta": {
                   "component": "django"
                 },
-=======
-                "type": "",
-                "error": 0,
->>>>>>> 725601d6
-                "duration": 5000,
-                "start": 1650491893076369000
+                "duration": 7000,
+                "start": 1669648339144716000
               },
               {
                 "name": "django.middleware",
@@ -163,16 +145,13 @@
                 "trace_id": 0,
                 "span_id": 10,
                 "parent_id": 7,
-<<<<<<< HEAD
+                "type": "",
+                "error": 0,
                 "meta": {
                   "component": "django"
                 },
-=======
-                "type": "",
-                "error": 0,
->>>>>>> 725601d6
-                "duration": 5622000,
-                "start": 1650491893076383000
+                "duration": 5838000,
+                "start": 1669648339144733000
               },
                  {
                    "name": "django.middleware",
@@ -181,16 +160,13 @@
                    "trace_id": 0,
                    "span_id": 12,
                    "parent_id": 10,
-<<<<<<< HEAD
+                   "type": "",
+                   "error": 0,
                    "meta": {
                      "component": "django"
                    },
-=======
-                   "type": "",
-                   "error": 0,
->>>>>>> 725601d6
-                   "duration": 5000,
-                   "start": 1650491893076392000
+                   "duration": 8000,
+                   "start": 1669648339144744000
                  },
                  {
                    "name": "django.middleware",
@@ -199,16 +175,13 @@
                    "trace_id": 0,
                    "span_id": 13,
                    "parent_id": 10,
-<<<<<<< HEAD
+                   "type": "",
+                   "error": 0,
                    "meta": {
                      "component": "django"
                    },
-=======
-                   "type": "",
-                   "error": 0,
->>>>>>> 725601d6
-                   "duration": 5597000,
-                   "start": 1650491893076405000
+                   "duration": 5806000,
+                   "start": 1669648339144761000
                  },
                     {
                       "name": "django.middleware",
@@ -217,16 +190,13 @@
                       "trace_id": 0,
                       "span_id": 14,
                       "parent_id": 13,
-<<<<<<< HEAD
+                      "type": "",
+                      "error": 0,
                       "meta": {
                         "component": "django"
                       },
-=======
-                      "type": "",
-                      "error": 0,
->>>>>>> 725601d6
-                      "duration": 21000,
-                      "start": 1650491893076413000
+                      "duration": 49000,
+                      "start": 1669648339144771000
                     },
                     {
                       "name": "django.middleware",
@@ -235,16 +205,13 @@
                       "trace_id": 0,
                       "span_id": 15,
                       "parent_id": 13,
-<<<<<<< HEAD
+                      "type": "",
+                      "error": 0,
                       "meta": {
                         "component": "django"
                       },
-=======
-                      "type": "",
-                      "error": 0,
->>>>>>> 725601d6
-                      "duration": 5543000,
-                      "start": 1650491893076443000
+                      "duration": 5716000,
+                      "start": 1669648339144831000
                     },
                        {
                          "name": "django.middleware",
@@ -253,16 +220,13 @@
                          "trace_id": 0,
                          "span_id": 17,
                          "parent_id": 15,
-<<<<<<< HEAD
+                         "type": "",
+                         "error": 0,
                          "meta": {
                            "component": "django"
                          },
-=======
-                         "type": "",
-                         "error": 0,
->>>>>>> 725601d6
-                         "duration": 5513000,
-                         "start": 1650491893076452000
+                         "duration": 5680000,
+                         "start": 1669648339144843000
                        },
                           {
                             "name": "django.middleware",
@@ -271,16 +235,13 @@
                             "trace_id": 0,
                             "span_id": 19,
                             "parent_id": 17,
-<<<<<<< HEAD
+                            "type": "",
+                            "error": 0,
                             "meta": {
                               "component": "django"
                             },
-=======
-                            "type": "",
-                            "error": 0,
->>>>>>> 725601d6
-                            "duration": 4000,
-                            "start": 1650491893076460000
+                            "duration": 6000,
+                            "start": 1669648339144852000
                           },
                           {
                             "name": "django.middleware",
@@ -289,16 +250,13 @@
                             "trace_id": 0,
                             "span_id": 20,
                             "parent_id": 17,
-<<<<<<< HEAD
+                            "type": "",
+                            "error": 0,
                             "meta": {
                               "component": "django"
                             },
-=======
-                            "type": "",
-                            "error": 0,
->>>>>>> 725601d6
-                            "duration": 5465000,
-                            "start": 1650491893076471000
+                            "duration": 5611000,
+                            "start": 1669648339144866000
                           },
                              {
                                "name": "django.middleware",
@@ -307,16 +265,13 @@
                                "trace_id": 0,
                                "span_id": 22,
                                "parent_id": 20,
-<<<<<<< HEAD
+                               "type": "",
+                               "error": 0,
                                "meta": {
                                  "component": "django"
                                },
-=======
-                               "type": "",
-                               "error": 0,
->>>>>>> 725601d6
-                               "duration": 5453000,
-                               "start": 1650491893076479000
+                               "duration": 5597000,
+                               "start": 1669648339144875000
                              },
                                 {
                                   "name": "django.middleware",
@@ -325,16 +280,13 @@
                                   "trace_id": 0,
                                   "span_id": 23,
                                   "parent_id": 22,
-<<<<<<< HEAD
+                                  "type": "",
+                                  "error": 0,
                                   "meta": {
                                     "component": "django"
                                   },
-=======
-                                  "type": "",
-                                  "error": 0,
->>>>>>> 725601d6
-                                  "duration": 5441000,
-                                  "start": 1650491893076485000
+                                  "duration": 5572000,
+                                  "start": 1669648339144883000
                                 },
                                    {
                                      "name": "django.middleware",
@@ -343,16 +295,13 @@
                                      "trace_id": 0,
                                      "span_id": 24,
                                      "parent_id": 23,
-<<<<<<< HEAD
+                                     "type": "",
+                                     "error": 0,
                                      "meta": {
                                        "component": "django"
                                      },
-=======
-                                     "type": "",
-                                     "error": 0,
->>>>>>> 725601d6
-                                     "duration": 12000,
-                                     "start": 1650491893076833000
+                                     "duration": 15000,
+                                     "start": 1669648339145336000
                                    },
                                    {
                                      "name": "django.middleware",
@@ -361,16 +310,13 @@
                                      "trace_id": 0,
                                      "span_id": 25,
                                      "parent_id": 23,
-<<<<<<< HEAD
+                                     "type": "",
+                                     "error": 0,
                                      "meta": {
                                        "component": "django"
                                      },
-=======
-                                     "type": "",
-                                     "error": 0,
->>>>>>> 725601d6
                                      "duration": 7000,
-                                     "start": 1650491893076855000
+                                     "start": 1669648339145363000
                                    },
                                    {
                                      "name": "django.template.render",
@@ -385,8 +331,8 @@
                                        "component": "django",
                                        "django.template.engine.class": "django.template.engine.Engine"
                                      },
-                                     "duration": 22000,
-                                     "start": 1650491893081621000
+                                     "duration": 31000,
+                                     "start": 1669648339149909000
                                    },
                                    {
                                      "name": "django.middleware",
@@ -395,16 +341,13 @@
                                      "trace_id": 0,
                                      "span_id": 27,
                                      "parent_id": 23,
-<<<<<<< HEAD
+                                     "type": "",
+                                     "error": 0,
                                      "meta": {
                                        "component": "django"
                                      },
-=======
-                                     "type": "",
-                                     "error": 0,
->>>>>>> 725601d6
-                                     "duration": 6000,
-                                     "start": 1650491893081677000
+                                     "duration": 9000,
+                                     "start": 1669648339149982000
                                    },
                           {
                             "name": "django.middleware",
@@ -413,16 +356,13 @@
                             "trace_id": 0,
                             "span_id": 21,
                             "parent_id": 17,
-<<<<<<< HEAD
+                            "type": "",
+                            "error": 0,
                             "meta": {
                               "component": "django"
                             },
-=======
-                            "type": "",
-                            "error": 0,
->>>>>>> 725601d6
-                            "duration": 14000,
-                            "start": 1650491893081947000
+                            "duration": 22000,
+                            "start": 1669648339150496000
                           },
                        {
                          "name": "django.middleware",
@@ -431,16 +371,13 @@
                          "trace_id": 0,
                          "span_id": 18,
                          "parent_id": 15,
-<<<<<<< HEAD
+                         "type": "",
+                         "error": 0,
                          "meta": {
                            "component": "django"
                          },
-=======
-                         "type": "",
-                         "error": 0,
->>>>>>> 725601d6
-                         "duration": 8000,
-                         "start": 1650491893081974000
+                         "duration": 11000,
+                         "start": 1669648339150532000
                        },
                     {
                       "name": "django.middleware",
@@ -449,16 +386,13 @@
                       "trace_id": 0,
                       "span_id": 16,
                       "parent_id": 13,
-<<<<<<< HEAD
+                      "type": "",
+                      "error": 0,
                       "meta": {
                         "component": "django"
                       },
-=======
-                      "type": "",
-                      "error": 0,
->>>>>>> 725601d6
-                      "duration": 4000,
-                      "start": 1650491893081994000
+                      "duration": 7000,
+                      "start": 1669648339150556000
                     },
               {
                 "name": "django.middleware",
@@ -467,16 +401,13 @@
                 "trace_id": 0,
                 "span_id": 11,
                 "parent_id": 7,
-<<<<<<< HEAD
+                "type": "",
+                "error": 0,
                 "meta": {
                   "component": "django"
                 },
-=======
-                "type": "",
-                "error": 0,
->>>>>>> 725601d6
-                "duration": 4000,
-                "start": 1650491893082012000
+                "duration": 6000,
+                "start": 1669648339150579000
               },
            {
              "name": "django.middleware",
@@ -485,16 +416,13 @@
              "trace_id": 0,
              "span_id": 8,
              "parent_id": 4,
-<<<<<<< HEAD
+             "type": "",
+             "error": 0,
              "meta": {
                "component": "django"
              },
-=======
-             "type": "",
-             "error": 0,
->>>>>>> 725601d6
-             "duration": 58000,
-             "start": 1650491893082027000
+             "duration": 73000,
+             "start": 1669648339150597000
            },
         {
           "name": "django.middleware",
@@ -503,14 +431,11 @@
           "trace_id": 0,
           "span_id": 5,
           "parent_id": 2,
-<<<<<<< HEAD
+          "type": "",
+          "error": 0,
           "meta": {
             "component": "django"
           },
-=======
-          "type": "",
-          "error": 0,
->>>>>>> 725601d6
-          "duration": 7000,
-          "start": 1650491893082097000
+          "duration": 9000,
+          "start": 1669648339150686000
         }]]