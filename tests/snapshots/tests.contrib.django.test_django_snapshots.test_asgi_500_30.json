--- conflicted
+++ resolved
@@ -313,14 +313,9 @@
                                      "type": "",
                                      "error": 1,
                                      "meta": {
-<<<<<<< HEAD
                                        "component": "django",
-                                       "error.msg": "Error 500",
+                                       "error.message": "Error 500",
                                        "error.stack": "Traceback (most recent call last):\n  File \"/Users/william.conti/Documents/dd-trace/dd-trace-py/ddtrace/contrib/django/patch.py\", line 229, in wrapped\n    return func(*args, **kwargs)\n  File \"/Users/william.conti/Documents/dd-trace/dd-trace-py/./tests/contrib/django/views.py\", line 68, in error_500\n    raise Exception(\"Error 500\")\nException: Error 500\n",
-=======
-                                       "error.message": "Error 500",
-                                       "error.stack": "Traceback (most recent call last):\n  File \"/root/project/ddtrace/contrib/django/patch.py\", line 213, in wrapped\n    return func(*args, **kwargs)\n  File \"./tests/contrib/django/views.py\", line 66, in error_500\n    raise Exception(\"Error 500\")\nException: Error 500\n",
->>>>>>> 2b6a4b72
                                        "error.type": "builtins.Exception"
                                      },
                                      "duration": 269000,
