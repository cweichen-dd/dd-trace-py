--- conflicted
+++ resolved
@@ -21,11 +21,7 @@
       "_dd.top_level": 1,
       "_dd.tracer_kr": 1.0,
       "_sampling_priority_v1": 1,
-<<<<<<< HEAD
-      "system.pid": 85254
-=======
       "process_id": 27506
->>>>>>> 6a1948d7
     },
     "duration": 14727000,
     "start": 1666808695046798000
@@ -63,11 +59,7 @@
       "_dd.top_level": 1,
       "_dd.tracer_kr": 1.0,
       "_sampling_priority_v1": 1,
-<<<<<<< HEAD
-      "system.pid": 85254
-=======
       "process_id": 27506
->>>>>>> 6a1948d7
     },
     "duration": 8604000,
     "start": 1666808695061738000
@@ -105,11 +97,7 @@
       "_dd.top_level": 1,
       "_dd.tracer_kr": 1.0,
       "_sampling_priority_v1": 1,
-<<<<<<< HEAD
-      "system.pid": 85254
-=======
       "process_id": 27506
->>>>>>> 6a1948d7
     },
     "duration": 4776000,
     "start": 1666808695070537000
