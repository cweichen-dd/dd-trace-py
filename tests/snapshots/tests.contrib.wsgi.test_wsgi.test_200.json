[[
  {
    "name": "wsgi.request",
    "service": "wsgi",
    "resource": "GET /",
    "trace_id": 0,
    "span_id": 1,
    "parent_id": 0,
    "type": "web",
    "error": 0,
    "meta": {
      "_dd.p.dm": "-0",
      "http.method": "GET",
      "http.status_code": "200",
      "http.status_msg": "OK",
      "http.url": "http://localhost:80/",
      "language": "python",
      "runtime-id": "95c79fa6df0d4378985caf03beebf928"
    },
    "metrics": {
      "_dd.agent_psr": 1.0,
      "_dd.top_level": 1,
      "_dd.tracer_kr": 1.0,
      "_sampling_priority_v1": 1,
      "process_id": 55611
    },
    "duration": 438000,
    "start": 1631829206143672000
  },
     {
       "name": "wsgi.application",
       "service": "wsgi",
       "resource": "wsgi.application",
       "trace_id": 0,
       "span_id": 2,
       "parent_id": 1,
<<<<<<< HEAD
       "meta": {
         "language": "python"
       },
=======
       "type": "",
       "error": 0,
>>>>>>> d4b63913
       "duration": 212000,
       "start": 1631829206143769000
     },
        {
          "name": "wsgi.start_response",
          "service": "wsgi",
          "resource": "wsgi.start_response",
          "trace_id": 0,
          "span_id": 4,
          "parent_id": 2,
          "type": "web",
<<<<<<< HEAD
          "meta": {
            "language": "python"
          },
=======
          "error": 0,
>>>>>>> d4b63913
          "duration": 57000,
          "start": 1631829206143905000
        },
     {
       "name": "wsgi.response",
       "service": "wsgi",
       "resource": "wsgi.response",
       "trace_id": 0,
       "span_id": 3,
       "parent_id": 1,
       "type": "",
       "error": 0,
       "meta": {
         "language": "python",
         "result_class": "list"
       },
       "duration": 21000,
       "start": 1631829206144002000
     }]]<|MERGE_RESOLUTION|>--- conflicted
+++ resolved
@@ -34,14 +34,8 @@
        "trace_id": 0,
        "span_id": 2,
        "parent_id": 1,
-<<<<<<< HEAD
-       "meta": {
-         "language": "python"
-       },
-=======
        "type": "",
        "error": 0,
->>>>>>> d4b63913
        "duration": 212000,
        "start": 1631829206143769000
      },
@@ -53,13 +47,7 @@
           "span_id": 4,
           "parent_id": 2,
           "type": "web",
-<<<<<<< HEAD
-          "meta": {
-            "language": "python"
-          },
-=======
           "error": 0,
->>>>>>> d4b63913
           "duration": 57000,
           "start": 1631829206143905000
         },
