--- conflicted
+++ resolved
@@ -11,48 +11,25 @@
     "meta": {
       "_dd.p.dm": "-4",
       "language": "python",
-<<<<<<< HEAD
-      "runtime-id": "b51102c2da44486f95aef86058a9d993"
-=======
       "runtime-id": "d5f3e666fe79454c90ec7063f44787b5"
->>>>>>> 5183394c
     },
     "metrics": {
       "_dd.rule_psr": 1,
       "_dd.top_level": 1,
       "_dd.tracer_kr": 1.0,
       "_sampling_priority_v1": 2,
-<<<<<<< HEAD
-      "process_id": 62064
-    },
-    "duration": 62335,
-    "start": 1691173127749947665
-=======
       "process_id": 19794
     },
     "duration": 76557,
     "start": 1691163616795561784
->>>>>>> 5183394c
-  },
-     {
-       "name": "child",
-       "service": "",
-       "resource": "child",
        "trace_id": 0,
        "span_id": 2,
        "parent_id": 1,
        "type": "",
        "error": 0,
        "meta": {
-<<<<<<< HEAD
-         "_dd.p.dm": "-4"
-       },
-       "duration": 17818,
-       "start": 1691173127749980643
-=======
          "_dd.p.dm": "-3"
        },
        "duration": 15852,
        "start": 1691163616795612344
->>>>>>> 5183394c
      }]]