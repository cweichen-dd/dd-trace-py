[[
  {
    "name": "django.request",
    "service": "django",
    "resource": "GET ^feed-view/$",
    "trace_id": 0,
    "span_id": 1,
    "parent_id": 0,
    "type": "web",
    "error": 0,
    "meta": {
      "_dd.base_service": "",
      "_dd.p.dm": "-0",
      "component": "django",
      "django.request.class": "django.core.handlers.wsgi.WSGIRequest",
      "django.response.class": "django.http.response.HttpResponse",
      "django.user.is_authenticated": "False",
      "django.view": "feed-view",
      "http.method": "GET",
      "http.route": "^feed-view/$",
      "http.status_code": "200",
      "http.url": "http://testserver/feed-view/",
      "language": "python",
      "runtime-id": "5f1251d265904185ae371a48d5cfc7f4",
      "span.kind": "server"
    },
    "metrics": {
      "_dd.measured": 1,
      "_dd.top_level": 1,
      "_dd.tracer_kr": 1.0,
      "_sampling_priority_v1": 1,
      "process_id": 19970
    },
    "duration": 2252916,
    "start": 1692647428182129342
  },
     {
       "name": "django.middleware",
       "service": "django",
       "resource": "django.contrib.sessions.middleware.SessionMiddleware.__call__",
       "trace_id": 0,
       "span_id": 2,
       "parent_id": 1,
       "type": "",
       "error": 0,
       "meta": {
<<<<<<< HEAD
=======
         "_dd.base_service": "",
         "_dd.p.dm": "-0",
>>>>>>> 7f595f18
         "component": "django"
       },
       "duration": 1941375,
       "start": 1692647428182245758
     },
        {
          "name": "django.middleware",
          "service": "django",
          "resource": "django.contrib.sessions.middleware.SessionMiddleware.process_request",
          "trace_id": 0,
          "span_id": 3,
          "parent_id": 2,
          "type": "",
          "error": 0,
          "meta": {
<<<<<<< HEAD
=======
            "_dd.base_service": "",
            "_dd.p.dm": "-0",
>>>>>>> 7f595f18
            "component": "django"
          },
          "duration": 44625,
          "start": 1692647428182285342
        },
        {
          "name": "django.middleware",
          "service": "django",
          "resource": "django.middleware.common.CommonMiddleware.__call__",
          "trace_id": 0,
          "span_id": 4,
          "parent_id": 2,
          "type": "",
          "error": 0,
          "meta": {
<<<<<<< HEAD
=======
            "_dd.base_service": "",
            "_dd.p.dm": "-0",
>>>>>>> 7f595f18
            "component": "django"
          },
          "duration": 1772250,
          "start": 1692647428182358967
        },
           {
             "name": "django.middleware",
             "service": "django",
             "resource": "django.middleware.common.CommonMiddleware.process_request",
             "trace_id": 0,
             "span_id": 6,
             "parent_id": 4,
             "type": "",
             "error": 0,
             "meta": {
<<<<<<< HEAD
=======
               "_dd.base_service": "",
               "_dd.p.dm": "-0",
>>>>>>> 7f595f18
               "component": "django"
             },
             "duration": 43417,
             "start": 1692647428182388883
           },
           {
             "name": "django.middleware",
             "service": "django",
             "resource": "django.middleware.csrf.CsrfViewMiddleware.__call__",
             "trace_id": 0,
             "span_id": 7,
             "parent_id": 4,
             "type": "",
             "error": 0,
             "meta": {
<<<<<<< HEAD
=======
               "_dd.base_service": "",
               "_dd.p.dm": "-0",
>>>>>>> 7f595f18
               "component": "django"
             },
             "duration": 1622917,
             "start": 1692647428182452008
           },
              {
                "name": "django.middleware",
                "service": "django",
                "resource": "django.middleware.csrf.CsrfViewMiddleware.process_request",
                "trace_id": 0,
                "span_id": 9,
                "parent_id": 7,
                "type": "",
                "error": 0,
                "meta": {
<<<<<<< HEAD
=======
                  "_dd.base_service": "",
                  "_dd.p.dm": "-0",
>>>>>>> 7f595f18
                  "component": "django"
                },
                "duration": 24708,
                "start": 1692647428182480467
              },
              {
                "name": "django.middleware",
                "service": "django",
                "resource": "django.contrib.auth.middleware.AuthenticationMiddleware.__call__",
                "trace_id": 0,
                "span_id": 10,
                "parent_id": 7,
                "type": "",
                "error": 0,
                "meta": {
<<<<<<< HEAD
=======
                  "_dd.base_service": "",
                  "_dd.p.dm": "-0",
>>>>>>> 7f595f18
                  "component": "django"
                },
                "duration": 1500583,
                "start": 1692647428182524092
              },
                 {
                   "name": "django.middleware",
                   "service": "django",
                   "resource": "django.contrib.auth.middleware.AuthenticationMiddleware.process_request",
                   "trace_id": 0,
                   "span_id": 12,
                   "parent_id": 10,
                   "type": "",
                   "error": 0,
                   "meta": {
<<<<<<< HEAD
=======
                     "_dd.base_service": "",
                     "_dd.p.dm": "-0",
>>>>>>> 7f595f18
                     "component": "django"
                   },
                   "duration": 27166,
                   "start": 1692647428182552217
                 },
                 {
                   "name": "django.middleware",
                   "service": "django",
                   "resource": "django.contrib.messages.middleware.MessageMiddleware.__call__",
                   "trace_id": 0,
                   "span_id": 13,
                   "parent_id": 10,
                   "type": "",
                   "error": 0,
                   "meta": {
<<<<<<< HEAD
=======
                     "_dd.base_service": "",
                     "_dd.p.dm": "-0",
>>>>>>> 7f595f18
                     "component": "django"
                   },
                   "duration": 1415792,
                   "start": 1692647428182597883
                 },
                    {
                      "name": "django.middleware",
                      "service": "django",
                      "resource": "django.contrib.messages.middleware.MessageMiddleware.process_request",
                      "trace_id": 0,
                      "span_id": 14,
                      "parent_id": 13,
                      "type": "",
                      "error": 0,
                      "meta": {
<<<<<<< HEAD
=======
                        "_dd.base_service": "",
                        "_dd.p.dm": "-0",
>>>>>>> 7f595f18
                        "component": "django"
                      },
                      "duration": 57292,
                      "start": 1692647428182624633
                    },
                    {
                      "name": "django.middleware",
                      "service": "django",
                      "resource": "django.middleware.clickjacking.XFrameOptionsMiddleware.__call__",
                      "trace_id": 0,
                      "span_id": 15,
                      "parent_id": 13,
                      "type": "",
                      "error": 0,
                      "meta": {
<<<<<<< HEAD
=======
                        "_dd.base_service": "",
                        "_dd.p.dm": "-0",
>>>>>>> 7f595f18
                        "component": "django"
                      },
                      "duration": 1256667,
                      "start": 1692647428182702883
                    },
                       {
                         "name": "django.middleware",
                         "service": "django",
                         "resource": "django.middleware.security.SecurityMiddleware.__call__",
                         "trace_id": 0,
                         "span_id": 17,
                         "parent_id": 15,
                         "type": "",
                         "error": 0,
                         "meta": {
<<<<<<< HEAD
=======
                           "_dd.base_service": "",
                           "_dd.p.dm": "-0",
>>>>>>> 7f595f18
                           "component": "django"
                         },
                         "duration": 1139291,
                         "start": 1692647428182735217
                       },
                          {
                            "name": "django.middleware",
                            "service": "django",
                            "resource": "django.middleware.security.SecurityMiddleware.process_request",
                            "trace_id": 0,
                            "span_id": 19,
                            "parent_id": 17,
                            "type": "",
                            "error": 0,
                            "meta": {
<<<<<<< HEAD
=======
                              "_dd.base_service": "",
                              "_dd.p.dm": "-0",
>>>>>>> 7f595f18
                              "component": "django"
                            },
                            "duration": 21333,
                            "start": 1692647428182763550
                          },
                          {
                            "name": "django.middleware",
                            "service": "django",
                            "resource": "tests.contrib.django.middleware.ClsMiddleware.__call__",
                            "trace_id": 0,
                            "span_id": 20,
                            "parent_id": 17,
                            "type": "",
                            "error": 0,
                            "meta": {
<<<<<<< HEAD
=======
                              "_dd.base_service": "",
                              "_dd.p.dm": "-0",
>>>>>>> 7f595f18
                              "component": "django"
                            },
                            "duration": 975000,
                            "start": 1692647428182802883
                          },
                             {
                               "name": "django.middleware",
                               "service": "django",
                               "resource": "tests.contrib.django.middleware.fn_middleware",
                               "trace_id": 0,
                               "span_id": 22,
                               "parent_id": 20,
                               "type": "",
                               "error": 0,
                               "meta": {
<<<<<<< HEAD
=======
                                 "_dd.base_service": "",
                                 "_dd.p.dm": "-0",
>>>>>>> 7f595f18
                                 "component": "django"
                               },
                               "duration": 938250,
                               "start": 1692647428182828300
                             },
                                {
                                  "name": "django.middleware",
                                  "service": "django",
                                  "resource": "tests.contrib.django.middleware.EverythingMiddleware.__call__",
                                  "trace_id": 0,
                                  "span_id": 23,
                                  "parent_id": 22,
                                  "type": "",
                                  "error": 0,
                                  "meta": {
<<<<<<< HEAD
=======
                                    "_dd.base_service": "",
                                    "_dd.p.dm": "-0",
>>>>>>> 7f595f18
                                    "component": "django"
                                  },
                                  "duration": 885291,
                                  "start": 1692647428182867467
                                },
                                   {
                                     "name": "django.middleware",
                                     "service": "django",
                                     "resource": "django.middleware.csrf.CsrfViewMiddleware.process_view",
                                     "trace_id": 0,
                                     "span_id": 24,
                                     "parent_id": 23,
                                     "type": "",
                                     "error": 0,
                                     "meta": {
<<<<<<< HEAD
=======
                                       "_dd.base_service": "",
                                       "_dd.p.dm": "-0",
>>>>>>> 7f595f18
                                       "component": "django"
                                     },
                                     "duration": 26334,
                                     "start": 1692647428182961508
                                   },
                                   {
                                     "name": "django.middleware",
                                     "service": "django",
                                     "resource": "tests.contrib.django.middleware.EverythingMiddleware.process_view",
                                     "trace_id": 0,
                                     "span_id": 25,
                                     "parent_id": 23,
                                     "type": "",
                                     "error": 0,
                                     "meta": {
<<<<<<< HEAD
=======
                                       "_dd.base_service": "",
                                       "_dd.p.dm": "-0",
>>>>>>> 7f595f18
                                       "component": "django"
                                     },
                                     "duration": 21375,
                                     "start": 1692647428183005717
                                   },
                                   {
                                     "name": "django.view",
                                     "service": "django",
                                     "resource": "tests.contrib.django.views.FeedView",
                                     "trace_id": 0,
                                     "span_id": 26,
                                     "parent_id": 23,
                                     "type": "",
                                     "error": 0,
                                     "meta": {
<<<<<<< HEAD
=======
                                       "_dd.base_service": "",
                                       "_dd.p.dm": "-0",
>>>>>>> 7f595f18
                                       "component": "django"
                                     },
                                     "duration": 668125,
                                     "start": 1692647428183053883
                                   },
                          {
                            "name": "django.middleware",
                            "service": "django",
                            "resource": "django.middleware.security.SecurityMiddleware.process_response",
                            "trace_id": 0,
                            "span_id": 21,
                            "parent_id": 17,
                            "type": "",
                            "error": 0,
                            "meta": {
<<<<<<< HEAD
=======
                              "_dd.base_service": "",
                              "_dd.p.dm": "-0",
>>>>>>> 7f595f18
                              "component": "django"
                            },
                            "duration": 46083,
                            "start": 1692647428183803300
                          },
                       {
                         "name": "django.middleware",
                         "service": "django",
                         "resource": "django.middleware.clickjacking.XFrameOptionsMiddleware.process_response",
                         "trace_id": 0,
                         "span_id": 18,
                         "parent_id": 15,
                         "type": "",
                         "error": 0,
                         "meta": {
<<<<<<< HEAD
=======
                           "_dd.base_service": "",
                           "_dd.p.dm": "-0",
>>>>>>> 7f595f18
                           "component": "django"
                         },
                         "duration": 53125,
                         "start": 1692647428183894675
                       },
                    {
                      "name": "django.middleware",
                      "service": "django",
                      "resource": "django.contrib.messages.middleware.MessageMiddleware.process_response",
                      "trace_id": 0,
                      "span_id": 16,
                      "parent_id": 13,
                      "type": "",
                      "error": 0,
                      "meta": {
<<<<<<< HEAD
=======
                        "_dd.base_service": "",
                        "_dd.p.dm": "-0",
>>>>>>> 7f595f18
                        "component": "django"
                      },
                      "duration": 24625,
                      "start": 1692647428183977842
                    },
              {
                "name": "django.middleware",
                "service": "django",
                "resource": "django.middleware.csrf.CsrfViewMiddleware.process_response",
                "trace_id": 0,
                "span_id": 11,
                "parent_id": 7,
                "type": "",
                "error": 0,
                "meta": {
<<<<<<< HEAD
=======
                  "_dd.base_service": "",
                  "_dd.p.dm": "-0",
>>>>>>> 7f595f18
                  "component": "django"
                },
                "duration": 21250,
                "start": 1692647428184042633
              },
           {
             "name": "django.middleware",
             "service": "django",
             "resource": "django.middleware.common.CommonMiddleware.process_response",
             "trace_id": 0,
             "span_id": 8,
             "parent_id": 4,
             "type": "",
             "error": 0,
             "meta": {
<<<<<<< HEAD
=======
               "_dd.base_service": "",
               "_dd.p.dm": "-0",
>>>>>>> 7f595f18
               "component": "django"
             },
             "duration": 27125,
             "start": 1692647428184092675
           },
        {
          "name": "django.middleware",
          "service": "django",
          "resource": "django.contrib.sessions.middleware.SessionMiddleware.process_response",
          "trace_id": 0,
          "span_id": 5,
          "parent_id": 2,
          "type": "",
          "error": 0,
          "meta": {
<<<<<<< HEAD
=======
            "_dd.base_service": "",
            "_dd.p.dm": "-0",
>>>>>>> 7f595f18
            "component": "django"
          },
          "duration": 26416,
          "start": 1692647428184149342
        }]]<|MERGE_RESOLUTION|>--- conflicted
+++ resolved
@@ -44,11 +44,7 @@
        "type": "",
        "error": 0,
        "meta": {
-<<<<<<< HEAD
-=======
          "_dd.base_service": "",
-         "_dd.p.dm": "-0",
->>>>>>> 7f595f18
          "component": "django"
        },
        "duration": 1941375,
@@ -64,11 +60,7 @@
           "type": "",
           "error": 0,
           "meta": {
-<<<<<<< HEAD
-=======
             "_dd.base_service": "",
-            "_dd.p.dm": "-0",
->>>>>>> 7f595f18
             "component": "django"
           },
           "duration": 44625,
@@ -84,11 +76,7 @@
           "type": "",
           "error": 0,
           "meta": {
-<<<<<<< HEAD
-=======
             "_dd.base_service": "",
-            "_dd.p.dm": "-0",
->>>>>>> 7f595f18
             "component": "django"
           },
           "duration": 1772250,
@@ -104,11 +92,7 @@
              "type": "",
              "error": 0,
              "meta": {
-<<<<<<< HEAD
-=======
                "_dd.base_service": "",
-               "_dd.p.dm": "-0",
->>>>>>> 7f595f18
                "component": "django"
              },
              "duration": 43417,
@@ -124,11 +108,7 @@
              "type": "",
              "error": 0,
              "meta": {
-<<<<<<< HEAD
-=======
                "_dd.base_service": "",
-               "_dd.p.dm": "-0",
->>>>>>> 7f595f18
                "component": "django"
              },
              "duration": 1622917,
@@ -144,11 +124,7 @@
                 "type": "",
                 "error": 0,
                 "meta": {
-<<<<<<< HEAD
-=======
                   "_dd.base_service": "",
-                  "_dd.p.dm": "-0",
->>>>>>> 7f595f18
                   "component": "django"
                 },
                 "duration": 24708,
@@ -164,11 +140,7 @@
                 "type": "",
                 "error": 0,
                 "meta": {
-<<<<<<< HEAD
-=======
                   "_dd.base_service": "",
-                  "_dd.p.dm": "-0",
->>>>>>> 7f595f18
                   "component": "django"
                 },
                 "duration": 1500583,
@@ -184,11 +156,7 @@
                    "type": "",
                    "error": 0,
                    "meta": {
-<<<<<<< HEAD
-=======
                      "_dd.base_service": "",
-                     "_dd.p.dm": "-0",
->>>>>>> 7f595f18
                      "component": "django"
                    },
                    "duration": 27166,
@@ -204,11 +172,7 @@
                    "type": "",
                    "error": 0,
                    "meta": {
-<<<<<<< HEAD
-=======
                      "_dd.base_service": "",
-                     "_dd.p.dm": "-0",
->>>>>>> 7f595f18
                      "component": "django"
                    },
                    "duration": 1415792,
@@ -224,11 +188,7 @@
                       "type": "",
                       "error": 0,
                       "meta": {
-<<<<<<< HEAD
-=======
                         "_dd.base_service": "",
-                        "_dd.p.dm": "-0",
->>>>>>> 7f595f18
                         "component": "django"
                       },
                       "duration": 57292,
@@ -244,11 +204,7 @@
                       "type": "",
                       "error": 0,
                       "meta": {
-<<<<<<< HEAD
-=======
                         "_dd.base_service": "",
-                        "_dd.p.dm": "-0",
->>>>>>> 7f595f18
                         "component": "django"
                       },
                       "duration": 1256667,
@@ -264,11 +220,7 @@
                          "type": "",
                          "error": 0,
                          "meta": {
-<<<<<<< HEAD
-=======
                            "_dd.base_service": "",
-                           "_dd.p.dm": "-0",
->>>>>>> 7f595f18
                            "component": "django"
                          },
                          "duration": 1139291,
@@ -284,11 +236,7 @@
                             "type": "",
                             "error": 0,
                             "meta": {
-<<<<<<< HEAD
-=======
                               "_dd.base_service": "",
-                              "_dd.p.dm": "-0",
->>>>>>> 7f595f18
                               "component": "django"
                             },
                             "duration": 21333,
@@ -304,11 +252,7 @@
                             "type": "",
                             "error": 0,
                             "meta": {
-<<<<<<< HEAD
-=======
                               "_dd.base_service": "",
-                              "_dd.p.dm": "-0",
->>>>>>> 7f595f18
                               "component": "django"
                             },
                             "duration": 975000,
@@ -324,11 +268,7 @@
                                "type": "",
                                "error": 0,
                                "meta": {
-<<<<<<< HEAD
-=======
                                  "_dd.base_service": "",
-                                 "_dd.p.dm": "-0",
->>>>>>> 7f595f18
                                  "component": "django"
                                },
                                "duration": 938250,
@@ -344,11 +284,7 @@
                                   "type": "",
                                   "error": 0,
                                   "meta": {
-<<<<<<< HEAD
-=======
                                     "_dd.base_service": "",
-                                    "_dd.p.dm": "-0",
->>>>>>> 7f595f18
                                     "component": "django"
                                   },
                                   "duration": 885291,
@@ -364,11 +300,7 @@
                                      "type": "",
                                      "error": 0,
                                      "meta": {
-<<<<<<< HEAD
-=======
                                        "_dd.base_service": "",
-                                       "_dd.p.dm": "-0",
->>>>>>> 7f595f18
                                        "component": "django"
                                      },
                                      "duration": 26334,
@@ -384,11 +316,7 @@
                                      "type": "",
                                      "error": 0,
                                      "meta": {
-<<<<<<< HEAD
-=======
                                        "_dd.base_service": "",
-                                       "_dd.p.dm": "-0",
->>>>>>> 7f595f18
                                        "component": "django"
                                      },
                                      "duration": 21375,
@@ -404,11 +332,7 @@
                                      "type": "",
                                      "error": 0,
                                      "meta": {
-<<<<<<< HEAD
-=======
                                        "_dd.base_service": "",
-                                       "_dd.p.dm": "-0",
->>>>>>> 7f595f18
                                        "component": "django"
                                      },
                                      "duration": 668125,
@@ -424,11 +348,7 @@
                             "type": "",
                             "error": 0,
                             "meta": {
-<<<<<<< HEAD
-=======
                               "_dd.base_service": "",
-                              "_dd.p.dm": "-0",
->>>>>>> 7f595f18
                               "component": "django"
                             },
                             "duration": 46083,
@@ -444,11 +364,7 @@
                          "type": "",
                          "error": 0,
                          "meta": {
-<<<<<<< HEAD
-=======
                            "_dd.base_service": "",
-                           "_dd.p.dm": "-0",
->>>>>>> 7f595f18
                            "component": "django"
                          },
                          "duration": 53125,
@@ -464,11 +380,7 @@
                       "type": "",
                       "error": 0,
                       "meta": {
-<<<<<<< HEAD
-=======
                         "_dd.base_service": "",
-                        "_dd.p.dm": "-0",
->>>>>>> 7f595f18
                         "component": "django"
                       },
                       "duration": 24625,
@@ -484,11 +396,7 @@
                 "type": "",
                 "error": 0,
                 "meta": {
-<<<<<<< HEAD
-=======
                   "_dd.base_service": "",
-                  "_dd.p.dm": "-0",
->>>>>>> 7f595f18
                   "component": "django"
                 },
                 "duration": 21250,
@@ -504,11 +412,7 @@
              "type": "",
              "error": 0,
              "meta": {
-<<<<<<< HEAD
-=======
                "_dd.base_service": "",
-               "_dd.p.dm": "-0",
->>>>>>> 7f595f18
                "component": "django"
              },
              "duration": 27125,
@@ -524,11 +428,7 @@
           "type": "",
           "error": 0,
           "meta": {
-<<<<<<< HEAD
-=======
             "_dd.base_service": "",
-            "_dd.p.dm": "-0",
->>>>>>> 7f595f18
             "component": "django"
           },
           "duration": 26416,
