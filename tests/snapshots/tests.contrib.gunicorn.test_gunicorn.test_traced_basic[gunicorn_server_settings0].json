[[
  {
    "name": "wsgi.request",
    "service": "wsgi",
    "resource": "GET /",
    "trace_id": 0,
    "span_id": 1,
    "parent_id": 0,
    "type": "web",
    "error": 0,
    "meta": {
      "_dd.p.dm": "-0",
      "component": "wsgi",
      "http.method": "GET",
      "http.status_code": "200",
      "http.status_msg": "OK",
      "http.url": "http://0.0.0.0:8080/",
<<<<<<< HEAD
      "http.useragent": "python-requests/2.28.1",
=======
      "language": "python",
>>>>>>> 6bf92f8f
      "runtime-id": "b73097ce1a54484f872936703dc77f48"
    },
    "metrics": {
      "_dd.agent_psr": 1.0,
      "_dd.top_level": 1,
      "_dd.tracer_kr": 1.0,
      "_sampling_priority_v1": 1,
      "process_id": 28765
    },
    "duration": 198000,
    "start": 1670886340849791000
  },
     {
       "name": "wsgi.application",
       "service": "wsgi",
       "resource": "wsgi.application",
       "trace_id": 0,
       "span_id": 2,
       "parent_id": 1,
       "type": "",
       "error": 0,
       "meta": {
         "component": "wsgi"
       },
       "duration": 49000,
       "start": 1670886340849877000
     },
        {
          "name": "wsgi.start_response",
          "service": "wsgi",
          "resource": "wsgi.start_response",
          "trace_id": 0,
          "span_id": 4,
          "parent_id": 2,
          "type": "web",
          "error": 0,
          "meta": {
            "component": "wsgi"
          },
          "duration": 14000,
          "start": 1670886340849902000
        },
     {
       "name": "wsgi.response",
       "service": "wsgi",
       "resource": "wsgi.response",
       "trace_id": 0,
       "span_id": 3,
       "parent_id": 1,
       "type": "",
       "error": 0,
       "meta": {
         "component": "wsgi",
         "result_class": "list_iterator"
       },
       "duration": 44000,
       "start": 1670886340849936000
     }]]<|MERGE_RESOLUTION|>--- conflicted
+++ resolved
@@ -15,11 +15,8 @@
       "http.status_code": "200",
       "http.status_msg": "OK",
       "http.url": "http://0.0.0.0:8080/",
-<<<<<<< HEAD
       "http.useragent": "python-requests/2.28.1",
-=======
       "language": "python",
->>>>>>> 6bf92f8f
       "runtime-id": "b73097ce1a54484f872936703dc77f48"
     },
     "metrics": {
