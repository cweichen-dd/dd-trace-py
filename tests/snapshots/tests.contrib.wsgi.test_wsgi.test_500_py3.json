[[
  {
    "name": "wsgi.request",
    "service": "wsgi",
    "resource": "GET /error",
    "trace_id": 0,
    "span_id": 1,
    "parent_id": 0,
    "type": "web",
    "error": 1,
    "meta": {
      "_dd.p.dm": "-0",
<<<<<<< HEAD
      "component": "wsgi",
      "error.msg": "Oops!",
      "error.stack": "Traceback (most recent call last):\n  File \"/Users/william.conti/Documents/dd-trace/dd-trace-py/ddtrace/contrib/wsgi/wsgi.py\", line 139, in __call__\n    result = self.app(environ, intercept_start_response)\n  File \"/Users/william.conti/Documents/dd-trace/dd-trace-py/tests/contrib/wsgi/test_wsgi.py\", line 35, in application\n    raise Exception(\"Oops!\")\nException: Oops!\n",
=======
      "error.message": "Oops!",
      "error.stack": "Traceback (most recent call last):\n  File \"/Users/kyle.verhoog/dev/dd-trace-py/ddtrace/contrib/wsgi/wsgi.py\", line 124, in __call__\n    result = self.app(environ, intercept_start_response)\n  File \"/Users/kyle.verhoog/dev/dd-trace-py/tests/contrib/wsgi/test_wsgi.py\", line 46, in application\n    raise Exception(\"Oops!\")\nException: Oops!\n",
>>>>>>> 2b6a4b72
      "error.type": "builtins.Exception",
      "http.method": "GET",
      "http.url": "http://localhost:80/error",
      "runtime-id": "bb2d07942242401fa27e41f08139d6a1"
    },
    "metrics": {
      "_dd.agent_psr": 1.0,
      "_dd.top_level": 1,
      "_dd.tracer_kr": 1.0,
      "_sampling_priority_v1": 1,
      "process_id": 41758
    },
    "duration": 240000,
    "start": 1669654618387073000
  },
     {
       "name": "wsgi.application",
       "service": "wsgi",
       "resource": "wsgi.application",
       "trace_id": 0,
       "span_id": 2,
       "parent_id": 1,
       "type": "",
       "error": 1,
       "meta": {
<<<<<<< HEAD
         "component": "wsgi",
         "error.msg": "Oops!",
         "error.stack": "Traceback (most recent call last):\n  File \"/Users/william.conti/Documents/dd-trace/dd-trace-py/ddtrace/contrib/wsgi/wsgi.py\", line 139, in __call__\n    result = self.app(environ, intercept_start_response)\n  File \"/Users/william.conti/Documents/dd-trace/dd-trace-py/tests/contrib/wsgi/test_wsgi.py\", line 35, in application\n    raise Exception(\"Oops!\")\nException: Oops!\n",
=======
         "error.message": "Oops!",
         "error.stack": "Traceback (most recent call last):\n  File \"/Users/kyle.verhoog/dev/dd-trace-py/ddtrace/contrib/wsgi/wsgi.py\", line 124, in __call__\n    result = self.app(environ, intercept_start_response)\n  File \"/Users/kyle.verhoog/dev/dd-trace-py/tests/contrib/wsgi/test_wsgi.py\", line 46, in application\n    raise Exception(\"Oops!\")\nException: Oops!\n",
>>>>>>> 2b6a4b72
         "error.type": "builtins.Exception"
       },
       "duration": 119000,
       "start": 1669654618387172000
     }]]<|MERGE_RESOLUTION|>--- conflicted
+++ resolved
@@ -10,14 +10,9 @@
     "error": 1,
     "meta": {
       "_dd.p.dm": "-0",
-<<<<<<< HEAD
       "component": "wsgi",
-      "error.msg": "Oops!",
+      "error.message": "Oops!",
       "error.stack": "Traceback (most recent call last):\n  File \"/Users/william.conti/Documents/dd-trace/dd-trace-py/ddtrace/contrib/wsgi/wsgi.py\", line 139, in __call__\n    result = self.app(environ, intercept_start_response)\n  File \"/Users/william.conti/Documents/dd-trace/dd-trace-py/tests/contrib/wsgi/test_wsgi.py\", line 35, in application\n    raise Exception(\"Oops!\")\nException: Oops!\n",
-=======
-      "error.message": "Oops!",
-      "error.stack": "Traceback (most recent call last):\n  File \"/Users/kyle.verhoog/dev/dd-trace-py/ddtrace/contrib/wsgi/wsgi.py\", line 124, in __call__\n    result = self.app(environ, intercept_start_response)\n  File \"/Users/kyle.verhoog/dev/dd-trace-py/tests/contrib/wsgi/test_wsgi.py\", line 46, in application\n    raise Exception(\"Oops!\")\nException: Oops!\n",
->>>>>>> 2b6a4b72
       "error.type": "builtins.Exception",
       "http.method": "GET",
       "http.url": "http://localhost:80/error",
@@ -43,14 +38,9 @@
        "type": "",
        "error": 1,
        "meta": {
-<<<<<<< HEAD
          "component": "wsgi",
-         "error.msg": "Oops!",
+         "error.message": "Oops!",
          "error.stack": "Traceback (most recent call last):\n  File \"/Users/william.conti/Documents/dd-trace/dd-trace-py/ddtrace/contrib/wsgi/wsgi.py\", line 139, in __call__\n    result = self.app(environ, intercept_start_response)\n  File \"/Users/william.conti/Documents/dd-trace/dd-trace-py/tests/contrib/wsgi/test_wsgi.py\", line 35, in application\n    raise Exception(\"Oops!\")\nException: Oops!\n",
-=======
-         "error.message": "Oops!",
-         "error.stack": "Traceback (most recent call last):\n  File \"/Users/kyle.verhoog/dev/dd-trace-py/ddtrace/contrib/wsgi/wsgi.py\", line 124, in __call__\n    result = self.app(environ, intercept_start_response)\n  File \"/Users/kyle.verhoog/dev/dd-trace-py/tests/contrib/wsgi/test_wsgi.py\", line 46, in application\n    raise Exception(\"Oops!\")\nException: Oops!\n",
->>>>>>> 2b6a4b72
          "error.type": "builtins.Exception"
        },
        "duration": 119000,
