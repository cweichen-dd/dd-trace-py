[[
  {
    "name": "mariadb.query",
    "service": "mariadb",
    "resource": "SELECT n FROM (SELECT 42 n UNION SELECT 421 UNION SELECT 4210) m",
    "trace_id": 0,
    "span_id": 1,
    "parent_id": 0,
    "type": "sql",
    "meta": {
      "_dd.p.dm": "-0",
      "component": "mariadb",
      "db.name": "test",
      "db.user": "test",
      "out.host": "127.0.0.1",
      "runtime-id": "82fe6b527e8b4430bec59269ebe73552"
    },
    "metrics": {
      "_dd.agent_psr": 1.0,
      "_dd.measured": 1,
      "_dd.top_level": 1,
      "_dd.tracer_kr": 1.0,
      "_sampling_priority_v1": 1,
      "db.rowcount": 0,
      "out.port": 3306,
<<<<<<< HEAD
      "sql.rows": 0,
      "system.pid": 55304
=======
      "process_id": 9600,
      "sql.rows": 0
>>>>>>> 6a1948d7
    },
    "duration": 1122000,
    "start": 1667513574974616000
  }]]<|MERGE_RESOLUTION|>--- conflicted
+++ resolved
@@ -23,13 +23,8 @@
       "_sampling_priority_v1": 1,
       "db.rowcount": 0,
       "out.port": 3306,
-<<<<<<< HEAD
-      "sql.rows": 0,
-      "system.pid": 55304
-=======
       "process_id": 9600,
       "sql.rows": 0
->>>>>>> 6a1948d7
     },
     "duration": 1122000,
     "start": 1667513574974616000
