[[
  {
    "name": "sanic.request",
    "service": "sanic",
    "resource": "GET /hello",
    "trace_id": 0,
    "span_id": 1,
    "parent_id": 0,
    "type": "web",
    "error": 0,
    "meta": {
      "_dd.p.dm": "-0",
      "http.method": "GET",
      "http.status_code": "200",
      "http.url": "http://0.0.0.0:8000/hello",
      "http.useragent": "python-requests/2.28.1",
      "language": "python",
      "runtime-id": "0afaa48285414ecb85e61220e89828a4"
    },
    "metrics": {
      "_dd.agent_psr": 1.0,
      "_dd.top_level": 1,
      "_dd.tracer_kr": 1.0,
      "_sampling_priority_v1": 1,
      "process_id": 90727
    },
    "duration": 82987000,
    "start": 1643465607624457000
  },
     {
       "name": "random_sleep",
       "service": "sanic",
       "resource": "random_sleep",
       "trace_id": 0,
       "span_id": 2,
       "parent_id": 1,
<<<<<<< HEAD
       "meta": {
         "language": "python"
       },
=======
       "type": "",
       "error": 0,
>>>>>>> d4b63913
       "duration": 82299000,
       "start": 1643465607624605000
     }],
[
  {
    "name": "sanic.request",
    "service": "sanic",
    "resource": "GET /hello",
    "trace_id": 1,
    "span_id": 1,
    "parent_id": 0,
    "type": "web",
    "error": 0,
    "meta": {
      "_dd.p.dm": "-0",
      "http.method": "GET",
      "http.status_code": "200",
      "http.url": "http://0.0.0.0:8000/hello",
      "http.useragent": "python-requests/2.28.1",
      "language": "python",
      "runtime-id": "0afaa48285414ecb85e61220e89828a4"
    },
    "metrics": {
      "_dd.agent_psr": 1.0,
      "_dd.top_level": 1,
      "_dd.tracer_kr": 1.0,
      "_sampling_priority_v1": 1,
      "process_id": 90727
    },
    "duration": 81765000,
    "start": 1643465607721195000
  },
     {
       "name": "random_sleep",
       "service": "sanic",
       "resource": "random_sleep",
       "trace_id": 1,
       "span_id": 2,
       "parent_id": 1,
<<<<<<< HEAD
       "meta": {
         "language": "python"
       },
=======
       "type": "",
       "error": 0,
>>>>>>> d4b63913
       "duration": 81372000,
       "start": 1643465607721297000
     }]]<|MERGE_RESOLUTION|>--- conflicted
+++ resolved
@@ -34,14 +34,8 @@
        "trace_id": 0,
        "span_id": 2,
        "parent_id": 1,
-<<<<<<< HEAD
-       "meta": {
-         "language": "python"
-       },
-=======
        "type": "",
        "error": 0,
->>>>>>> d4b63913
        "duration": 82299000,
        "start": 1643465607624605000
      }],
@@ -81,14 +75,8 @@
        "trace_id": 1,
        "span_id": 2,
        "parent_id": 1,
-<<<<<<< HEAD
-       "meta": {
-         "language": "python"
-       },
-=======
        "type": "",
        "error": 0,
->>>>>>> d4b63913
        "duration": 81372000,
        "start": 1643465607721297000
      }]]