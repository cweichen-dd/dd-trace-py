[[
  {
    "name": "rq.queue.enqueue_job",
    "service": "rq",
    "resource": "tests.contrib.rq.jobs.job_fail",
    "trace_id": 0,
    "span_id": 1,
    "parent_id": 0,
    "type": "worker",
    "meta": {
      "_dd.p.dm": "-0",
      "component": "rq",
      "job.func_name": "tests.contrib.rq.jobs.job_fail",
      "job.id": "1a233305-fe5e-4fc6-9750-ed92067a1e57",
      "queue.name": "sync-q",
      "runtime-id": "6cd7389b7d314440a4f7f3c7477cdb35"
    },
    "metrics": {
      "_dd.agent_psr": 1.0,
      "_dd.top_level": 1,
      "_dd.tracer_kr": 1.0,
      "_sampling_priority_v1": 1,
<<<<<<< HEAD
      "system.pid": 81119
=======
      "process_id": 4083
>>>>>>> 6a1948d7
    },
    "duration": 38982000,
    "start": 1666807274869308000
  },
     {
       "name": "rq.job.perform",
       "service": "rq",
       "resource": "tests.contrib.rq.jobs.job_fail",
       "trace_id": 0,
       "span_id": 2,
       "parent_id": 1,
       "error": 1,
       "meta": {
         "component": "rq",
         "error.msg": "error",
         "error.stack": "Traceback (most recent call last):\n  File \"/root/project/ddtrace/contrib/rq/__init__.py\", line 206, in traced_job_perform\n  File \"/Users/william.conti/Documents/dd-trace/dd-trace-py/.riot/venv_py3813_rq~1100_click712/lib/python3.8/site-packages/rq/job.py\", line 821, in perform\n    self._result = self._execute()\n  File \"/Users/william.conti/Documents/dd-trace/dd-trace-py/.riot/venv_py3813_rq~1100_click712/lib/python3.8/site-packages/rq/job.py\", line 844, in _execute\n    result = self.func(*self.args, **self.kwargs)\n  File \"/root/project/tests/contrib/rq/jobs.py\", line 10, in job_fail\ntests.contrib.rq.jobs.MyException: error\n",
         "error.type": "tests.contrib.rq.jobs.MyException",
         "job.id": "1a233305-fe5e-4fc6-9750-ed92067a1e57"
       },
       "duration": 2574000,
       "start": 1666807274903462000
     }]]<|MERGE_RESOLUTION|>--- conflicted
+++ resolved
@@ -20,11 +20,7 @@
       "_dd.top_level": 1,
       "_dd.tracer_kr": 1.0,
       "_sampling_priority_v1": 1,
-<<<<<<< HEAD
-      "system.pid": 81119
-=======
       "process_id": 4083
->>>>>>> 6a1948d7
     },
     "duration": 38982000,
     "start": 1666807274869308000
