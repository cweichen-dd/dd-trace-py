[[
  {
    "name": "rq.queue.enqueue_job",
    "service": "rq",
    "resource": "tests.contrib.rq.jobs.job_add1",
    "trace_id": 0,
    "span_id": 1,
    "parent_id": 0,
    "type": "worker",
    "meta": {
      "_dd.p.dm": "-0",
      "component": "rq",
      "job.func_name": "tests.contrib.rq.jobs.job_add1",
      "job.id": "713ececf-241b-49d1-878c-9472231d7798",
      "queue.name": "q",
      "runtime-id": "45fcb94b0a6e4ddaba953b01b8d6a493"
    },
    "metrics": {
      "_dd.agent_psr": 1.0,
      "_dd.top_level": 1,
      "_dd.tracer_kr": 1.0,
      "_sampling_priority_v1": 1,
<<<<<<< HEAD
      "system.pid": 80428
=======
      "process_id": 179
>>>>>>> 6a1948d7
    },
    "duration": 3960000,
    "start": 1666807178169460000
  },
     {
       "name": "rq.worker.perform_job",
       "service": "rq-worker",
       "resource": "tests.contrib.rq.jobs.job_add1",
       "trace_id": 0,
       "span_id": 2,
       "parent_id": 1,
       "type": "worker",
       "meta": {
         "_dd.p.dm": "-0",
         "component": "rq",
         "job.id": "713ececf-241b-49d1-878c-9472231d7798",
         "job.origin": "q",
         "job.status": "finished",
         "runtime-id": "5fc167b143704014811f3bfd8165a757"
       },
       "metrics": {
         "_dd.top_level": 1,
         "_dd.tracer_kr": 1.0,
         "_sampling_priority_v1": 1,
<<<<<<< HEAD
         "system.pid": 80493
=======
         "process_id": 185
>>>>>>> 6a1948d7
       },
       "duration": 12597000,
       "start": 1666807178503090000
     },
        {
          "name": "rq.job.perform",
          "service": "rq-worker",
          "resource": "tests.contrib.rq.jobs.job_add1",
          "trace_id": 0,
          "span_id": 3,
          "parent_id": 2,
          "meta": {
            "component": "rq",
            "job.id": "713ececf-241b-49d1-878c-9472231d7798"
          },
          "duration": 2068000,
          "start": 1666807178507420000
        }]]<|MERGE_RESOLUTION|>--- conflicted
+++ resolved
@@ -20,11 +20,7 @@
       "_dd.top_level": 1,
       "_dd.tracer_kr": 1.0,
       "_sampling_priority_v1": 1,
-<<<<<<< HEAD
-      "system.pid": 80428
-=======
       "process_id": 179
->>>>>>> 6a1948d7
     },
     "duration": 3960000,
     "start": 1666807178169460000
@@ -49,11 +45,7 @@
          "_dd.top_level": 1,
          "_dd.tracer_kr": 1.0,
          "_sampling_priority_v1": 1,
-<<<<<<< HEAD
-         "system.pid": 80493
-=======
          "process_id": 185
->>>>>>> 6a1948d7
        },
        "duration": 12597000,
        "start": 1666807178503090000
