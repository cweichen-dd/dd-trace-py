[[
  {
    "name": "fastapi.request",
    "service": "fastapi",
    "resource": "GET /sub-app/hello/name",
    "trace_id": 0,
    "span_id": 1,
    "parent_id": 0,
    "type": "web",
    "error": 0,
    "meta": {
      "_dd.base_service": "",
      "_dd.p.dm": "-0",
      "component": "fastapi",
      "http.method": "GET",
      "http.status_code": "200",
      "http.url": "http://testserver/sub-app/hello/name",
      "http.useragent": "testclient",
      "http.version": "1.1",
      "language": "python",
      "runtime-id": "00711884dae84cab958adda67a7be9b6",
      "span.kind": "server"
    },
    "metrics": {
      "_dd.top_level": 1,
      "_dd.tracer_kr": 1.0,
      "_sampling_priority_v1": 1,
      "process_id": 42682
    },
    "duration": 928250,
    "start": 1692709944160884710
  },
     {
       "name": "fastapi.request",
       "service": "fastapi",
       "resource": "GET /hello/name",
       "trace_id": 0,
       "span_id": 2,
       "parent_id": 1,
       "type": "web",
       "error": 0,
       "meta": {
<<<<<<< HEAD
=======
         "_dd.base_service": "",
         "_dd.p.dm": "-0",
>>>>>>> 7f595f18
         "component": "fastapi",
         "http.method": "GET",
         "http.status_code": "200",
         "http.url": "http://testserver/sub-app/hello/name",
         "http.useragent": "testclient",
         "http.version": "1.1",
         "span.kind": "server"
       },
       "duration": 639958,
       "start": 1692709944161206377
     },
        {
          "name": "fastapi.serialize_response",
          "service": "fastapi",
          "resource": "fastapi.serialize_response",
          "trace_id": 0,
          "span_id": 3,
          "parent_id": 2,
          "type": "",
          "error": 0,
<<<<<<< HEAD
          "duration": 55778,
          "start": 1691162789259292366
=======
          "meta": {
            "_dd.base_service": "",
            "_dd.p.dm": "-0"
          },
          "duration": 49125,
          "start": 1692709944161545668
>>>>>>> 7f595f18
        }]]<|MERGE_RESOLUTION|>--- conflicted
+++ resolved
@@ -40,11 +40,7 @@
        "type": "web",
        "error": 0,
        "meta": {
-<<<<<<< HEAD
-=======
          "_dd.base_service": "",
-         "_dd.p.dm": "-0",
->>>>>>> 7f595f18
          "component": "fastapi",
          "http.method": "GET",
          "http.status_code": "200",
@@ -65,15 +61,9 @@
           "parent_id": 2,
           "type": "",
           "error": 0,
-<<<<<<< HEAD
-          "duration": 55778,
-          "start": 1691162789259292366
-=======
           "meta": {
-            "_dd.base_service": "",
-            "_dd.p.dm": "-0"
+            "_dd.base_service": ""
           },
           "duration": 49125,
           "start": 1692709944161545668
->>>>>>> 7f595f18
         }]]