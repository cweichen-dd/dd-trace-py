--- conflicted
+++ resolved
@@ -40,11 +40,7 @@
        "type": "",
        "error": 0,
        "meta": {
-<<<<<<< HEAD
-=======
          "_dd.base_service": "",
-         "_dd.p.dm": "-0",
->>>>>>> 7f595f18
          "component": "aiohttp"
        },
        "duration": 6205875,
