--- conflicted
+++ resolved
@@ -35,11 +35,7 @@
        "type": "graphql",
        "error": 0,
        "meta": {
-<<<<<<< HEAD
-=======
          "_dd.base_service": "",
-         "_dd.p.dm": "-0",
->>>>>>> 7f595f18
          "component": "graphql",
          "graphql.source": "{ patron { id name age } }"
        },
@@ -56,11 +52,7 @@
        "type": "graphql",
        "error": 0,
        "meta": {
-<<<<<<< HEAD
-=======
          "_dd.base_service": "",
-         "_dd.p.dm": "-0",
->>>>>>> 7f595f18
          "component": "graphql",
          "graphql.source": "{ patron { id name age } }"
        },
@@ -77,11 +69,7 @@
        "type": "graphql",
        "error": 0,
        "meta": {
-<<<<<<< HEAD
-=======
          "_dd.base_service": "",
-         "_dd.p.dm": "-0",
->>>>>>> 7f595f18
          "component": "graphql",
          "graphql.operation.type": "query",
          "graphql.source": "{ patron { id name age } }"
