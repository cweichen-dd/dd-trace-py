[[
  {
    "name": "aiohttp.request",
    "service": "",
    "resource": "aiohttp.request",
    "trace_id": 0,
    "span_id": 1,
    "parent_id": 0,
    "type": "http",
    "error": 0,
    "meta": {
      "_dd.p.dm": "-0",
      "component": "aiohttp_client",
      "http.method": "GET",
      "http.query.string": "k1=v1&k2=v2&k3=v3&k4=v4",
      "http.status_code": "404",
      "http.status_msg": "NOT FOUND",
      "http.url": "http://localhost:8001/status/200/?k1=v1&k2=v2&k3=v3&k4=v4",
      "runtime-id": "c110789b92224c258de3e631ca50af4f"
    },
    "metrics": {
      "_dd.agent_psr": 1.0,
      "_dd.top_level": 1,
      "_dd.tracer_kr": 1.0,
      "_sampling_priority_v1": 1,
      "process_id": 83844
    },
    "duration": 55327000,
    "start": 1666808694928852000
  },
     {
       "name": "TCPConnector.connect",
       "service": "",
       "resource": "TCPConnector.connect",
       "trace_id": 0,
       "span_id": 2,
       "parent_id": 1,
<<<<<<< HEAD
       "duration": 3036000,
       "start": 1666808694929479000
=======
       "type": "",
       "error": 0,
       "duration": 1803000,
       "start": 1646853117220225000
>>>>>>> 725601d6
     }]]<|MERGE_RESOLUTION|>--- conflicted
+++ resolved
@@ -35,13 +35,8 @@
        "trace_id": 0,
        "span_id": 2,
        "parent_id": 1,
-<<<<<<< HEAD
-       "duration": 3036000,
-       "start": 1666808694929479000
-=======
        "type": "",
        "error": 0,
        "duration": 1803000,
        "start": 1646853117220225000
->>>>>>> 725601d6
      }]]