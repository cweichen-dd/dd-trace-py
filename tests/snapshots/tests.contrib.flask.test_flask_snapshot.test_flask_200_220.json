[[
  {
    "name": "flask.request",
    "service": "flask",
    "resource": "GET /",
    "trace_id": 0,
    "span_id": 1,
    "parent_id": 0,
    "type": "web",
    "error": 0,
    "meta": {
      "_dd.p.dm": "-0",
      "component": "flask",
      "flask.endpoint": "index",
      "flask.url_rule": "/",
      "flask.version": "2.2.2",
      "http.method": "GET",
      "http.route": "/",
      "http.status_code": "200",
      "http.url": "http://0.0.0.0:8000/",
      "http.useragent": "python-httpx/x.xx.x",
      "runtime-id": "a2c6323ad1b84fc798024612337bd2c3"
    },
    "metrics": {
      "_dd.agent_psr": 1.0,
      "_dd.measured": 1,
      "_dd.top_level": 1,
      "_dd.tracer_kr": 1.0,
      "_sampling_priority_v1": 1,
      "process_id": 92710
    },
    "duration": 532000,
    "start": 1669234786243442000
  },
     {
       "name": "flask.application",
       "service": "flask",
       "resource": "GET /",
       "trace_id": 0,
       "span_id": 2,
       "parent_id": 1,
<<<<<<< HEAD
       "meta": {
         "component": "flask"
       },
       "duration": 9000,
       "start": 1658267703064952000
     },
     {
       "name": "flask.dispatch_request",
       "service": "flask",
       "resource": "flask.dispatch_request",
       "trace_id": 0,
       "span_id": 3,
       "parent_id": 1,
       "meta": {
         "component": "flask"
       },
       "duration": 23000,
       "start": 1658267703064973000
=======
       "type": "",
       "error": 0,
       "meta": {
         "flask.endpoint": "index",
         "flask.url_rule": "/"
       },
       "duration": 234000,
       "start": 1669234786243610000
>>>>>>> 725601d6
     },
        {
          "name": "flask.preprocess_request",
          "service": "flask",
          "resource": "flask.preprocess_request",
          "trace_id": 0,
          "span_id": 4,
          "parent_id": 2,
          "type": "",
          "error": 0,
          "duration": 10000,
          "start": 1669234786243683000
        },
        {
          "name": "flask.dispatch_request",
          "service": "flask",
          "resource": "flask.dispatch_request",
          "trace_id": 0,
          "span_id": 5,
          "parent_id": 2,
          "type": "",
          "error": 0,
          "duration": 26000,
          "start": 1669234786243710000
        },
           {
             "name": "tests.contrib.flask.app.index",
             "service": "flask",
             "resource": "/",
             "trace_id": 0,
             "span_id": 9,
             "parent_id": 5,
             "type": "",
             "error": 0,
             "duration": 4000,
             "start": 1669234786243728000
           },
        {
          "name": "flask.process_response",
          "service": "flask",
          "resource": "flask.process_response",
          "trace_id": 0,
          "span_id": 6,
          "parent_id": 2,
          "type": "",
          "error": 0,
          "duration": 7000,
          "start": 1669234786243762000
        },
        {
          "name": "flask.do_teardown_request",
          "service": "flask",
          "resource": "flask.do_teardown_request",
          "trace_id": 0,
          "span_id": 7,
<<<<<<< HEAD
          "parent_id": 3,
          "meta": {
            "component": "flask"
          },
          "duration": 3000,
          "start": 1658267703064990000
        },
     {
       "name": "flask.process_response",
       "service": "flask",
       "resource": "flask.process_response",
       "trace_id": 0,
       "span_id": 4,
       "parent_id": 1,
       "meta": {
         "component": "flask"
       },
       "duration": 8000,
       "start": 1658267703065020000
     },
     {
       "name": "flask.do_teardown_request",
       "service": "flask",
       "resource": "flask.do_teardown_request",
       "trace_id": 0,
       "span_id": 5,
       "parent_id": 1,
       "meta": {
         "component": "flask"
       },
       "duration": 6000,
       "start": 1658267703065065000
     },
     {
       "name": "flask.do_teardown_appcontext",
=======
          "parent_id": 2,
          "type": "",
          "error": 0,
          "duration": 8000,
          "start": 1669234786243811000
        },
        {
          "name": "flask.do_teardown_appcontext",
          "service": "flask",
          "resource": "flask.do_teardown_appcontext",
          "trace_id": 0,
          "span_id": 8,
          "parent_id": 2,
          "type": "",
          "error": 0,
          "duration": 5000,
          "start": 1669234786243832000
        },
     {
       "name": "flask.response",
>>>>>>> 725601d6
       "service": "flask",
       "resource": "flask.response",
       "trace_id": 0,
       "span_id": 3,
       "parent_id": 1,
<<<<<<< HEAD
       "meta": {
         "component": "flask"
       },
       "duration": 4000,
       "start": 1658267703065084000
=======
       "type": "",
       "error": 0,
       "duration": 120000,
       "start": 1669234786243848000
>>>>>>> 725601d6
     }]]<|MERGE_RESOLUTION|>--- conflicted
+++ resolved
@@ -19,7 +19,7 @@
       "http.status_code": "200",
       "http.url": "http://0.0.0.0:8000/",
       "http.useragent": "python-httpx/x.xx.x",
-      "runtime-id": "a2c6323ad1b84fc798024612337bd2c3"
+      "runtime-id": "931369cb9f974854b01809f4091148c9"
     },
     "metrics": {
       "_dd.agent_psr": 1.0,
@@ -27,10 +27,10 @@
       "_dd.top_level": 1,
       "_dd.tracer_kr": 1.0,
       "_sampling_priority_v1": 1,
-      "process_id": 92710
+      "process_id": 21027
     },
-    "duration": 532000,
-    "start": 1669234786243442000
+    "duration": 524000,
+    "start": 1669649645277040000
   },
      {
        "name": "flask.application",
@@ -39,35 +39,15 @@
        "trace_id": 0,
        "span_id": 2,
        "parent_id": 1,
-<<<<<<< HEAD
-       "meta": {
-         "component": "flask"
-       },
-       "duration": 9000,
-       "start": 1658267703064952000
-     },
-     {
-       "name": "flask.dispatch_request",
-       "service": "flask",
-       "resource": "flask.dispatch_request",
-       "trace_id": 0,
-       "span_id": 3,
-       "parent_id": 1,
-       "meta": {
-         "component": "flask"
-       },
-       "duration": 23000,
-       "start": 1658267703064973000
-=======
        "type": "",
        "error": 0,
        "meta": {
+         "component": "flask",
          "flask.endpoint": "index",
          "flask.url_rule": "/"
        },
-       "duration": 234000,
-       "start": 1669234786243610000
->>>>>>> 725601d6
+       "duration": 230000,
+       "start": 1669649645277203000
      },
         {
           "name": "flask.preprocess_request",
@@ -78,8 +58,11 @@
           "parent_id": 2,
           "type": "",
           "error": 0,
+          "meta": {
+            "component": "flask"
+          },
           "duration": 10000,
-          "start": 1669234786243683000
+          "start": 1669649645277275000
         },
         {
           "name": "flask.dispatch_request",
@@ -90,8 +73,11 @@
           "parent_id": 2,
           "type": "",
           "error": 0,
-          "duration": 26000,
-          "start": 1669234786243710000
+          "meta": {
+            "component": "flask"
+          },
+          "duration": 27000,
+          "start": 1669649645277302000
         },
            {
              "name": "tests.contrib.flask.app.index",
@@ -102,8 +88,11 @@
              "parent_id": 5,
              "type": "",
              "error": 0,
-             "duration": 4000,
-             "start": 1669234786243728000
+             "meta": {
+               "component": "flask"
+             },
+             "duration": 5000,
+             "start": 1669649645277320000
            },
         {
           "name": "flask.process_response",
@@ -114,8 +103,11 @@
           "parent_id": 2,
           "type": "",
           "error": 0,
-          "duration": 7000,
-          "start": 1669234786243762000
+          "meta": {
+            "component": "flask"
+          },
+          "duration": 8000,
+          "start": 1669649645277354000
         },
         {
           "name": "flask.do_teardown_request",
@@ -123,48 +115,14 @@
           "resource": "flask.do_teardown_request",
           "trace_id": 0,
           "span_id": 7,
-<<<<<<< HEAD
-          "parent_id": 3,
+          "parent_id": 2,
+          "type": "",
+          "error": 0,
           "meta": {
             "component": "flask"
           },
-          "duration": 3000,
-          "start": 1658267703064990000
-        },
-     {
-       "name": "flask.process_response",
-       "service": "flask",
-       "resource": "flask.process_response",
-       "trace_id": 0,
-       "span_id": 4,
-       "parent_id": 1,
-       "meta": {
-         "component": "flask"
-       },
-       "duration": 8000,
-       "start": 1658267703065020000
-     },
-     {
-       "name": "flask.do_teardown_request",
-       "service": "flask",
-       "resource": "flask.do_teardown_request",
-       "trace_id": 0,
-       "span_id": 5,
-       "parent_id": 1,
-       "meta": {
-         "component": "flask"
-       },
-       "duration": 6000,
-       "start": 1658267703065065000
-     },
-     {
-       "name": "flask.do_teardown_appcontext",
-=======
-          "parent_id": 2,
-          "type": "",
-          "error": 0,
-          "duration": 8000,
-          "start": 1669234786243811000
+          "duration": 7000,
+          "start": 1669649645277402000
         },
         {
           "name": "flask.do_teardown_appcontext",
@@ -175,27 +133,24 @@
           "parent_id": 2,
           "type": "",
           "error": 0,
+          "meta": {
+            "component": "flask"
+          },
           "duration": 5000,
-          "start": 1669234786243832000
+          "start": 1669649645277421000
         },
      {
        "name": "flask.response",
->>>>>>> 725601d6
        "service": "flask",
        "resource": "flask.response",
        "trace_id": 0,
        "span_id": 3,
        "parent_id": 1,
-<<<<<<< HEAD
+       "type": "",
+       "error": 0,
        "meta": {
          "component": "flask"
        },
-       "duration": 4000,
-       "start": 1658267703065084000
-=======
-       "type": "",
-       "error": 0,
-       "duration": 120000,
-       "start": 1669234786243848000
->>>>>>> 725601d6
+       "duration": 121000,
+       "start": 1669649645277437000
      }]]