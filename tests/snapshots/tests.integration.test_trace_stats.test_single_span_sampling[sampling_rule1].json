--- conflicted
+++ resolved
@@ -33,13 +33,9 @@
        "parent_id": 1,
        "type": "",
        "error": 0,
-<<<<<<< HEAD
-=======
        "meta": {
          "_dd.base_service": "",
-         "_dd.p.dm": "-3"
        },
->>>>>>> 7f595f18
        "metrics": {
          "_dd.span_sampling.mechanism": 8
        },
