[[
  {
    "name": "trace1",
    "service": "",
    "resource": "trace1",
    "trace_id": 0,
    "span_id": 1,
    "parent_id": 0,
    "type": "",
    "error": 0,
    "meta": {
      "_dd.p.dm": "-0",
      "language": "python",
<<<<<<< HEAD
      "runtime-id": "b51102c2da44486f95aef86058a9d993"
=======
      "runtime-id": "d5f3e666fe79454c90ec7063f44787b5"
>>>>>>> 5183394c
    },
    "metrics": {
      "_dd.agent_psr": 1.0,
      "_dd.top_level": 1,
      "_dd.tracer_kr": 1.0,
      "_sampling_priority_v1": 1,
<<<<<<< HEAD
      "process_id": 62064
    },
    "duration": 46393,
    "start": 1691173127640856492
=======
      "process_id": 19794
    },
    "duration": 86588,
    "start": 1691163616713154842
>>>>>>> 5183394c
  },
     {
       "name": "child",
       "service": "",
       "resource": "child",
       "trace_id": 0,
       "span_id": 2,
       "parent_id": 1,
       "type": "",
       "error": 0,
       "meta": {
         "_dd.p.dm": "-0"
       },
<<<<<<< HEAD
       "duration": 8390,
       "start": 1691173127640884302
=======
       "duration": 10853,
       "start": 1691163616713219858
>>>>>>> 5183394c
     }]]<|MERGE_RESOLUTION|>--- conflicted
+++ resolved
@@ -11,28 +11,17 @@
     "meta": {
       "_dd.p.dm": "-0",
       "language": "python",
-<<<<<<< HEAD
-      "runtime-id": "b51102c2da44486f95aef86058a9d993"
-=======
       "runtime-id": "d5f3e666fe79454c90ec7063f44787b5"
->>>>>>> 5183394c
     },
     "metrics": {
       "_dd.agent_psr": 1.0,
       "_dd.top_level": 1,
       "_dd.tracer_kr": 1.0,
       "_sampling_priority_v1": 1,
-<<<<<<< HEAD
-      "process_id": 62064
-    },
-    "duration": 46393,
-    "start": 1691173127640856492
-=======
       "process_id": 19794
     },
     "duration": 86588,
     "start": 1691163616713154842
->>>>>>> 5183394c
   },
      {
        "name": "child",
@@ -46,11 +35,6 @@
        "meta": {
          "_dd.p.dm": "-0"
        },
-<<<<<<< HEAD
-       "duration": 8390,
-       "start": 1691173127640884302
-=======
        "duration": 10853,
        "start": 1691163616713219858
->>>>>>> 5183394c
      }]]