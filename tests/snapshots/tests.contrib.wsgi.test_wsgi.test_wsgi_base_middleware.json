--- conflicted
+++ resolved
@@ -38,11 +38,7 @@
        "type": "",
        "error": 0,
        "meta": {
-<<<<<<< HEAD
-=======
          "_dd.base_service": "",
-         "_dd.p.dm": "-0",
->>>>>>> 7f595f18
          "app_tag": "app test tag set",
          "component": "wsgi"
        },
@@ -62,11 +58,7 @@
        "type": "",
        "error": 0,
        "meta": {
-<<<<<<< HEAD
-=======
          "_dd.base_service": "",
-         "_dd.p.dm": "-0",
->>>>>>> 7f595f18
          "component": "wsgi",
          "response_tag": "resp test tag set"
        },
