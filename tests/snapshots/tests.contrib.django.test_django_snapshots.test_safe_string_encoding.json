--- conflicted
+++ resolved
@@ -21,7 +21,7 @@
       "http.route": "^safe-template/$",
       "http.status_code": "200",
       "http.url": "http://testserver/safe-template/",
-      "runtime-id": "0d855090f6a74e41950effe395eda832"
+      "runtime-id": "3a330969456446cd8d36553672a50858"
     },
     "metrics": {
       "_dd.agent_psr": 1.0,
@@ -29,10 +29,10 @@
       "_dd.top_level": 1,
       "_dd.tracer_kr": 1.0,
       "_sampling_priority_v1": 1,
-      "process_id": 2875
+      "process_id": 12218
     },
-    "duration": 37684000,
-    "start": 1633584842738247000
+    "duration": 1921000,
+    "start": 1669648295427371000
   },
      {
        "name": "django.middleware",
@@ -41,16 +41,13 @@
        "trace_id": 0,
        "span_id": 2,
        "parent_id": 1,
-<<<<<<< HEAD
+       "type": "",
+       "error": 0,
        "meta": {
          "component": "django"
        },
-=======
-       "type": "",
-       "error": 0,
->>>>>>> 725601d6
-       "duration": 37056000,
-       "start": 1633584842738422000
+       "duration": 1688000,
+       "start": 1669648295427464000
      },
         {
           "name": "django.middleware",
@@ -59,16 +56,13 @@
           "trace_id": 0,
           "span_id": 3,
           "parent_id": 2,
-<<<<<<< HEAD
+          "type": "",
+          "error": 0,
           "meta": {
             "component": "django"
           },
-=======
-          "type": "",
-          "error": 0,
->>>>>>> 725601d6
-          "duration": 132000,
-          "start": 1633584842738489000
+          "duration": 56000,
+          "start": 1669648295427487000
         },
         {
           "name": "django.middleware",
@@ -77,16 +71,13 @@
           "trace_id": 0,
           "span_id": 4,
           "parent_id": 2,
-<<<<<<< HEAD
+          "type": "",
+          "error": 0,
           "meta": {
             "component": "django"
           },
-=======
-          "type": "",
-          "error": 0,
->>>>>>> 725601d6
-          "duration": 36586000,
-          "start": 1633584842738695000
+          "duration": 1543000,
+          "start": 1669648295427572000
         },
            {
              "name": "django.middleware",
@@ -95,16 +86,13 @@
              "trace_id": 0,
              "span_id": 6,
              "parent_id": 4,
-<<<<<<< HEAD
+             "type": "",
+             "error": 0,
              "meta": {
                "component": "django"
              },
-=======
-             "type": "",
-             "error": 0,
->>>>>>> 725601d6
-             "duration": 83000,
-             "start": 1633584842738755000
+             "duration": 39000,
+             "start": 1669648295427592000
            },
            {
              "name": "django.middleware",
@@ -113,16 +101,13 @@
              "trace_id": 0,
              "span_id": 7,
              "parent_id": 4,
-<<<<<<< HEAD
+             "type": "",
+             "error": 0,
              "meta": {
                "component": "django"
              },
-=======
-             "type": "",
-             "error": 0,
->>>>>>> 725601d6
-             "duration": 36058000,
-             "start": 1633584842739017000
+             "duration": 1425000,
+             "start": 1669648295427651000
            },
               {
                 "name": "django.middleware",
@@ -131,16 +116,13 @@
                 "trace_id": 0,
                 "span_id": 9,
                 "parent_id": 7,
-<<<<<<< HEAD
+                "type": "",
+                "error": 0,
                 "meta": {
                   "component": "django"
                 },
-=======
-                "type": "",
-                "error": 0,
->>>>>>> 725601d6
-                "duration": 40000,
-                "start": 1633584842739077000
+                "duration": 12000,
+                "start": 1669648295427671000
               },
               {
                 "name": "django.middleware",
@@ -149,16 +131,13 @@
                 "trace_id": 0,
                 "span_id": 10,
                 "parent_id": 7,
-<<<<<<< HEAD
+                "type": "",
+                "error": 0,
                 "meta": {
                   "component": "django"
                 },
-=======
-                "type": "",
-                "error": 0,
->>>>>>> 725601d6
-                "duration": 35707000,
-                "start": 1633584842739177000
+                "duration": 1343000,
+                "start": 1669648295427700000
               },
                  {
                    "name": "django.middleware",
@@ -167,16 +146,13 @@
                    "trace_id": 0,
                    "span_id": 12,
                    "parent_id": 10,
-<<<<<<< HEAD
+                   "type": "",
+                   "error": 0,
                    "meta": {
                      "component": "django"
                    },
-=======
-                   "type": "",
-                   "error": 0,
->>>>>>> 725601d6
-                   "duration": 46000,
-                   "start": 1633584842739454000
+                   "duration": 14000,
+                   "start": 1669648295427719000
                  },
                  {
                    "name": "django.middleware",
@@ -185,16 +161,13 @@
                    "trace_id": 0,
                    "span_id": 13,
                    "parent_id": 10,
-<<<<<<< HEAD
+                   "type": "",
+                   "error": 0,
                    "meta": {
                      "component": "django"
                    },
-=======
-                   "type": "",
-                   "error": 0,
->>>>>>> 725601d6
-                   "duration": 35216000,
-                   "start": 1633584842739616000
+                   "duration": 1284000,
+                   "start": 1669648295427752000
                  },
                     {
                       "name": "django.middleware",
@@ -203,16 +176,13 @@
                       "trace_id": 0,
                       "span_id": 14,
                       "parent_id": 13,
-<<<<<<< HEAD
+                      "type": "",
+                      "error": 0,
                       "meta": {
                         "component": "django"
                       },
-=======
-                      "type": "",
-                      "error": 0,
->>>>>>> 725601d6
-                      "duration": 75000,
-                      "start": 1633584842739677000
+                      "duration": 38000,
+                      "start": 1669648295427770000
                     },
                     {
                       "name": "django.middleware",
@@ -221,16 +191,13 @@
                       "trace_id": 0,
                       "span_id": 15,
                       "parent_id": 13,
-<<<<<<< HEAD
+                      "type": "",
+                      "error": 0,
                       "meta": {
                         "component": "django"
                       },
-=======
-                      "type": "",
-                      "error": 0,
->>>>>>> 725601d6
-                      "duration": 34821000,
-                      "start": 1633584842739814000
+                      "duration": 1175000,
+                      "start": 1669648295427826000
                     },
                        {
                          "name": "django.middleware",
@@ -239,16 +206,13 @@
                          "trace_id": 0,
                          "span_id": 17,
                          "parent_id": 15,
-<<<<<<< HEAD
+                         "type": "",
+                         "error": 0,
                          "meta": {
                            "component": "django"
                          },
-=======
-                         "type": "",
-                         "error": 0,
->>>>>>> 725601d6
-                         "duration": 34247000,
-                         "start": 1633584842739873000
+                         "duration": 1116000,
+                         "start": 1669648295427846000
                        },
                           {
                             "name": "django.middleware",
@@ -257,16 +221,13 @@
                             "trace_id": 0,
                             "span_id": 19,
                             "parent_id": 17,
-<<<<<<< HEAD
+                            "type": "",
+                            "error": 0,
                             "meta": {
                               "component": "django"
                             },
-=======
-                            "type": "",
-                            "error": 0,
->>>>>>> 725601d6
-                            "duration": 36000,
-                            "start": 1633584842739932000
+                            "duration": 12000,
+                            "start": 1669648295427864000
                           },
                           {
                             "name": "django.middleware",
@@ -275,16 +236,13 @@
                             "trace_id": 0,
                             "span_id": 20,
                             "parent_id": 17,
-<<<<<<< HEAD
+                            "type": "",
+                            "error": 0,
                             "meta": {
                               "component": "django"
                             },
-=======
-                            "type": "",
-                            "error": 0,
->>>>>>> 725601d6
-                            "duration": 33900000,
-                            "start": 1633584842740028000
+                            "duration": 1034000,
+                            "start": 1669648295427894000
                           },
                              {
                                "name": "django.middleware",
@@ -293,16 +251,13 @@
                                "trace_id": 0,
                                "span_id": 22,
                                "parent_id": 20,
-<<<<<<< HEAD
+                               "type": "",
+                               "error": 0,
                                "meta": {
                                  "component": "django"
                                },
-=======
-                               "type": "",
-                               "error": 0,
->>>>>>> 725601d6
-                               "duration": 33790000,
-                               "start": 1633584842740088000
+                               "duration": 1008000,
+                               "start": 1669648295427913000
                              },
                                 {
                                   "name": "django.middleware",
@@ -311,16 +266,13 @@
                                   "trace_id": 0,
                                   "span_id": 23,
                                   "parent_id": 22,
-<<<<<<< HEAD
+                                  "type": "",
+                                  "error": 0,
                                   "meta": {
                                     "component": "django"
                                   },
-=======
-                                  "type": "",
-                                  "error": 0,
->>>>>>> 725601d6
-                                  "duration": 33671000,
-                                  "start": 1633584842740156000
+                                  "duration": 981000,
+                                  "start": 1669648295427932000
                                 },
                                    {
                                      "name": "django.middleware",
@@ -329,16 +281,13 @@
                                      "trace_id": 0,
                                      "span_id": 24,
                                      "parent_id": 23,
-<<<<<<< HEAD
+                                     "type": "",
+                                     "error": 0,
                                      "meta": {
                                        "component": "django"
                                      },
-=======
-                                     "type": "",
-                                     "error": 0,
->>>>>>> 725601d6
-                                     "duration": 43000,
-                                     "start": 1633584842740444000
+                                     "duration": 15000,
+                                     "start": 1669648295427992000
                                    },
                                    {
                                      "name": "django.middleware",
@@ -347,16 +296,13 @@
                                      "trace_id": 0,
                                      "span_id": 25,
                                      "parent_id": 23,
-<<<<<<< HEAD
+                                     "type": "",
+                                     "error": 0,
                                      "meta": {
                                        "component": "django"
                                      },
-=======
-                                     "type": "",
-                                     "error": 0,
->>>>>>> 725601d6
-                                     "duration": 34000,
-                                     "start": 1633584842740547000
+                                     "duration": 10000,
+                                     "start": 1669648295428024000
                                    },
                                    {
                                      "name": "django.view",
@@ -365,16 +311,13 @@
                                      "trace_id": 0,
                                      "span_id": 26,
                                      "parent_id": 23,
-<<<<<<< HEAD
+                                     "type": "",
+                                     "error": 0,
                                      "meta": {
                                        "component": "django"
                                      },
-=======
-                                     "type": "",
-                                     "error": 0,
->>>>>>> 725601d6
-                                     "duration": 30425000,
-                                     "start": 1633584842740658000
+                                     "duration": 554000,
+                                     "start": 1669648295428062000
                                    },
                                       {
                                         "name": "django.view.setup",
@@ -383,16 +326,13 @@
                                         "trace_id": 0,
                                         "span_id": 29,
                                         "parent_id": 26,
-<<<<<<< HEAD
+                                        "type": "",
+                                        "error": 0,
                                         "meta": {
                                           "component": "django"
                                         },
-=======
-                                        "type": "",
-                                        "error": 0,
->>>>>>> 725601d6
-                                        "duration": 35000,
-                                        "start": 1633584842740725000
+                                        "duration": 11000,
+                                        "start": 1669648295428087000
                                       },
                                       {
                                         "name": "django.view.dispatch",
@@ -401,16 +341,13 @@
                                         "trace_id": 0,
                                         "span_id": 30,
                                         "parent_id": 26,
-<<<<<<< HEAD
+                                        "type": "",
+                                        "error": 0,
                                         "meta": {
                                           "component": "django"
                                         },
-=======
-                                        "type": "",
-                                        "error": 0,
->>>>>>> 725601d6
-                                        "duration": 30200000,
-                                        "start": 1633584842740819000
+                                        "duration": 495000,
+                                        "start": 1669648295428114000
                                       },
                                          {
                                            "name": "django.view.get",
@@ -419,16 +356,13 @@
                                            "trace_id": 0,
                                            "span_id": 32,
                                            "parent_id": 30,
-<<<<<<< HEAD
+                                           "type": "",
+                                           "error": 0,
                                            "meta": {
                                              "component": "django"
                                            },
-=======
-                                           "type": "",
-                                           "error": 0,
->>>>>>> 725601d6
-                                           "duration": 30015000,
-                                           "start": 1633584842740883000
+                                           "duration": 463000,
+                                           "start": 1669648295428135000
                                          },
                                    {
                                      "name": "django.middleware",
@@ -437,16 +371,13 @@
                                      "trace_id": 0,
                                      "span_id": 27,
                                      "parent_id": 23,
-<<<<<<< HEAD
+                                     "type": "",
+                                     "error": 0,
                                      "meta": {
                                        "component": "django"
                                      },
-=======
-                                     "type": "",
-                                     "error": 0,
->>>>>>> 725601d6
-                                     "duration": 88000,
-                                     "start": 1633584842771223000
+                                     "duration": 12000,
+                                     "start": 1669648295428636000
                                    },
                                    {
                                      "name": "django.response.render",
@@ -455,16 +386,13 @@
                                      "trace_id": 0,
                                      "span_id": 28,
                                      "parent_id": 23,
-<<<<<<< HEAD
+                                     "type": "",
+                                     "error": 0,
                                      "meta": {
                                        "component": "django"
                                      },
-=======
-                                     "type": "",
-                                     "error": 0,
->>>>>>> 725601d6
-                                     "duration": 2352000,
-                                     "start": 1633584842771422000
+                                     "duration": 241000,
+                                     "start": 1669648295428664000
                                    },
                                       {
                                         "name": "django.template.render",
@@ -480,8 +408,8 @@
                                           "django.template.engine.class": "django.template.engine.Engine",
                                           "django.template.name": "cached_list.html"
                                         },
-                                        "duration": 2089000,
-                                        "start": 1633584842771608000
+                                        "duration": 169000,
+                                        "start": 1669648295428723000
                                       },
                                          {
                                            "name": "django.cache",
@@ -497,8 +425,8 @@
                                              "django.cache.backend": "django.core.cache.backends.locmem.LocMemCache",
                                              "django.cache.key": "template.cache.users_list.d41d8cd98f00b204e9800998ecf8427e"
                                            },
-                                           "duration": 214000,
-                                           "start": 1633584842773402000
+                                           "duration": 50000,
+                                           "start": 1669648295428825000
                                          },
                           {
                             "name": "django.middleware",
@@ -507,16 +435,13 @@
                             "trace_id": 0,
                             "span_id": 21,
                             "parent_id": 17,
-<<<<<<< HEAD
+                            "type": "",
+                            "error": 0,
                             "meta": {
                               "component": "django"
                             },
-=======
-                            "type": "",
-                            "error": 0,
->>>>>>> 725601d6
-                            "duration": 54000,
-                            "start": 1633584842774017000
+                            "duration": 11000,
+                            "start": 1669648295428944000
                           },
                        {
                          "name": "django.middleware",
@@ -525,16 +450,13 @@
                          "trace_id": 0,
                          "span_id": 18,
                          "parent_id": 15,
-<<<<<<< HEAD
+                         "type": "",
+                         "error": 0,
                          "meta": {
                            "component": "django"
                          },
-=======
-                         "type": "",
-                         "error": 0,
->>>>>>> 725601d6
-                         "duration": 105000,
-                         "start": 1633584842774477000
+                         "duration": 16000,
+                         "start": 1669648295428978000
                        },
                     {
                       "name": "django.middleware",
@@ -543,16 +465,13 @@
                       "trace_id": 0,
                       "span_id": 16,
                       "parent_id": 13,
-<<<<<<< HEAD
+                      "type": "",
+                      "error": 0,
                       "meta": {
                         "component": "django"
                       },
-=======
-                      "type": "",
-                      "error": 0,
->>>>>>> 725601d6
-                      "duration": 58000,
-                      "start": 1633584842774724000
+                      "duration": 13000,
+                      "start": 1669648295429016000
                     },
               {
                 "name": "django.middleware",
@@ -561,16 +480,13 @@
                 "trace_id": 0,
                 "span_id": 11,
                 "parent_id": 7,
-<<<<<<< HEAD
+                "type": "",
+                "error": 0,
                 "meta": {
                   "component": "django"
                 },
-=======
-                "type": "",
-                "error": 0,
->>>>>>> 725601d6
-                "duration": 55000,
-                "start": 1633584842774971000
+                "duration": 11000,
+                "start": 1669648295429058000
               },
            {
              "name": "django.middleware",
@@ -579,16 +495,13 @@
              "trace_id": 0,
              "span_id": 8,
              "parent_id": 4,
-<<<<<<< HEAD
+             "type": "",
+             "error": 0,
              "meta": {
                "component": "django"
              },
-=======
-             "type": "",
-             "error": 0,
->>>>>>> 725601d6
-             "duration": 70000,
-             "start": 1633584842775161000
+             "duration": 16000,
+             "start": 1669648295429092000
            },
         {
           "name": "django.middleware",
@@ -597,14 +510,11 @@
           "trace_id": 0,
           "span_id": 5,
           "parent_id": 2,
-<<<<<<< HEAD
+          "type": "",
+          "error": 0,
           "meta": {
             "component": "django"
           },
-=======
-          "type": "",
-          "error": 0,
->>>>>>> 725601d6
-          "duration": 62000,
-          "start": 1633584842775367000
+          "duration": 14000,
+          "start": 1669648295429131000
         }]]