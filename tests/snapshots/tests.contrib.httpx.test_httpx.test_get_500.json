--- conflicted
+++ resolved
@@ -23,11 +23,7 @@
       "_dd.top_level": 1,
       "_dd.tracer_kr": 1.0,
       "_sampling_priority_v1": 1,
-<<<<<<< HEAD
-      "system.pid": 89325
-=======
       "process_id": 85259
->>>>>>> 6a1948d7
     },
     "duration": 8093000,
     "start": 1666809521576719000
