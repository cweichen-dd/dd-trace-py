--- conflicted
+++ resolved
@@ -44,11 +44,7 @@
        "type": "grpc",
        "error": 0,
        "meta": {
-<<<<<<< HEAD
-=======
          "_dd.base_service": "",
-         "_dd.p.dm": "-0",
->>>>>>> 7f595f18
          "component": "grpc_server",
          "grpc.method.kind": "unary",
          "grpc.method.name": "Handler",
@@ -113,11 +109,7 @@
        "type": "grpc",
        "error": 0,
        "meta": {
-<<<<<<< HEAD
-=======
          "_dd.base_service": "",
-         "_dd.p.dm": "-0",
->>>>>>> 7f595f18
          "component": "grpc_server",
          "grpc.method.kind": "unary",
          "grpc.method.name": "Handler",
