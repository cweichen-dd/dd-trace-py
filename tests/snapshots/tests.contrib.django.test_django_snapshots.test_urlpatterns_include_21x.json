--- conflicted
+++ resolved
@@ -18,7 +18,7 @@
       "http.method": "GET",
       "http.status_code": "200",
       "http.url": "http://testserver/include/test/",
-      "runtime-id": "85ccd366ffbe4652922ae2cea84ea2ae"
+      "runtime-id": "54fcb6332fb64604a63577be804e6d35"
     },
     "metrics": {
       "_dd.agent_psr": 1.0,
@@ -26,10 +26,10 @@
       "_dd.top_level": 1,
       "_dd.tracer_kr": 1.0,
       "_sampling_priority_v1": 1,
-      "process_id": 2765
+      "process_id": 11217
     },
-    "duration": 4036000,
-    "start": 1633584660974239000
+    "duration": 1808000,
+    "start": 1669648104077647000
   },
      {
        "name": "django.middleware",
@@ -38,16 +38,13 @@
        "trace_id": 0,
        "span_id": 2,
        "parent_id": 1,
-<<<<<<< HEAD
+       "type": "",
+       "error": 0,
        "meta": {
          "component": "django"
        },
-=======
-       "type": "",
-       "error": 0,
->>>>>>> 725601d6
-       "duration": 3394000,
-       "start": 1633584660974475000
+       "duration": 1313000,
+       "start": 1669648104077843000
      },
         {
           "name": "django.middleware",
@@ -56,16 +53,13 @@
           "trace_id": 0,
           "span_id": 3,
           "parent_id": 2,
-<<<<<<< HEAD
+          "type": "",
+          "error": 0,
           "meta": {
             "component": "django"
           },
-=======
-          "type": "",
-          "error": 0,
->>>>>>> 725601d6
-          "duration": 93000,
-          "start": 1633584660974545000
+          "duration": 108000,
+          "start": 1669648104077932000
         },
         {
           "name": "django.middleware",
@@ -74,16 +68,13 @@
           "trace_id": 0,
           "span_id": 4,
           "parent_id": 2,
-<<<<<<< HEAD
+          "type": "",
+          "error": 0,
           "meta": {
             "component": "django"
           },
-=======
-          "type": "",
-          "error": 0,
->>>>>>> 725601d6
-          "duration": 3013000,
-          "start": 1633584660974719000
+          "duration": 1033000,
+          "start": 1669648104078085000
         },
            {
              "name": "django.middleware",
@@ -92,16 +83,13 @@
              "trace_id": 0,
              "span_id": 6,
              "parent_id": 4,
-<<<<<<< HEAD
+             "type": "",
+             "error": 0,
              "meta": {
                "component": "django"
              },
-=======
-             "type": "",
-             "error": 0,
->>>>>>> 725601d6
-             "duration": 87000,
-             "start": 1633584660974785000
+             "duration": 58000,
+             "start": 1669648104078111000
            },
            {
              "name": "django.middleware",
@@ -110,16 +98,13 @@
              "trace_id": 0,
              "span_id": 7,
              "parent_id": 4,
-<<<<<<< HEAD
+             "type": "",
+             "error": 0,
              "meta": {
                "component": "django"
              },
-=======
-             "type": "",
-             "error": 0,
->>>>>>> 725601d6
-             "duration": 2650000,
-             "start": 1633584660974939000
+             "duration": 889000,
+             "start": 1669648104078191000
            },
               {
                 "name": "django.middleware",
@@ -128,16 +113,13 @@
                 "trace_id": 0,
                 "span_id": 9,
                 "parent_id": 7,
-<<<<<<< HEAD
+                "type": "",
+                "error": 0,
                 "meta": {
                   "component": "django"
                 },
-=======
-                "type": "",
-                "error": 0,
->>>>>>> 725601d6
-                "duration": 41000,
-                "start": 1633584660975001000
+                "duration": 13000,
+                "start": 1669648104078212000
               },
               {
                 "name": "django.middleware",
@@ -146,16 +128,13 @@
                 "trace_id": 0,
                 "span_id": 10,
                 "parent_id": 7,
-<<<<<<< HEAD
+                "type": "",
+                "error": 0,
                 "meta": {
                   "component": "django"
                 },
-=======
-                "type": "",
-                "error": 0,
->>>>>>> 725601d6
-                "duration": 2357000,
-                "start": 1633584660975105000
+                "duration": 803000,
+                "start": 1669648104078244000
               },
                  {
                    "name": "django.middleware",
@@ -164,16 +143,13 @@
                    "trace_id": 0,
                    "span_id": 12,
                    "parent_id": 10,
-<<<<<<< HEAD
+                   "type": "",
+                   "error": 0,
                    "meta": {
                      "component": "django"
                    },
-=======
-                   "type": "",
-                   "error": 0,
->>>>>>> 725601d6
-                   "duration": 50000,
-                   "start": 1633584660975224000
+                   "duration": 19000,
+                   "start": 1669648104078263000
                  },
                  {
                    "name": "django.middleware",
@@ -182,16 +158,13 @@
                    "trace_id": 0,
                    "span_id": 13,
                    "parent_id": 10,
-<<<<<<< HEAD
+                   "type": "",
+                   "error": 0,
                    "meta": {
                      "component": "django"
                    },
-=======
-                   "type": "",
-                   "error": 0,
->>>>>>> 725601d6
-                   "duration": 2087000,
-                   "start": 1633584660975340000
+                   "duration": 738000,
+                   "start": 1669648104078302000
                  },
                     {
                       "name": "django.middleware",
@@ -200,16 +173,13 @@
                       "trace_id": 0,
                       "span_id": 14,
                       "parent_id": 13,
-<<<<<<< HEAD
+                      "type": "",
+                      "error": 0,
                       "meta": {
                         "component": "django"
                       },
-=======
-                      "type": "",
-                      "error": 0,
->>>>>>> 725601d6
-                      "duration": 89000,
-                      "start": 1633584660975405000
+                      "duration": 77000,
+                      "start": 1669648104078320000
                     },
                     {
                       "name": "django.middleware",
@@ -218,16 +188,13 @@
                       "trace_id": 0,
                       "span_id": 15,
                       "parent_id": 13,
-<<<<<<< HEAD
+                      "type": "",
+                      "error": 0,
                       "meta": {
                         "component": "django"
                       },
-=======
-                      "type": "",
-                      "error": 0,
->>>>>>> 725601d6
-                      "duration": 1736000,
-                      "start": 1633584660975557000
+                      "duration": 590000,
+                      "start": 1669648104078416000
                     },
                        {
                          "name": "django.middleware",
@@ -236,16 +203,13 @@
                          "trace_id": 0,
                          "span_id": 17,
                          "parent_id": 15,
-<<<<<<< HEAD
+                         "type": "",
+                         "error": 0,
                          "meta": {
                            "component": "django"
                          },
-=======
-                         "type": "",
-                         "error": 0,
->>>>>>> 725601d6
-                         "duration": 1537000,
-                         "start": 1633584660975617000
+                         "duration": 534000,
+                         "start": 1669648104078435000
                        },
                           {
                             "name": "django.middleware",
@@ -254,16 +218,13 @@
                             "trace_id": 0,
                             "span_id": 19,
                             "parent_id": 17,
-<<<<<<< HEAD
+                            "type": "",
+                            "error": 0,
                             "meta": {
                               "component": "django"
                             },
-=======
-                            "type": "",
-                            "error": 0,
->>>>>>> 725601d6
-                            "duration": 36000,
-                            "start": 1633584660975686000
+                            "duration": 11000,
+                            "start": 1669648104078452000
                           },
                           {
                             "name": "django.middleware",
@@ -272,16 +233,13 @@
                             "trace_id": 0,
                             "span_id": 20,
                             "parent_id": 17,
-<<<<<<< HEAD
+                            "type": "",
+                            "error": 0,
                             "meta": {
                               "component": "django"
                             },
-=======
-                            "type": "",
-                            "error": 0,
->>>>>>> 725601d6
-                            "duration": 1184000,
-                            "start": 1633584660975782000
+                            "duration": 453000,
+                            "start": 1669648104078481000
                           },
                              {
                                "name": "django.middleware",
@@ -290,16 +248,13 @@
                                "trace_id": 0,
                                "span_id": 22,
                                "parent_id": 20,
-<<<<<<< HEAD
+                               "type": "",
+                               "error": 0,
                                "meta": {
                                  "component": "django"
                                },
-=======
-                               "type": "",
-                               "error": 0,
->>>>>>> 725601d6
-                               "duration": 1089000,
-                               "start": 1633584660975844000
+                               "duration": 426000,
+                               "start": 1669648104078502000
                              },
                                 {
                                   "name": "django.middleware",
@@ -308,16 +263,13 @@
                                   "trace_id": 0,
                                   "span_id": 23,
                                   "parent_id": 22,
-<<<<<<< HEAD
+                                  "type": "",
+                                  "error": 0,
                                   "meta": {
                                     "component": "django"
                                   },
-=======
-                                  "type": "",
-                                  "error": 0,
->>>>>>> 725601d6
-                                  "duration": 940000,
-                                  "start": 1633584660975958000
+                                  "duration": 394000,
+                                  "start": 1669648104078526000
                                 },
                                    {
                                      "name": "django.middleware",
@@ -326,16 +278,13 @@
                                      "trace_id": 0,
                                      "span_id": 24,
                                      "parent_id": 23,
-<<<<<<< HEAD
+                                     "type": "",
+                                     "error": 0,
                                      "meta": {
                                        "component": "django"
                                      },
-=======
-                                     "type": "",
-                                     "error": 0,
->>>>>>> 725601d6
-                                     "duration": 51000,
-                                     "start": 1633584660976525000
+                                     "duration": 30000,
+                                     "start": 1669648104078766000
                                    },
                                    {
                                      "name": "django.middleware",
@@ -344,16 +293,13 @@
                                      "trace_id": 0,
                                      "span_id": 25,
                                      "parent_id": 23,
-<<<<<<< HEAD
+                                     "type": "",
+                                     "error": 0,
                                      "meta": {
                                        "component": "django"
                                      },
-=======
-                                     "type": "",
-                                     "error": 0,
->>>>>>> 725601d6
-                                     "duration": 39000,
-                                     "start": 1633584660976641000
+                                     "duration": 11000,
+                                     "start": 1669648104078816000
                                    },
                                    {
                                      "name": "django.view",
@@ -362,16 +308,13 @@
                                      "trace_id": 0,
                                      "span_id": 26,
                                      "parent_id": 23,
-<<<<<<< HEAD
+                                     "type": "",
+                                     "error": 0,
                                      "meta": {
                                        "component": "django"
                                      },
-=======
-                                     "type": "",
-                                     "error": 0,
->>>>>>> 725601d6
-                                     "duration": 90000,
-                                     "start": 1633584660976769000
+                                     "duration": 46000,
+                                     "start": 1669648104078865000
                                    },
                           {
                             "name": "django.middleware",
@@ -380,16 +323,13 @@
                             "trace_id": 0,
                             "span_id": 21,
                             "parent_id": 17,
-<<<<<<< HEAD
+                            "type": "",
+                            "error": 0,
                             "meta": {
                               "component": "django"
                             },
-=======
-                            "type": "",
-                            "error": 0,
->>>>>>> 725601d6
-                            "duration": 40000,
-                            "start": 1633584660977080000
+                            "duration": 11000,
+                            "start": 1669648104078951000
                           },
                        {
                          "name": "django.middleware",
@@ -398,16 +338,13 @@
                          "trace_id": 0,
                          "span_id": 18,
                          "parent_id": 15,
-<<<<<<< HEAD
+                         "type": "",
+                         "error": 0,
                          "meta": {
                            "component": "django"
                          },
-=======
-                         "type": "",
-                         "error": 0,
->>>>>>> 725601d6
-                         "duration": 46000,
-                         "start": 1633584660977213000
+                         "duration": 14000,
+                         "start": 1669648104078984000
                        },
                     {
                       "name": "django.middleware",
@@ -416,16 +353,13 @@
                       "trace_id": 0,
                       "span_id": 16,
                       "parent_id": 13,
-<<<<<<< HEAD
+                      "type": "",
+                      "error": 0,
                       "meta": {
                         "component": "django"
                       },
-=======
-                      "type": "",
-                      "error": 0,
->>>>>>> 725601d6
-                      "duration": 39000,
-                      "start": 1633584660977354000
+                      "duration": 12000,
+                      "start": 1669648104079021000
                     },
               {
                 "name": "django.middleware",
@@ -434,16 +368,13 @@
                 "trace_id": 0,
                 "span_id": 11,
                 "parent_id": 7,
-<<<<<<< HEAD
+                "type": "",
+                "error": 0,
                 "meta": {
                   "component": "django"
                 },
-=======
-                "type": "",
-                "error": 0,
->>>>>>> 725601d6
-                "duration": 37000,
-                "start": 1633584660977519000
+                "duration": 11000,
+                "start": 1669648104079062000
               },
            {
              "name": "django.middleware",
@@ -452,16 +383,13 @@
              "trace_id": 0,
              "span_id": 8,
              "parent_id": 4,
-<<<<<<< HEAD
+             "type": "",
+             "error": 0,
              "meta": {
                "component": "django"
              },
-=======
-             "type": "",
-             "error": 0,
->>>>>>> 725601d6
-             "duration": 51000,
-             "start": 1633584660977647000
+             "duration": 15000,
+             "start": 1669648104079095000
            },
         {
           "name": "django.middleware",
@@ -470,14 +398,11 @@
           "trace_id": 0,
           "span_id": 5,
           "parent_id": 2,
-<<<<<<< HEAD
+          "type": "",
+          "error": 0,
           "meta": {
             "component": "django"
           },
-=======
-          "type": "",
-          "error": 0,
->>>>>>> 725601d6
-          "duration": 46000,
-          "start": 1633584660977789000
+          "duration": 15000,
+          "start": 1669648104079133000
         }]]