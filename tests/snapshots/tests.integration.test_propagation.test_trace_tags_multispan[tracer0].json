--- conflicted
+++ resolved
@@ -32,16 +32,11 @@
        "parent_id": 1,
        "type": "",
        "error": 0,
-<<<<<<< HEAD
        "meta": {
          "_dd.p.dm": "-1"
        },
        "duration": 7000,
        "start": 1655133503389164000
-=======
-       "duration": 5463,
-       "start": 1690574477933604011
->>>>>>> b04b2c14
      },
      {
        "name": "c2",
@@ -52,16 +47,11 @@
        "parent_id": 1,
        "type": "",
        "error": 0,
-<<<<<<< HEAD
        "meta": {
          "_dd.p.dm": "-1"
        },
        "duration": 14000,
        "start": 1655133503389188000
-=======
-       "duration": 9405,
-       "start": 1690574477933620814
->>>>>>> b04b2c14
      },
         {
           "name": "gc",
@@ -72,14 +62,9 @@
           "parent_id": 3,
           "type": "",
           "error": 0,
-<<<<<<< HEAD
           "meta": {
             "_dd.p.dm": "-1"
           },
           "duration": 24000,
           "start": 1655133503389197000
-=======
-          "duration": 24856,
-          "start": 1690574477933626617
->>>>>>> b04b2c14
         }]]