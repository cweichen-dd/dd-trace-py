--- conflicted
+++ resolved
@@ -33,18 +33,11 @@
        "type": "",
        "error": 0,
        "meta": {
-<<<<<<< HEAD
-         "_dd.p.dm": "-1"
-       },
-       "duration": 7000,
-       "start": 1655133503389164000
-=======
          "_dd.p.dm": "-1",
          "_dd.p.test": "value"
        },
        "duration": 7110,
        "start": 1691163616687802583
->>>>>>> a6359578
      },
      {
        "name": "c2",
@@ -56,18 +49,11 @@
        "type": "",
        "error": 0,
        "meta": {
-<<<<<<< HEAD
-         "_dd.p.dm": "-1"
-       },
-       "duration": 14000,
-       "start": 1655133503389188000
-=======
          "_dd.p.dm": "-1",
          "_dd.p.test": "value"
        },
        "duration": 12769,
        "start": 1691163616687823723
->>>>>>> a6359578
      },
         {
           "name": "gc",
@@ -79,16 +65,9 @@
           "type": "",
           "error": 0,
           "meta": {
-<<<<<<< HEAD
-            "_dd.p.dm": "-1"
-          },
-          "duration": 24000,
-          "start": 1655133503389197000
-=======
             "_dd.p.dm": "-1",
             "_dd.p.test": "value"
           },
           "duration": 27920,
           "start": 1691163616687831626
->>>>>>> a6359578
         }]]