[[
  {
    "name": "flask.request",
    "service": "flask",
    "resource": "GET /identify",
    "trace_id": 0,
    "span_id": 1,
    "parent_id": 0,
    "type": "web",
    "error": 0,
    "meta": {
      "_dd.p.dm": "-0",
      "component": "flask",
      "flask.endpoint": "identify",
      "flask.url_rule": "/identify",
      "flask.version": "2.2.2",
      "http.method": "GET",
      "http.route": "/identify",
      "http.status_code": "200",
      "http.url": "http://0.0.0.0:8000/identify",
      "http.useragent": "python-requests/2.28.1",
      "runtime-id": "de444aea42b64d7cbcc09d475741421e",
      "usr.email": "usr.email",
      "usr.id": "usr.id",
      "usr.name": "usr.name",
      "usr.role": "usr.role",
      "usr.scope": "usr.scope",
      "usr.session_id": "usr.session_id"
    },
    "metrics": {
      "_dd.agent_psr": 1.0,
      "_dd.measured": 1,
      "_dd.top_level": 1,
      "_dd.tracer_kr": 1.0,
      "_sampling_priority_v1": 1,
      "process_id": 92721
    },
    "duration": 642000,
    "start": 1669234788154662000
  },
     {
       "name": "flask.application",
       "service": "flask",
       "resource": "GET /identify",
       "trace_id": 0,
       "span_id": 2,
       "parent_id": 1,
<<<<<<< HEAD
       "meta": {
         "component": "flask"
       },
       "duration": 33000,
       "start": 1663702108775441000
     },
     {
       "name": "flask.dispatch_request",
       "service": "flask",
       "resource": "flask.dispatch_request",
       "trace_id": 0,
       "span_id": 3,
       "parent_id": 1,
       "meta": {
         "component": "flask"
       },
       "duration": 82000,
       "start": 1663702108775526000
=======
       "type": "",
       "error": 0,
       "meta": {
         "flask.endpoint": "identify",
         "flask.url_rule": "/identify"
       },
       "duration": 287000,
       "start": 1669234788154865000
>>>>>>> 725601d6
     },
        {
          "name": "flask.preprocess_request",
          "service": "flask",
          "resource": "flask.preprocess_request",
          "trace_id": 0,
          "span_id": 4,
          "parent_id": 2,
          "type": "",
          "error": 0,
          "duration": 11000,
          "start": 1669234788154957000
        },
        {
          "name": "flask.dispatch_request",
          "service": "flask",
          "resource": "flask.dispatch_request",
          "trace_id": 0,
          "span_id": 5,
          "parent_id": 2,
          "type": "",
          "error": 0,
          "duration": 38000,
          "start": 1669234788154987000
        },
           {
             "name": "tests.contrib.flask.app.identify",
             "service": "flask",
             "resource": "/identify",
             "trace_id": 0,
             "span_id": 9,
             "parent_id": 5,
             "type": "",
             "error": 0,
             "duration": 13000,
             "start": 1669234788155008000
           },
        {
          "name": "flask.process_response",
          "service": "flask",
          "resource": "flask.process_response",
          "trace_id": 0,
          "span_id": 6,
          "parent_id": 2,
          "type": "",
          "error": 0,
          "duration": 8000,
          "start": 1669234788155058000
        },
        {
          "name": "flask.do_teardown_request",
          "service": "flask",
          "resource": "flask.do_teardown_request",
          "trace_id": 0,
          "span_id": 7,
<<<<<<< HEAD
          "parent_id": 3,
          "meta": {
            "component": "flask"
          },
          "duration": 22000,
          "start": 1663702108775570000
        },
     {
       "name": "flask.process_response",
       "service": "flask",
       "resource": "flask.process_response",
       "trace_id": 0,
       "span_id": 4,
       "parent_id": 1,
       "meta": {
         "component": "flask"
       },
       "duration": 18000,
       "start": 1663702108775673000
     },
     {
       "name": "flask.do_teardown_request",
       "service": "flask",
       "resource": "flask.do_teardown_request",
       "trace_id": 0,
       "span_id": 5,
       "parent_id": 1,
       "meta": {
         "component": "flask"
       },
       "duration": 14000,
       "start": 1663702108775774000
     },
     {
       "name": "flask.do_teardown_appcontext",
=======
          "parent_id": 2,
          "type": "",
          "error": 0,
          "duration": 8000,
          "start": 1669234788155117000
        },
        {
          "name": "flask.do_teardown_appcontext",
          "service": "flask",
          "resource": "flask.do_teardown_appcontext",
          "trace_id": 0,
          "span_id": 8,
          "parent_id": 2,
          "type": "",
          "error": 0,
          "duration": 6000,
          "start": 1669234788155139000
        },
     {
       "name": "flask.response",
>>>>>>> 725601d6
       "service": "flask",
       "resource": "flask.response",
       "trace_id": 0,
       "span_id": 3,
       "parent_id": 1,
<<<<<<< HEAD
       "meta": {
         "component": "flask"
       },
       "duration": 9000,
       "start": 1663702108775823000
=======
       "type": "",
       "error": 0,
       "duration": 141000,
       "start": 1669234788155157000
>>>>>>> 725601d6
     }]]<|MERGE_RESOLUTION|>--- conflicted
+++ resolved
@@ -19,7 +19,7 @@
       "http.status_code": "200",
       "http.url": "http://0.0.0.0:8000/identify",
       "http.useragent": "python-requests/2.28.1",
-      "runtime-id": "de444aea42b64d7cbcc09d475741421e",
+      "runtime-id": "3d91b0e2ee5940e1b7ebd9dc65c7c879",
       "usr.email": "usr.email",
       "usr.id": "usr.id",
       "usr.name": "usr.name",
@@ -33,10 +33,10 @@
       "_dd.top_level": 1,
       "_dd.tracer_kr": 1.0,
       "_sampling_priority_v1": 1,
-      "process_id": 92721
+      "process_id": 21040
     },
-    "duration": 642000,
-    "start": 1669234788154662000
+    "duration": 685000,
+    "start": 1669649647217980000
   },
      {
        "name": "flask.application",
@@ -45,35 +45,15 @@
        "trace_id": 0,
        "span_id": 2,
        "parent_id": 1,
-<<<<<<< HEAD
-       "meta": {
-         "component": "flask"
-       },
-       "duration": 33000,
-       "start": 1663702108775441000
-     },
-     {
-       "name": "flask.dispatch_request",
-       "service": "flask",
-       "resource": "flask.dispatch_request",
-       "trace_id": 0,
-       "span_id": 3,
-       "parent_id": 1,
-       "meta": {
-         "component": "flask"
-       },
-       "duration": 82000,
-       "start": 1663702108775526000
-=======
        "type": "",
        "error": 0,
        "meta": {
+         "component": "flask",
          "flask.endpoint": "identify",
          "flask.url_rule": "/identify"
        },
-       "duration": 287000,
-       "start": 1669234788154865000
->>>>>>> 725601d6
+       "duration": 306000,
+       "start": 1669649647218208000
      },
         {
           "name": "flask.preprocess_request",
@@ -84,8 +64,11 @@
           "parent_id": 2,
           "type": "",
           "error": 0,
-          "duration": 11000,
-          "start": 1669234788154957000
+          "meta": {
+            "component": "flask"
+          },
+          "duration": 14000,
+          "start": 1669649647218312000
         },
         {
           "name": "flask.dispatch_request",
@@ -96,8 +79,11 @@
           "parent_id": 2,
           "type": "",
           "error": 0,
-          "duration": 38000,
-          "start": 1669234788154987000
+          "meta": {
+            "component": "flask"
+          },
+          "duration": 43000,
+          "start": 1669649647218350000
         },
            {
              "name": "tests.contrib.flask.app.identify",
@@ -108,8 +94,11 @@
              "parent_id": 5,
              "type": "",
              "error": 0,
-             "duration": 13000,
-             "start": 1669234788155008000
+             "meta": {
+               "component": "flask"
+             },
+             "duration": 15000,
+             "start": 1669649647218372000
            },
         {
           "name": "flask.process_response",
@@ -120,8 +109,11 @@
           "parent_id": 2,
           "type": "",
           "error": 0,
+          "meta": {
+            "component": "flask"
+          },
           "duration": 8000,
-          "start": 1669234788155058000
+          "start": 1669649647218425000
         },
         {
           "name": "flask.do_teardown_request",
@@ -129,48 +121,14 @@
           "resource": "flask.do_teardown_request",
           "trace_id": 0,
           "span_id": 7,
-<<<<<<< HEAD
-          "parent_id": 3,
+          "parent_id": 2,
+          "type": "",
+          "error": 0,
           "meta": {
             "component": "flask"
           },
-          "duration": 22000,
-          "start": 1663702108775570000
-        },
-     {
-       "name": "flask.process_response",
-       "service": "flask",
-       "resource": "flask.process_response",
-       "trace_id": 0,
-       "span_id": 4,
-       "parent_id": 1,
-       "meta": {
-         "component": "flask"
-       },
-       "duration": 18000,
-       "start": 1663702108775673000
-     },
-     {
-       "name": "flask.do_teardown_request",
-       "service": "flask",
-       "resource": "flask.do_teardown_request",
-       "trace_id": 0,
-       "span_id": 5,
-       "parent_id": 1,
-       "meta": {
-         "component": "flask"
-       },
-       "duration": 14000,
-       "start": 1663702108775774000
-     },
-     {
-       "name": "flask.do_teardown_appcontext",
-=======
-          "parent_id": 2,
-          "type": "",
-          "error": 0,
           "duration": 8000,
-          "start": 1669234788155117000
+          "start": 1669649647218479000
         },
         {
           "name": "flask.do_teardown_appcontext",
@@ -181,27 +139,24 @@
           "parent_id": 2,
           "type": "",
           "error": 0,
-          "duration": 6000,
-          "start": 1669234788155139000
+          "meta": {
+            "component": "flask"
+          },
+          "duration": 5000,
+          "start": 1669649647218501000
         },
      {
        "name": "flask.response",
->>>>>>> 725601d6
        "service": "flask",
        "resource": "flask.response",
        "trace_id": 0,
        "span_id": 3,
        "parent_id": 1,
-<<<<<<< HEAD
+       "type": "",
+       "error": 0,
        "meta": {
          "component": "flask"
        },
-       "duration": 9000,
-       "start": 1663702108775823000
-=======
-       "type": "",
-       "error": 0,
-       "duration": 141000,
-       "start": 1669234788155157000
->>>>>>> 725601d6
+       "duration": 140000,
+       "start": 1669649647218519000
      }]]