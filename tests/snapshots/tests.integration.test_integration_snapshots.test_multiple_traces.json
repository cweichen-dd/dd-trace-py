[[
  {
    "name": "operation1",
    "service": "my-svc",
    "resource": "operation1",
    "trace_id": 0,
    "span_id": 1,
    "parent_id": 0,
    "type": "",
    "error": 0,
    "meta": {
      "_dd.base_service": "",
      "_dd.p.dm": "-0",
      "k": "v",
      "language": "python",
      "runtime-id": "f335963d0a054add88871c4f52e100e1"
    },
    "metrics": {
      "_dd.top_level": 1,
      "_dd.tracer_kr": 1.0,
      "_sampling_priority_v1": 1,
      "float_metric": 12.34,
      "int_metric": 4321,
      "num": 1234,
      "process_id": 18654
    },
    "duration": 55833,
    "start": 1692900308663710086
  },
     {
       "name": "child",
       "service": "my-svc",
       "resource": "child",
       "trace_id": 0,
       "span_id": 2,
       "parent_id": 1,
       "type": "",
       "error": 0,
<<<<<<< HEAD
       "duration": 10470,
       "start": 1691163615393028452
=======
       "meta": {
         "_dd.base_service": "",
         "_dd.p.dm": "-0"
       },
       "duration": 8792,
       "start": 1692900308663749377
>>>>>>> 7f595f18
     }],
[
  {
    "name": "operation2",
    "service": "my-svc",
    "resource": "operation2",
    "trace_id": 1,
    "span_id": 1,
    "parent_id": 0,
    "type": "",
    "error": 0,
    "meta": {
      "_dd.base_service": "",
      "_dd.p.dm": "-0",
      "k": "v",
      "language": "python",
      "runtime-id": "f335963d0a054add88871c4f52e100e1"
    },
    "metrics": {
      "_dd.top_level": 1,
      "_dd.tracer_kr": 1.0,
      "_sampling_priority_v1": 1,
      "float_metric": 12.34,
      "int_metric": 4321,
      "num": 1234,
      "process_id": 18654
    },
    "duration": 35500,
    "start": 1692900308664048211
  },
     {
       "name": "child",
       "service": "my-svc",
       "resource": "child",
       "trace_id": 1,
       "span_id": 2,
       "parent_id": 1,
       "type": "",
       "error": 0,
<<<<<<< HEAD
       "duration": 8565,
       "start": 1691163615393285748
=======
       "meta": {
         "_dd.base_service": "",
         "_dd.p.dm": "-0"
       },
       "duration": 7417,
       "start": 1692900308664070169
>>>>>>> 7f595f18
     }]]<|MERGE_RESOLUTION|>--- conflicted
+++ resolved
@@ -36,17 +36,11 @@
        "parent_id": 1,
        "type": "",
        "error": 0,
-<<<<<<< HEAD
-       "duration": 10470,
-       "start": 1691163615393028452
-=======
        "meta": {
-         "_dd.base_service": "",
-         "_dd.p.dm": "-0"
+         "_dd.base_service": ""
        },
        "duration": 8792,
        "start": 1692900308663749377
->>>>>>> 7f595f18
      }],
 [
   {
@@ -86,15 +80,9 @@
        "parent_id": 1,
        "type": "",
        "error": 0,
-<<<<<<< HEAD
-       "duration": 8565,
-       "start": 1691163615393285748
-=======
        "meta": {
-         "_dd.base_service": "",
-         "_dd.p.dm": "-0"
+         "_dd.base_service": ""
        },
        "duration": 7417,
        "start": 1692900308664070169
->>>>>>> 7f595f18
      }]]