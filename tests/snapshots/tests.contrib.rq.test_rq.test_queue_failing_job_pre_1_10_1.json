--- conflicted
+++ resolved
@@ -10,14 +10,9 @@
     "error": 1,
     "meta": {
       "_dd.p.dm": "-0",
-<<<<<<< HEAD
       "component": "rq",
-      "error.msg": "error",
+      "error.message": "error",
       "error.stack": "Traceback (most recent call last):\n  File \"/root/project/ddtrace/contrib/rq/__init__.py\", line 144, in traced_queue_enqueue_job\n  File \"/Users/william.conti/Documents/dd-trace/dd-trace-py/.riot/venv_py3813_rq~100_click712/lib/python3.8/site-packages/rq/queue.py\", line 356, in enqueue_job\n    job = self.run_job(job)\n  File \"/Users/william.conti/Documents/dd-trace/dd-trace-py/.riot/venv_py3813_rq~100_click712/lib/python3.8/site-packages/rq/queue.py\", line 282, in run_job\n    job.perform()\n  File \"/Users/william.conti/Documents/dd-trace/dd-trace-py/ddtrace/contrib/trace_utils.py\", line 317, in wrapper\n    return func(mod, pin, wrapped, instance, args, kwargs)\n  File \"/root/project/ddtrace/contrib/rq/__init__.py\", line 206, in traced_job_perform\n  File \"/Users/william.conti/Documents/dd-trace/dd-trace-py/.riot/venv_py3813_rq~100_click712/lib/python3.8/site-packages/rq/job.py\", line 588, in perform\n    self._result = self._execute()\n  File \"/Users/william.conti/Documents/dd-trace/dd-trace-py/.riot/venv_py3813_rq~100_click712/lib/python3.8/site-packages/rq/job.py\", line 594, in _execute\n    return self.func(*self.args, **self.kwargs)\n  File \"/root/project/tests/contrib/rq/jobs.py\", line 10, in job_fail\ntests.contrib.rq.jobs.MyException: error\n",
-=======
-      "error.message": "error",
-      "error.stack": "Traceback (most recent call last):\n  File \"/Users/brett.langdon/datadog/dd-trace-py/ddtrace/contrib/rq/__init__.py\", line 140, in traced_queue_enqueue_job\n    return func(*args, **kwargs)\n  File \"/Users/brett.langdon/datadog/dd-trace-py/.riot/venv_py3100_rq~190_click712/lib/python3.10/site-packages/rq/queue.py\", line 570, in enqueue_job\n    job = self.run_job(job)\n  File \"/Users/brett.langdon/datadog/dd-trace-py/.riot/venv_py3100_rq~190_click712/lib/python3.10/site-packages/rq/queue.py\", line 448, in run_job\n    job.perform()\n  File \"/root/project/ddtrace/contrib/trace_utils.py\", line 162, in wrapper\n  File \"/Users/brett.langdon/datadog/dd-trace-py/ddtrace/contrib/rq/__init__.py\", line 193, in traced_job_perform\n    return func(*args, **kwargs)\n  File \"/Users/brett.langdon/datadog/dd-trace-py/.riot/venv_py3100_rq~190_click712/lib/python3.10/site-packages/rq/job.py\", line 749, in perform\n    self._result = self._execute()\n  File \"/Users/brett.langdon/datadog/dd-trace-py/.riot/venv_py3100_rq~190_click712/lib/python3.10/site-packages/rq/job.py\", line 772, in _execute\n    result = self.func(*self.args, **self.kwargs)\n  File \"/Users/brett.langdon/datadog/dd-trace-py/tests/contrib/rq/jobs.py\", line 10, in job_fail\n    raise MyException(\"error\")\ntests.contrib.rq.jobs.MyException: error\n",
->>>>>>> 2b6a4b72
       "error.type": "tests.contrib.rq.jobs.MyException",
       "job.func_name": "tests.contrib.rq.jobs.job_fail",
       "job.id": "44dff4e9-25a8-4e26-b6ff-0e66de42143e",
@@ -44,14 +39,9 @@
        "type": "",
        "error": 1,
        "meta": {
-<<<<<<< HEAD
          "component": "rq",
-         "error.msg": "error",
+         "error.message": "error",
          "error.stack": "Traceback (most recent call last):\n  File \"/root/project/ddtrace/contrib/rq/__init__.py\", line 206, in traced_job_perform\n  File \"/Users/william.conti/Documents/dd-trace/dd-trace-py/.riot/venv_py3813_rq~100_click712/lib/python3.8/site-packages/rq/job.py\", line 588, in perform\n    self._result = self._execute()\n  File \"/Users/william.conti/Documents/dd-trace/dd-trace-py/.riot/venv_py3813_rq~100_click712/lib/python3.8/site-packages/rq/job.py\", line 594, in _execute\n    return self.func(*self.args, **self.kwargs)\n  File \"/root/project/tests/contrib/rq/jobs.py\", line 10, in job_fail\ntests.contrib.rq.jobs.MyException: error\n",
-=======
-         "error.message": "error",
-         "error.stack": "Traceback (most recent call last):\n  File \"/Users/brett.langdon/datadog/dd-trace-py/ddtrace/contrib/rq/__init__.py\", line 193, in traced_job_perform\n    return func(*args, **kwargs)\n  File \"/Users/brett.langdon/datadog/dd-trace-py/.riot/venv_py3100_rq~190_click712/lib/python3.10/site-packages/rq/job.py\", line 749, in perform\n    self._result = self._execute()\n  File \"/Users/brett.langdon/datadog/dd-trace-py/.riot/venv_py3100_rq~190_click712/lib/python3.10/site-packages/rq/job.py\", line 772, in _execute\n    result = self.func(*self.args, **self.kwargs)\n  File \"/Users/brett.langdon/datadog/dd-trace-py/tests/contrib/rq/jobs.py\", line 10, in job_fail\n    raise MyException(\"error\")\ntests.contrib.rq.jobs.MyException: error\n",
->>>>>>> 2b6a4b72
          "error.type": "tests.contrib.rq.jobs.MyException",
          "job.id": "44dff4e9-25a8-4e26-b6ff-0e66de42143e"
        },
