[[
  {
    "name": "django.request",
    "service": "django",
    "resource": "GET 404",
    "trace_id": 0,
    "span_id": 1,
    "parent_id": 0,
    "type": "web",
    "error": 0,
    "meta": {
      "_dd.base_service": "",
      "_dd.p.dm": "-0",
      "component": "django",
      "django.request.class": "django.core.handlers.wsgi.WSGIRequest",
      "django.response.class": "django.http.response.HttpResponseNotFound",
      "django.user.is_authenticated": "False",
      "http.method": "GET",
      "http.status_code": "404",
      "http.url": "http://testserver/404-view/",
      "language": "python",
      "runtime-id": "c1d23bbd4985408db83cd1e7ff579898",
      "span.kind": "server"
    },
    "metrics": {
      "_dd.measured": 1,
      "_dd.top_level": 1,
      "_dd.tracer_kr": 1.0,
      "_sampling_priority_v1": 1,
      "process_id": 44521
    },
    "duration": 7380000,
    "start": 1692907166408337000
  },
     {
       "name": "django.middleware",
       "service": "django",
       "resource": "django.contrib.sessions.middleware.SessionMiddleware.process_request",
       "trace_id": 0,
       "span_id": 2,
       "parent_id": 1,
       "type": "",
       "error": 0,
       "meta": {
<<<<<<< HEAD
=======
         "_dd.base_service": "",
         "_dd.p.dm": "-0",
>>>>>>> 7f595f18
         "component": "django"
       },
       "duration": 98000,
       "start": 1692907166408463000
     },
     {
       "name": "django.middleware",
       "service": "django",
       "resource": "django.middleware.common.CommonMiddleware.process_request",
       "trace_id": 0,
       "span_id": 3,
       "parent_id": 1,
       "type": "",
       "error": 0,
       "meta": {
<<<<<<< HEAD
=======
         "_dd.base_service": "",
         "_dd.p.dm": "-0",
>>>>>>> 7f595f18
         "component": "django"
       },
       "duration": 57000,
       "start": 1692907166408593000
     },
     {
       "name": "django.middleware",
       "service": "django",
       "resource": "django.middleware.csrf.CsrfViewMiddleware.process_request",
       "trace_id": 0,
       "span_id": 4,
       "parent_id": 1,
       "type": "",
       "error": 0,
       "meta": {
<<<<<<< HEAD
=======
         "_dd.base_service": "",
         "_dd.p.dm": "-0",
>>>>>>> 7f595f18
         "component": "django"
       },
       "duration": 30000,
       "start": 1692907166408675000
     },
     {
       "name": "django.middleware",
       "service": "django",
       "resource": "django.contrib.auth.middleware.AuthenticationMiddleware.process_request",
       "trace_id": 0,
       "span_id": 5,
       "parent_id": 1,
       "type": "",
       "error": 0,
       "meta": {
<<<<<<< HEAD
=======
         "_dd.base_service": "",
         "_dd.p.dm": "-0",
>>>>>>> 7f595f18
         "component": "django"
       },
       "duration": 32000,
       "start": 1692907166408729000
     },
     {
       "name": "django.middleware",
       "service": "django",
       "resource": "django.contrib.auth.middleware.SessionAuthenticationMiddleware.process_request",
       "trace_id": 0,
       "span_id": 6,
       "parent_id": 1,
       "type": "",
       "error": 0,
       "meta": {
<<<<<<< HEAD
=======
         "_dd.base_service": "",
         "_dd.p.dm": "-0",
>>>>>>> 7f595f18
         "component": "django"
       },
       "duration": 25000,
       "start": 1692907166408784000
     },
     {
       "name": "django.middleware",
       "service": "django",
       "resource": "django.contrib.messages.middleware.MessageMiddleware.process_request",
       "trace_id": 0,
       "span_id": 7,
       "parent_id": 1,
       "type": "",
       "error": 0,
       "meta": {
<<<<<<< HEAD
=======
         "_dd.base_service": "",
         "_dd.p.dm": "-0",
>>>>>>> 7f595f18
         "component": "django"
       },
       "duration": 44000,
       "start": 1692907166408832000
     },
     {
       "name": "django.middleware",
       "service": "django",
       "resource": "django.middleware.security.SecurityMiddleware.process_request",
       "trace_id": 0,
       "span_id": 8,
       "parent_id": 1,
       "type": "",
       "error": 0,
       "meta": {
<<<<<<< HEAD
=======
         "_dd.base_service": "",
         "_dd.p.dm": "-0",
>>>>>>> 7f595f18
         "component": "django"
       },
       "duration": 28000,
       "start": 1692907166408899000
     },
     {
       "name": "django.middleware",
       "service": "django",
       "resource": "django.middleware.csrf.CsrfViewMiddleware.process_request",
       "trace_id": 0,
       "span_id": 9,
       "parent_id": 1,
       "type": "",
       "error": 0,
       "meta": {
<<<<<<< HEAD
=======
         "_dd.base_service": "",
         "_dd.p.dm": "-0",
>>>>>>> 7f595f18
         "component": "django"
       },
       "duration": 105000,
       "start": 1692907166412240000
     },
     {
       "name": "django.middleware",
       "service": "django",
       "resource": "django.middleware.csrf.CsrfViewMiddleware.process_view",
       "trace_id": 0,
       "span_id": 10,
       "parent_id": 1,
       "type": "",
       "error": 0,
       "meta": {
<<<<<<< HEAD
=======
         "_dd.base_service": "",
         "_dd.p.dm": "-0",
>>>>>>> 7f595f18
         "component": "django"
       },
       "duration": 38000,
       "start": 1692907166412379000
     },
     {
       "name": "django.template.render",
       "service": "django",
       "resource": "django.template.base.Template.render",
       "trace_id": 0,
       "span_id": 11,
       "parent_id": 1,
       "type": "template",
       "error": 0,
       "meta": {
<<<<<<< HEAD
=======
         "_dd.base_service": "",
         "_dd.p.dm": "-0",
>>>>>>> 7f595f18
         "component": "django",
         "django.template.engine.class": "django.template.engine.Engine"
       },
       "duration": 128000,
       "start": 1692907166414461000
     },
     {
       "name": "django.middleware",
       "service": "django",
       "resource": "django.middleware.csrf.CsrfViewMiddleware.process_response",
       "trace_id": 0,
       "span_id": 12,
       "parent_id": 1,
       "type": "",
       "error": 0,
       "meta": {
<<<<<<< HEAD
=======
         "_dd.base_service": "",
         "_dd.p.dm": "-0",
>>>>>>> 7f595f18
         "component": "django"
       },
       "duration": 38000,
       "start": 1692907166414659000
     },
     {
       "name": "django.middleware",
       "service": "django",
       "resource": "django.middleware.security.SecurityMiddleware.process_response",
       "trace_id": 0,
       "span_id": 13,
       "parent_id": 1,
       "type": "",
       "error": 0,
       "meta": {
<<<<<<< HEAD
=======
         "_dd.base_service": "",
         "_dd.p.dm": "-0",
>>>>>>> 7f595f18
         "component": "django"
       },
       "duration": 30000,
       "start": 1692907166414730000
     },
     {
       "name": "django.middleware",
       "service": "django",
       "resource": "django.middleware.clickjacking.XFrameOptionsMiddleware.process_response",
       "trace_id": 0,
       "span_id": 14,
       "parent_id": 1,
       "type": "",
       "error": 0,
       "meta": {
<<<<<<< HEAD
=======
         "_dd.base_service": "",
         "_dd.p.dm": "-0",
>>>>>>> 7f595f18
         "component": "django"
       },
       "duration": 35000,
       "start": 1692907166414785000
     },
     {
       "name": "django.middleware",
       "service": "django",
       "resource": "django.contrib.messages.middleware.MessageMiddleware.process_response",
       "trace_id": 0,
       "span_id": 15,
       "parent_id": 1,
       "type": "",
       "error": 0,
       "meta": {
<<<<<<< HEAD
=======
         "_dd.base_service": "",
         "_dd.p.dm": "-0",
>>>>>>> 7f595f18
         "component": "django"
       },
       "duration": 30000,
       "start": 1692907166414845000
     },
     {
       "name": "django.middleware",
       "service": "django",
       "resource": "django.middleware.csrf.CsrfViewMiddleware.process_response",
       "trace_id": 0,
       "span_id": 16,
       "parent_id": 1,
       "type": "",
       "error": 0,
       "meta": {
<<<<<<< HEAD
=======
         "_dd.base_service": "",
         "_dd.p.dm": "-0",
>>>>>>> 7f595f18
         "component": "django"
       },
       "duration": 26000,
       "start": 1692907166414897000
     },
     {
       "name": "django.middleware",
       "service": "django",
       "resource": "django.middleware.common.CommonMiddleware.process_response",
       "trace_id": 0,
       "span_id": 17,
       "parent_id": 1,
       "type": "",
       "error": 0,
       "meta": {
<<<<<<< HEAD
=======
         "_dd.base_service": "",
         "_dd.p.dm": "-0",
>>>>>>> 7f595f18
         "component": "django"
       },
       "duration": 34000,
       "start": 1692907166414946000
     },
     {
       "name": "django.middleware",
       "service": "django",
       "resource": "django.contrib.sessions.middleware.SessionMiddleware.process_response",
       "trace_id": 0,
       "span_id": 18,
       "parent_id": 1,
       "type": "",
       "error": 0,
       "meta": {
<<<<<<< HEAD
=======
         "_dd.base_service": "",
         "_dd.p.dm": "-0",
>>>>>>> 7f595f18
         "component": "django"
       },
       "duration": 30000,
       "start": 1692907166415003000
     }]]<|MERGE_RESOLUTION|>--- conflicted
+++ resolved
@@ -42,11 +42,7 @@
        "type": "",
        "error": 0,
        "meta": {
-<<<<<<< HEAD
-=======
-         "_dd.base_service": "",
-         "_dd.p.dm": "-0",
->>>>>>> 7f595f18
+         "_dd.base_service": "",
          "component": "django"
        },
        "duration": 98000,
@@ -62,11 +58,7 @@
        "type": "",
        "error": 0,
        "meta": {
-<<<<<<< HEAD
-=======
-         "_dd.base_service": "",
-         "_dd.p.dm": "-0",
->>>>>>> 7f595f18
+         "_dd.base_service": "",
          "component": "django"
        },
        "duration": 57000,
@@ -82,11 +74,7 @@
        "type": "",
        "error": 0,
        "meta": {
-<<<<<<< HEAD
-=======
-         "_dd.base_service": "",
-         "_dd.p.dm": "-0",
->>>>>>> 7f595f18
+         "_dd.base_service": "",
          "component": "django"
        },
        "duration": 30000,
@@ -102,11 +90,7 @@
        "type": "",
        "error": 0,
        "meta": {
-<<<<<<< HEAD
-=======
-         "_dd.base_service": "",
-         "_dd.p.dm": "-0",
->>>>>>> 7f595f18
+         "_dd.base_service": "",
          "component": "django"
        },
        "duration": 32000,
@@ -122,11 +106,7 @@
        "type": "",
        "error": 0,
        "meta": {
-<<<<<<< HEAD
-=======
-         "_dd.base_service": "",
-         "_dd.p.dm": "-0",
->>>>>>> 7f595f18
+         "_dd.base_service": "",
          "component": "django"
        },
        "duration": 25000,
@@ -142,11 +122,7 @@
        "type": "",
        "error": 0,
        "meta": {
-<<<<<<< HEAD
-=======
-         "_dd.base_service": "",
-         "_dd.p.dm": "-0",
->>>>>>> 7f595f18
+         "_dd.base_service": "",
          "component": "django"
        },
        "duration": 44000,
@@ -162,11 +138,7 @@
        "type": "",
        "error": 0,
        "meta": {
-<<<<<<< HEAD
-=======
-         "_dd.base_service": "",
-         "_dd.p.dm": "-0",
->>>>>>> 7f595f18
+         "_dd.base_service": "",
          "component": "django"
        },
        "duration": 28000,
@@ -182,11 +154,7 @@
        "type": "",
        "error": 0,
        "meta": {
-<<<<<<< HEAD
-=======
-         "_dd.base_service": "",
-         "_dd.p.dm": "-0",
->>>>>>> 7f595f18
+         "_dd.base_service": "",
          "component": "django"
        },
        "duration": 105000,
@@ -202,11 +170,7 @@
        "type": "",
        "error": 0,
        "meta": {
-<<<<<<< HEAD
-=======
-         "_dd.base_service": "",
-         "_dd.p.dm": "-0",
->>>>>>> 7f595f18
+         "_dd.base_service": "",
          "component": "django"
        },
        "duration": 38000,
@@ -222,11 +186,7 @@
        "type": "template",
        "error": 0,
        "meta": {
-<<<<<<< HEAD
-=======
-         "_dd.base_service": "",
-         "_dd.p.dm": "-0",
->>>>>>> 7f595f18
+         "_dd.base_service": "",
          "component": "django",
          "django.template.engine.class": "django.template.engine.Engine"
        },
@@ -243,11 +203,7 @@
        "type": "",
        "error": 0,
        "meta": {
-<<<<<<< HEAD
-=======
-         "_dd.base_service": "",
-         "_dd.p.dm": "-0",
->>>>>>> 7f595f18
+         "_dd.base_service": "",
          "component": "django"
        },
        "duration": 38000,
@@ -263,11 +219,7 @@
        "type": "",
        "error": 0,
        "meta": {
-<<<<<<< HEAD
-=======
-         "_dd.base_service": "",
-         "_dd.p.dm": "-0",
->>>>>>> 7f595f18
+         "_dd.base_service": "",
          "component": "django"
        },
        "duration": 30000,
@@ -283,11 +235,7 @@
        "type": "",
        "error": 0,
        "meta": {
-<<<<<<< HEAD
-=======
-         "_dd.base_service": "",
-         "_dd.p.dm": "-0",
->>>>>>> 7f595f18
+         "_dd.base_service": "",
          "component": "django"
        },
        "duration": 35000,
@@ -303,11 +251,7 @@
        "type": "",
        "error": 0,
        "meta": {
-<<<<<<< HEAD
-=======
-         "_dd.base_service": "",
-         "_dd.p.dm": "-0",
->>>>>>> 7f595f18
+         "_dd.base_service": "",
          "component": "django"
        },
        "duration": 30000,
@@ -323,11 +267,7 @@
        "type": "",
        "error": 0,
        "meta": {
-<<<<<<< HEAD
-=======
-         "_dd.base_service": "",
-         "_dd.p.dm": "-0",
->>>>>>> 7f595f18
+         "_dd.base_service": "",
          "component": "django"
        },
        "duration": 26000,
@@ -343,11 +283,7 @@
        "type": "",
        "error": 0,
        "meta": {
-<<<<<<< HEAD
-=======
-         "_dd.base_service": "",
-         "_dd.p.dm": "-0",
->>>>>>> 7f595f18
+         "_dd.base_service": "",
          "component": "django"
        },
        "duration": 34000,
@@ -363,11 +299,7 @@
        "type": "",
        "error": 0,
        "meta": {
-<<<<<<< HEAD
-=======
-         "_dd.base_service": "",
-         "_dd.p.dm": "-0",
->>>>>>> 7f595f18
+         "_dd.base_service": "",
          "component": "django"
        },
        "duration": 30000,
