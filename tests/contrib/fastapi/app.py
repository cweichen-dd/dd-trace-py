import asyncio
from tempfile import NamedTemporaryFile
from typing import Optional

from fastapi import BackgroundTasks
from fastapi import FastAPI
from fastapi import Header
<<<<<<< HEAD
from fastapi import WebSocketException
=======
from fastapi import HTTPException
>>>>>>> 1ee04608
from fastapi.responses import FileResponse
from fastapi.responses import StreamingResponse
from pydantic import BaseModel


fake_secret_token = "DataDog"

fake_db = {
    "foo": {"id": "foo", "name": "Foo", "description": "This item's description is foo."},
    "bar": {"id": "bar", "name": "Bar", "description": "The bartenders"},
    "testUserID": {"userid": "testUserID", "name": "Test User"},
}


class Item(BaseModel):
    id: str
    name: str
    description: Optional[str] = None


class User(BaseModel):
    userid: int
    name: str


def get_app():
    app = FastAPI()
    async_condition = asyncio.Condition()

    @app.websocket("/ws")
    async def websocket(websocket):
        await websocket.accept()
        await websocket.send_text("hello world!")
        await websocket.close()

    # @app.websocket("/ws")
    # async def websocket_endpoint(websocket):
    #     1/0
    #     raise WebSocketDisconnect
    #     await websocket.accept()
    #     while True:
    #         await websocket.send_text(f"hello world")

    @app.get("/")
    async def read_homepage(sleep: bool = Header(default=False)):  # noqa: B008
        async with async_condition:
            if sleep:
                await async_condition.wait()
                return {"Homepage Read": "Sleep"}
            else:
                try:
                    return {"Homepage Read": "Success"}
                finally:
                    async_condition.notify_all()

    @app.get("/items/{item_id}", response_model=Item)
    async def read_item(item_id: str, x_token: str = Header(...)):  # noqa: B008
        if x_token != fake_secret_token:
            raise HTTPException(status_code=401, detail="Invalid X-Token header")
        if item_id not in fake_db:
            raise HTTPException(status_code=404, detail="Item not found")
        return fake_db[item_id]

    @app.post("/items/", response_model=Item)
    async def create_item(item: Item, x_token: str = Header(...)):  # noqa: B008
        if x_token != fake_secret_token:
            raise HTTPException(status_code=401, detail="Invalid X-Token header")
        if item.id in fake_db:
            raise HTTPException(status_code=400, detail="Item already exists")
        fake_db[item.id] = item
        return item

    @app.get("/users/{userid:str}")
    async def get_user(userid: str, x_token: str = Header(...)):  # noqa: B008
        if x_token != fake_secret_token:
            raise HTTPException(status_code=401, detail="Invalid X-Token header")
        if userid not in fake_db:
            raise HTTPException(status_code=404, detail="User not found")
        return fake_db[userid]

    @app.get("/users/{userid:str}/info")
    async def get_user_info(userid: str, x_token: str = Header(...)):  # noqa: B008
        if x_token != fake_secret_token:
            raise HTTPException(status_code=401, detail="Invalid X-Token header")
        if userid not in fake_db:
            raise HTTPException(status_code=404, detail="User not found")
        return {"User Info": "Here"}

    @app.get("/users/{userid:str}/{attribute:str}")
    async def get_user_attribute(userid: str, attribute: str, x_token: str = Header(...)):  # noqa: B008
        if x_token != fake_secret_token:
            raise HTTPException(status_code=401, detail="Invalid X-Token header")
        if userid not in fake_db:
            raise HTTPException(status_code=404, detail="User not found")
        return {"User Attribute": fake_db[userid].get(attribute, "Fake Attribute")}

    @app.get("/500")
    async def error():
        """
        An example error. Switch the `debug` setting to see either tracebacks or 500 pages.
        """
        raise RuntimeError("Server error")

    @app.get("/stream")
    async def stream():
        def stream_response():
            yield b"streaming"

        return StreamingResponse(stream_response())

    @app.get("/file")
    async def file():
        with NamedTemporaryFile(delete=False) as fp:
            fp.write(b"Datadog says hello!")
            fp.flush()
            return FileResponse(fp.name)

    async def custom_task():
        await asyncio.sleep(1)

    @app.get("/asynctask")
    async def asynctask(bg_tasks: BackgroundTasks):
        bg_tasks.add_task(custom_task)
        return "task added"

    subapp = FastAPI()

    @subapp.get("/hello/{name}")
    def hello():
        return {"Greeting": "Hello"}

    app.mount("/sub-app", subapp)

    return app<|MERGE_RESOLUTION|>--- conflicted
+++ resolved
@@ -5,11 +5,7 @@
 from fastapi import BackgroundTasks
 from fastapi import FastAPI
 from fastapi import Header
-<<<<<<< HEAD
-from fastapi import WebSocketException
-=======
 from fastapi import HTTPException
->>>>>>> 1ee04608
 from fastapi.responses import FileResponse
 from fastapi.responses import StreamingResponse
 from pydantic import BaseModel
