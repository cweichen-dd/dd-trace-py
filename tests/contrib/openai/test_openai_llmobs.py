import mock
import openai as openai_module
import pytest

from ddtrace.internal.utils.version import parse_version
from tests.contrib.openai.utils import chat_completion_custom_functions
from tests.contrib.openai.utils import chat_completion_input_description
from tests.contrib.openai.utils import get_openai_vcr
from tests.contrib.openai.utils import mock_openai_chat_completions_response
from tests.contrib.openai.utils import mock_openai_completions_response
from tests.contrib.openai.utils import multi_message_input
from tests.contrib.openai.utils import response_tool_function
from tests.contrib.openai.utils import response_tool_function_expected_output
from tests.contrib.openai.utils import tool_call_expected_output
from tests.llmobs._utils import _expected_llmobs_llm_span_event


@pytest.mark.parametrize(
    "ddtrace_global_config", [dict(_llmobs_enabled=True, _llmobs_sample_rate=1.0, _llmobs_ml_app="<ml-app-name>")]
)
class TestLLMObsOpenaiV1:
    @mock.patch("openai._base_client.SyncAPIClient.post")
    def test_completion_proxy(
        self, mock_completions_post, openai, ddtrace_global_config, mock_llmobs_writer, mock_tracer
    ):
        """Ensure llmobs records are not emitted for completion endpoints when base_url is specified."""
        # mock out the completions response
        mock_completions_post.return_value = mock_openai_completions_response
        model = "gpt-3.5-turbo"
        client = openai.OpenAI(base_url="http://0.0.0.0:4000")
        client.completions.create(
            model=model,
            prompt="Hello world",
            temperature=0.8,
            n=2,
            stop=".",
            max_tokens=10,
            user="ddtrace-test",
        )
        assert mock_llmobs_writer.enqueue.call_count == 0

    def test_completion(self, openai, ddtrace_global_config, mock_llmobs_writer, mock_tracer):
        """Ensure llmobs records are emitted for completion endpoints when configured.

        Also ensure the llmobs records have the correct tagging including trace/span ID for trace correlation.
        """
        with get_openai_vcr(subdirectory_name="v1").use_cassette("completion.yaml"):
            model = "ada"
            client = openai.OpenAI()
            client.completions.create(
                model=model,
                prompt="Hello world",
                temperature=0.8,
                n=2,
                stop=".",
                max_tokens=10,
                user="ddtrace-test",
            )
        span = mock_tracer.pop_traces()[0][0]
        assert mock_llmobs_writer.enqueue.call_count == 1
        mock_llmobs_writer.enqueue.assert_called_with(
            _expected_llmobs_llm_span_event(
                span,
                model_name=model,
                model_provider="openai",
                input_messages=[{"content": "Hello world"}],
                output_messages=[{"content": ", relax!” I said to my laptop"}, {"content": " (1"}],
                metadata={"temperature": 0.8, "max_tokens": 10, "n": 2, "stop": ".", "user": "ddtrace-test"},
                token_metrics={"input_tokens": 2, "output_tokens": 12, "total_tokens": 14},
                tags={"ml_app": "<ml-app-name>", "service": "tests.contrib.openai"},
            )
        )

    @pytest.mark.skipif(
        parse_version(openai_module.version.VERSION) >= (1, 60),
        reason="latest openai versions use modified azure requests",
    )
    @mock.patch("openai._base_client.SyncAPIClient.post")
    def test_completion_azure_proxy(
        self, mock_completions_post, openai, azure_openai_config, ddtrace_global_config, mock_llmobs_writer, mock_tracer
    ):
        prompt = "Hello world"
        mock_completions_post.return_value = mock_openai_completions_response
        azure_client = openai.AzureOpenAI(
            base_url="http://0.0.0.0:4000",
            api_key=azure_openai_config["api_key"],
            api_version=azure_openai_config["api_version"],
        )
        azure_client.completions.create(
            model="gpt-3.5-turbo", prompt=prompt, temperature=0, n=1, max_tokens=20, user="ddtrace-test"
        )
        assert mock_llmobs_writer.enqueue.call_count == 0

    @pytest.mark.skipif(
        parse_version(openai_module.version.VERSION) >= (1, 60),
        reason="latest openai versions use modified azure requests",
    )
    def test_completion_azure(
        self, openai, azure_openai_config, ddtrace_global_config, mock_llmobs_writer, mock_tracer
    ):
        prompt = "why do some languages have words that can't directly be translated to other languages?"
        expected_output = '". The answer is that languages are not just a collection of words, but also a collection of cultural'  # noqa: E501
        with get_openai_vcr(subdirectory_name="v1").use_cassette("azure_completion.yaml"):
            azure_client = openai.AzureOpenAI(
                api_version=azure_openai_config["api_version"],
                azure_endpoint=azure_openai_config["azure_endpoint"],
                azure_deployment=azure_openai_config["azure_deployment"],
                api_key=azure_openai_config["api_key"],
            )
            resp = azure_client.completions.create(
                model="gpt-35-turbo", prompt=prompt, temperature=0, n=1, max_tokens=20, user="ddtrace-test"
            )
        span = mock_tracer.pop_traces()[0][0]
        assert mock_llmobs_writer.enqueue.call_count == 1
        mock_llmobs_writer.enqueue.assert_called_with(
            _expected_llmobs_llm_span_event(
                span,
                model_name=resp.model,
                model_provider="azure_openai",
                input_messages=[{"content": prompt}],
                output_messages=[{"content": expected_output}],
                metadata={"temperature": 0, "max_tokens": 20, "n": 1, "user": "ddtrace-test"},
                token_metrics={"input_tokens": 16, "output_tokens": 20, "total_tokens": 36},
                tags={"ml_app": "<ml-app-name>", "service": "tests.contrib.openai"},
            )
        )

    @pytest.mark.skipif(
        parse_version(openai_module.version.VERSION) >= (1, 60),
        reason="latest openai versions use modified azure requests",
    )
    async def test_completion_azure_async(
        self, openai, azure_openai_config, ddtrace_global_config, mock_llmobs_writer, mock_tracer
    ):
        prompt = "why do some languages have words that can't directly be translated to other languages?"
        expected_output = '". The answer is that languages are not just a collection of words, but also a collection of cultural'  # noqa: E501
        with get_openai_vcr(subdirectory_name="v1").use_cassette("azure_completion.yaml"):
            azure_client = openai.AsyncAzureOpenAI(
                api_version=azure_openai_config["api_version"],
                azure_endpoint=azure_openai_config["azure_endpoint"],
                azure_deployment=azure_openai_config["azure_deployment"],
                api_key=azure_openai_config["api_key"],
            )
            resp = await azure_client.completions.create(
                model="gpt-35-turbo", prompt=prompt, temperature=0, n=1, max_tokens=20, user="ddtrace-test"
            )
        span = mock_tracer.pop_traces()[0][0]
        assert mock_llmobs_writer.enqueue.call_count == 1
        mock_llmobs_writer.enqueue.assert_called_with(
            _expected_llmobs_llm_span_event(
                span,
                model_name=resp.model,
                model_provider="azure_openai",
                input_messages=[{"content": prompt}],
                output_messages=[{"content": expected_output}],
                metadata={"temperature": 0, "max_tokens": 20, "n": 1, "user": "ddtrace-test"},
                token_metrics={"input_tokens": 16, "output_tokens": 20, "total_tokens": 36},
                tags={"ml_app": "<ml-app-name>", "service": "tests.contrib.openai"},
            )
        )

    def test_completion_stream(self, openai, ddtrace_global_config, mock_llmobs_writer, mock_tracer):
        with get_openai_vcr(subdirectory_name="v1").use_cassette("completion_streamed.yaml"):
            with mock.patch("ddtrace.contrib.internal.openai.utils.encoding_for_model", create=True) as mock_encoding:
                with mock.patch("ddtrace.contrib.internal.openai.utils._est_tokens") as mock_est:
                    mock_encoding.return_value.encode.side_effect = lambda x: [1, 2]
                    mock_est.return_value = 2
                    model = "ada"
                    expected_completion = '! ... A page layouts page drawer? ... Interesting. The "Tools" is'
                    client = openai.OpenAI()
                    resp = client.completions.create(model=model, prompt="Hello world", stream=True)
                    for _ in resp:
                        pass
        span = mock_tracer.pop_traces()[0][0]
        assert mock_llmobs_writer.enqueue.call_count == 1
        mock_llmobs_writer.enqueue.assert_called_with(
            _expected_llmobs_llm_span_event(
                span,
                model_name=model,
                model_provider="openai",
                input_messages=[{"content": "Hello world"}],
                output_messages=[{"content": expected_completion}],
                metadata={"stream": True},
                token_metrics={"input_tokens": 2, "output_tokens": 2, "total_tokens": 4},
                tags={"ml_app": "<ml-app-name>", "service": "tests.contrib.openai"},
            ),
        )

    @mock.patch("openai._base_client.SyncAPIClient.post")
    def test_chat_completion_proxy(
        self, mock_completions_post, openai, ddtrace_global_config, mock_llmobs_writer, mock_tracer
    ):
        """Ensure llmobs records are not emitted for chat completion endpoints when the base_url is specified."""
        mock_completions_post.return_value = mock_openai_chat_completions_response
        model = "gpt-3.5-turbo"
        input_messages = multi_message_input
        client = openai.OpenAI(base_url="http://0.0.0.0:4000")
        client.chat.completions.create(model=model, messages=input_messages, top_p=0.9, n=2, user="ddtrace-test")
        assert mock_llmobs_writer.enqueue.call_count == 0

    def test_chat_completion(self, openai, ddtrace_global_config, mock_llmobs_writer, mock_tracer):
        """Ensure llmobs records are emitted for chat completion endpoints when configured.

        Also ensure the llmobs records have the correct tagging including trace/span ID for trace correlation.
        """
        with get_openai_vcr(subdirectory_name="v1").use_cassette("chat_completion.yaml"):
            model = "gpt-3.5-turbo"
            input_messages = multi_message_input
            client = openai.OpenAI()
            resp = client.chat.completions.create(
                model=model, messages=input_messages, top_p=0.9, n=2, user="ddtrace-test"
            )
        span = mock_tracer.pop_traces()[0][0]
        assert mock_llmobs_writer.enqueue.call_count == 1
        mock_llmobs_writer.enqueue.assert_called_with(
            _expected_llmobs_llm_span_event(
                span,
                model_name=resp.model,
                model_provider="openai",
                input_messages=input_messages,
                output_messages=[{"role": "assistant", "content": choice.message.content} for choice in resp.choices],
                metadata={"top_p": 0.9, "n": 2, "user": "ddtrace-test"},
                token_metrics={"input_tokens": 57, "output_tokens": 34, "total_tokens": 91},
                tags={"ml_app": "<ml-app-name>", "service": "tests.contrib.openai"},
            )
        )

    @pytest.mark.skipif(
        parse_version(openai_module.version.VERSION) >= (1, 60),
        reason="latest openai versions use modified azure requests",
    )
    @mock.patch("openai._base_client.SyncAPIClient.post")
    def test_chat_completion_azure_proxy(
        self, mock_completions_post, openai, azure_openai_config, ddtrace_global_config, mock_llmobs_writer, mock_tracer
    ):
        input_messages = [
            {"role": "user", "content": "Where did the Los Angeles Dodgers play to win the world series in 2020?"}
        ]
        mock_completions_post.return_value = mock_openai_chat_completions_response
        azure_client = openai.AzureOpenAI(
            base_url="http://0.0.0.0:4000",
            api_key=azure_openai_config["api_key"],
            api_version=azure_openai_config["api_version"],
        )
        azure_client.chat.completions.create(
            model="gpt-3.5-turbo", messages=input_messages, temperature=0, n=1, max_tokens=20, user="ddtrace-test"
        )
        assert mock_llmobs_writer.enqueue.call_count == 0

    @pytest.mark.skipif(
        parse_version(openai_module.version.VERSION) >= (1, 60),
        reason="latest openai versions use modified azure requests",
    )
    def test_chat_completion_azure(
        self, openai, azure_openai_config, ddtrace_global_config, mock_llmobs_writer, mock_tracer
    ):
        input_messages = [{"role": "user", "content": "What's the weather like in NYC right now?"}]
        expected_output = "I'm sorry, as an AI language model, I do not have real-time information. Please check"
        with get_openai_vcr(subdirectory_name="v1").use_cassette("azure_chat_completion.yaml"):
            azure_client = openai.AzureOpenAI(
                api_version=azure_openai_config["api_version"],
                azure_endpoint=azure_openai_config["azure_endpoint"],
                azure_deployment=azure_openai_config["azure_deployment"],
                api_key=azure_openai_config["api_key"],
            )
            resp = azure_client.chat.completions.create(
                model="gpt-35-turbo", messages=input_messages, temperature=0, n=1, max_tokens=20, user="ddtrace-test"
            )
        span = mock_tracer.pop_traces()[0][0]
        assert mock_llmobs_writer.enqueue.call_count == 1
        mock_llmobs_writer.enqueue.assert_called_with(
            _expected_llmobs_llm_span_event(
                span,
                model_name=resp.model,
                model_provider="azure_openai",
                input_messages=input_messages,
                output_messages=[{"role": "assistant", "content": expected_output}],
                metadata={"temperature": 0, "max_tokens": 20, "n": 1, "user": "ddtrace-test"},
                token_metrics={"input_tokens": 18, "output_tokens": 20, "total_tokens": 38},
                tags={"ml_app": "<ml-app-name>", "service": "tests.contrib.openai"},
            )
        )

    @pytest.mark.skipif(
        parse_version(openai_module.version.VERSION) >= (1, 60),
        reason="latest openai versions use modified azure requests",
    )
    async def test_chat_completion_azure_async(
        self, openai, azure_openai_config, ddtrace_global_config, mock_llmobs_writer, mock_tracer
    ):
        input_messages = [{"role": "user", "content": "What's the weather like in NYC right now?"}]
        expected_output = "I'm sorry, as an AI language model, I do not have real-time information. Please check"
        with get_openai_vcr(subdirectory_name="v1").use_cassette("azure_chat_completion.yaml"):
            azure_client = openai.AsyncAzureOpenAI(
                api_version=azure_openai_config["api_version"],
                azure_endpoint=azure_openai_config["azure_endpoint"],
                azure_deployment=azure_openai_config["azure_deployment"],
                api_key=azure_openai_config["api_key"],
            )
            resp = await azure_client.chat.completions.create(
                model="gpt-35-turbo", messages=input_messages, temperature=0, n=1, max_tokens=20, user="ddtrace-test"
            )
        span = mock_tracer.pop_traces()[0][0]
        assert mock_llmobs_writer.enqueue.call_count == 1
        mock_llmobs_writer.enqueue.assert_called_with(
            _expected_llmobs_llm_span_event(
                span,
                model_name=resp.model,
                model_provider="azure_openai",
                input_messages=input_messages,
                output_messages=[{"role": "assistant", "content": expected_output}],
                metadata={"temperature": 0, "max_tokens": 20, "n": 1, "user": "ddtrace-test"},
                token_metrics={"input_tokens": 18, "output_tokens": 20, "total_tokens": 38},
                tags={"ml_app": "<ml-app-name>", "service": "tests.contrib.openai"},
            )
        )

    @pytest.mark.skipif(
        parse_version(openai_module.version.VERSION) < (1, 26), reason="Stream options only available openai >= 1.26"
    )
    def test_chat_completion_stream_explicit_no_tokens(
        self, openai, ddtrace_global_config, mock_llmobs_writer, mock_tracer
    ):
        """Ensure llmobs records are emitted for chat completion endpoints when configured.

        Also ensure the llmobs records have the correct tagging including trace/span ID for trace correlation.
        """

        with get_openai_vcr(subdirectory_name="v1").use_cassette("chat_completion_streamed.yaml"):
            with mock.patch("ddtrace.contrib.internal.openai.utils.encoding_for_model", create=True) as mock_encoding:
                with mock.patch("ddtrace.contrib.internal.openai.utils._est_tokens") as mock_est:
                    mock_encoding.return_value.encode.side_effect = lambda x: [1, 2, 3, 4, 5, 6, 7, 8]
                    mock_est.return_value = 8
                    model = "gpt-3.5-turbo"
                    resp_model = model
                    input_messages = [{"role": "user", "content": "Who won the world series in 2020?"}]
                    expected_completion = "The Los Angeles Dodgers won the World Series in 2020."
                    client = openai.OpenAI()
                    resp = client.chat.completions.create(
                        model=model,
                        messages=input_messages,
                        stream=True,
                        user="ddtrace-test",
                        stream_options={"include_usage": False},
                    )
                    for chunk in resp:
                        resp_model = chunk.model
        span = mock_tracer.pop_traces()[0][0]
        assert mock_llmobs_writer.enqueue.call_count == 1
        mock_llmobs_writer.enqueue.assert_called_with(
            _expected_llmobs_llm_span_event(
                span,
                model_name=resp_model,
                model_provider="openai",
                input_messages=input_messages,
                output_messages=[{"content": expected_completion, "role": "assistant"}],
                metadata={"stream": True, "stream_options": {"include_usage": False}, "user": "ddtrace-test"},
                token_metrics={"input_tokens": 8, "output_tokens": 8, "total_tokens": 16},
                tags={"ml_app": "<ml-app-name>", "service": "tests.contrib.openai"},
            )
        )

    @pytest.mark.skipif(
        parse_version(openai_module.version.VERSION) < (1, 26, 0), reason="Streamed tokens available in 1.26.0+"
    )
    def test_chat_completion_stream_tokens(self, openai, ddtrace_global_config, mock_llmobs_writer, mock_tracer):
        """Assert that streamed token chunk extraction logic works when options are not explicitly passed from user."""
        with get_openai_vcr(subdirectory_name="v1").use_cassette("chat_completion_streamed_tokens.yaml"):
            model = "gpt-3.5-turbo"
            resp_model = model
            input_messages = [{"role": "user", "content": "Who won the world series in 2020?"}]
            expected_completion = "The Los Angeles Dodgers won the World Series in 2020."
            client = openai.OpenAI()
            resp = client.chat.completions.create(model=model, messages=input_messages, stream=True)
            for chunk in resp:
                resp_model = chunk.model
        span = mock_tracer.pop_traces()[0][0]
        assert mock_llmobs_writer.enqueue.call_count == 1
        mock_llmobs_writer.enqueue.assert_called_with(
            _expected_llmobs_llm_span_event(
                span,
                model_name=resp_model,
                model_provider="openai",
                input_messages=input_messages,
                output_messages=[{"content": expected_completion, "role": "assistant"}],
                metadata={"stream": True, "stream_options": {"include_usage": True}},
                token_metrics={"input_tokens": 17, "output_tokens": 19, "total_tokens": 36},
                tags={"ml_app": "<ml-app-name>", "service": "tests.contrib.openai"},
            )
        )

    @pytest.mark.skipif(
        parse_version(openai_module.version.VERSION) < (1, 40, 0),
        reason="`client.beta.chat.completions.stream` available in 1.40.0+",
    )
    def test_chat_completion_stream_tokens_beta(self, openai, ddtrace_global_config, mock_llmobs_writer, mock_tracer):
        """Assert that streamed token chunk extraction logic works when options are not explicitly passed from user."""
        with get_openai_vcr(subdirectory_name="v1").use_cassette("chat_completion_streamed_tokens.yaml"):
            model = "gpt-3.5-turbo"
            resp_model = model
            input_messages = [{"role": "user", "content": "Who won the world series in 2020?"}]
            expected_completion = "The Los Angeles Dodgers won the World Series in 2020."
            client = openai.OpenAI()
            with client.beta.chat.completions.stream(model=model, messages=input_messages) as stream:
                for chunk in stream:
                    if hasattr(chunk, "chunk") and hasattr(chunk.chunk, "model"):
                        resp_model = chunk.chunk.model
        span = mock_tracer.pop_traces()[0][0]
        assert mock_llmobs_writer.enqueue.call_count == 1
        llmobs_span_event = mock_llmobs_writer.enqueue.call_args_list[0][0][0]
        assert llmobs_span_event["meta"]["metadata"]["stream_options"]["include_usage"] is True
        mock_llmobs_writer.enqueue.assert_called_with(
            _expected_llmobs_llm_span_event(
                span,
                model_name=resp_model,
                model_provider="openai",
                input_messages=input_messages,
                output_messages=[{"content": expected_completion, "role": "assistant"}],
                metadata=mock.ANY,
                token_metrics={"input_tokens": 17, "output_tokens": 19, "total_tokens": 36},
                tags={"ml_app": "<ml-app-name>", "service": "tests.contrib.openai"},
            )
        )

    def test_chat_completion_function_call(self, openai, ddtrace_global_config, mock_llmobs_writer, mock_tracer):
        """Test that function call chat completion calls are recorded as LLMObs events correctly."""
        with get_openai_vcr(subdirectory_name="v1").use_cassette("chat_completion_function_call.yaml"):
            model = "gpt-3.5-turbo"
            client = openai.OpenAI()
            resp = client.chat.completions.create(
                model=model,
                messages=[{"role": "user", "content": chat_completion_input_description}],
                functions=chat_completion_custom_functions,
                function_call="auto",
                user="ddtrace-test",
            )
        expected_output = {
            "content": "",
            "role": "assistant",
            "tool_calls": [
                {
                    "name": "extract_student_info",
                    "arguments": {
                        "name": "David Nguyen",
                        "major": "computer science",
                        "school": "Stanford University",
                        "grades": 3.8,
                        "clubs": ["Chess Club", "South Asian Student Association"],
                    },
                }
            ],
        }
        span = mock_tracer.pop_traces()[0][0]
        assert mock_llmobs_writer.enqueue.call_count == 1
        mock_llmobs_writer.enqueue.assert_called_with(
            _expected_llmobs_llm_span_event(
                span,
                model_name=resp.model,
                model_provider="openai",
                input_messages=[{"content": chat_completion_input_description, "role": "user"}],
                output_messages=[expected_output],
                metadata={"function_call": "auto", "user": "ddtrace-test"},
                token_metrics={"input_tokens": 157, "output_tokens": 57, "total_tokens": 214},
                tags={"ml_app": "<ml-app-name>", "service": "tests.contrib.openai"},
            )
        )

    @pytest.mark.skipif(
        parse_version(openai_module.version.VERSION) < (1, 1), reason="Tool calls available after v1.1.0"
    )
    def test_chat_completion_tool_call(self, openai, ddtrace_global_config, mock_llmobs_writer, mock_tracer):
        """Test that tool call chat completion calls are recorded as LLMObs events correctly."""
        with get_openai_vcr(subdirectory_name="v1").use_cassette("chat_completion_tool_call.yaml"):
            model = "gpt-3.5-turbo"
            client = openai.OpenAI()
            resp = client.chat.completions.create(
                tools=chat_completion_custom_functions,
                model=model,
                messages=[{"role": "user", "content": chat_completion_input_description}],
                user="ddtrace-test",
            )
        span = mock_tracer.pop_traces()[0][0]
        assert mock_llmobs_writer.enqueue.call_count == 1
        mock_llmobs_writer.enqueue.assert_called_with(
            _expected_llmobs_llm_span_event(
                span,
                model_name=resp.model,
                model_provider="openai",
                input_messages=[{"content": chat_completion_input_description, "role": "user"}],
                output_messages=[tool_call_expected_output],
                metadata={"user": "ddtrace-test"},
                token_metrics={"input_tokens": 157, "output_tokens": 57, "total_tokens": 214},
                tags={"ml_app": "<ml-app-name>", "service": "tests.contrib.openai"},
            )
        )

    @pytest.mark.skipif(
        parse_version(openai_module.version.VERSION) < (1, 26, 0), reason="Streamed tokens available in 1.26.0+"
    )
    def test_chat_completion_tool_call_stream(self, openai, ddtrace_global_config, mock_llmobs_writer, mock_tracer):
        """Test that tool call chat completion calls are recorded as LLMObs events correctly."""
        with get_openai_vcr(subdirectory_name="v1").use_cassette("chat_completion_tool_call_streamed.yaml"):
            model = "gpt-3.5-turbo"
            client = openai.OpenAI()
            resp = client.chat.completions.create(
                tools=chat_completion_custom_functions,
                model=model,
                messages=[{"role": "user", "content": chat_completion_input_description}],
                user="ddtrace-test",
                stream=True,
            )
            for chunk in resp:
                resp_model = chunk.model
        span = mock_tracer.pop_traces()[0][0]
        assert mock_llmobs_writer.enqueue.call_count == 1
        mock_llmobs_writer.enqueue.assert_called_with(
            _expected_llmobs_llm_span_event(
                span,
                model_name=resp_model,
                model_provider="openai",
                input_messages=[{"content": chat_completion_input_description, "role": "user"}],
                output_messages=[tool_call_expected_output],
                metadata={"user": "ddtrace-test", "stream": True, "stream_options": {"include_usage": True}},
                token_metrics={"input_tokens": 166, "output_tokens": 43, "total_tokens": 209},
                tags={"ml_app": "<ml-app-name>", "service": "tests.contrib.openai"},
            )
        )

    def test_completion_error(self, openai, ddtrace_global_config, mock_llmobs_writer, mock_tracer):
        """Ensure erroneous llmobs records are emitted for completion endpoints when configured."""
        with pytest.raises(Exception):
            with get_openai_vcr(subdirectory_name="v1").use_cassette("completion_error.yaml"):
                model = "babbage-002"
                client = openai.OpenAI()
                client.completions.create(
                    model=model,
                    prompt="Hello world",
                    temperature=0.8,
                    n=2,
                    stop=".",
                    max_tokens=10,
                    user="ddtrace-test",
                )
        span = mock_tracer.pop_traces()[0][0]
        assert mock_llmobs_writer.enqueue.call_count == 1
        mock_llmobs_writer.enqueue.assert_called_with(
            _expected_llmobs_llm_span_event(
                span,
                model_name=model,
                model_provider="openai",
                input_messages=[{"content": "Hello world"}],
                output_messages=[{"content": ""}],
                metadata={"temperature": 0.8, "max_tokens": 10, "n": 2, "stop": ".", "user": "ddtrace-test"},
                token_metrics={},
                error="openai.AuthenticationError",
                error_message="Error code: 401 - {'error': {'message': 'Incorrect API key provided: <not-a-r****key>. You can find your API key at https://platform.openai.com/account/api-keys.', 'type': 'invalid_request_error', 'param': None, 'code': 'invalid_api_key'}}",  # noqa: E501
                error_stack=span.get_tag("error.stack"),
                tags={"ml_app": "<ml-app-name>", "service": "tests.contrib.openai"},
            )
        )

    def test_chat_completion_error(self, openai, ddtrace_global_config, mock_llmobs_writer, mock_tracer):
        """Ensure erroneous llmobs records are emitted for chat completion endpoints when configured."""
        with pytest.raises(Exception):
            with get_openai_vcr(subdirectory_name="v1").use_cassette("chat_completion_error.yaml"):
                model = "gpt-3.5-turbo"
                client = openai.OpenAI()
                input_messages = multi_message_input
                client.chat.completions.create(
                    model=model, messages=input_messages, top_p=0.9, n=2, user="ddtrace-test"
                )
        span = mock_tracer.pop_traces()[0][0]
        assert mock_llmobs_writer.enqueue.call_count == 1
        mock_llmobs_writer.enqueue.assert_called_with(
            _expected_llmobs_llm_span_event(
                span,
                model_name=model,
                model_provider="openai",
                input_messages=input_messages,
                output_messages=[{"content": ""}],
                metadata={"n": 2, "top_p": 0.9, "user": "ddtrace-test"},
                token_metrics={},
                error="openai.AuthenticationError",
                error_message="Error code: 401 - {'error': {'message': 'Incorrect API key provided: <not-a-r****key>. You can find your API key at https://platform.openai.com/account/api-keys.', 'type': 'invalid_request_error', 'param': None, 'code': 'invalid_api_key'}}",  # noqa: E501
                error_stack=span.get_tag("error.stack"),
                tags={"ml_app": "<ml-app-name>", "service": "tests.contrib.openai"},
            )
        )

    def test_embedding_string(self, openai, ddtrace_global_config, mock_llmobs_writer, mock_tracer):
        with get_openai_vcr(subdirectory_name="v1").use_cassette("embedding.yaml"):
            client = openai.OpenAI()
            resp = client.embeddings.create(input="hello world", model="text-embedding-ada-002")
        span = mock_tracer.pop_traces()[0][0]
        assert mock_llmobs_writer.enqueue.call_count == 1
        mock_llmobs_writer.enqueue.assert_called_with(
            _expected_llmobs_llm_span_event(
                span,
                span_kind="embedding",
                model_name=resp.model,
                model_provider="openai",
                metadata={"encoding_format": "float"},
                input_documents=[{"text": "hello world"}],
                output_value="[1 embedding(s) returned with size 1536]",
                token_metrics={"input_tokens": 2, "output_tokens": 0, "total_tokens": 2},
                tags={"ml_app": "<ml-app-name>", "service": "tests.contrib.openai"},
            )
        )

    def test_embedding_string_array(self, openai, ddtrace_global_config, mock_llmobs_writer, mock_tracer):
        with get_openai_vcr(subdirectory_name="v1").use_cassette("embedding_string_array.yaml"):
            client = openai.OpenAI()
            resp = client.embeddings.create(input=["hello world", "hello again"], model="text-embedding-ada-002")
        span = mock_tracer.pop_traces()[0][0]
        assert mock_llmobs_writer.enqueue.call_count == 1
        mock_llmobs_writer.enqueue.assert_called_with(
            _expected_llmobs_llm_span_event(
                span,
                span_kind="embedding",
                model_name=resp.model,
                model_provider="openai",
                metadata={"encoding_format": "float"},
                input_documents=[{"text": "hello world"}, {"text": "hello again"}],
                output_value="[2 embedding(s) returned with size 1536]",
                token_metrics={"input_tokens": 4, "output_tokens": 0, "total_tokens": 4},
                tags={"ml_app": "<ml-app-name>", "service": "tests.contrib.openai"},
            )
        )

    def test_embedding_token_array(self, openai, ddtrace_global_config, mock_llmobs_writer, mock_tracer):
        with get_openai_vcr(subdirectory_name="v1").use_cassette("embedding_token_array.yaml"):
            client = openai.OpenAI()
            resp = client.embeddings.create(input=[1111, 2222, 3333], model="text-embedding-ada-002")
        span = mock_tracer.pop_traces()[0][0]
        assert mock_llmobs_writer.enqueue.call_count == 1
        mock_llmobs_writer.enqueue.assert_called_with(
            _expected_llmobs_llm_span_event(
                span,
                span_kind="embedding",
                model_name=resp.model,
                model_provider="openai",
                metadata={"encoding_format": "float"},
                input_documents=[{"text": "[1111, 2222, 3333]"}],
                output_value="[1 embedding(s) returned with size 1536]",
                token_metrics={"input_tokens": 3, "output_tokens": 0, "total_tokens": 3},
                tags={"ml_app": "<ml-app-name>", "service": "tests.contrib.openai"},
            )
        )

    def test_embedding_array_of_token_arrays(self, openai, ddtrace_global_config, mock_llmobs_writer, mock_tracer):
        with get_openai_vcr(subdirectory_name="v1").use_cassette("embedding_array_of_token_arrays.yaml"):
            client = openai.OpenAI()
            resp = client.embeddings.create(
                input=[[1111, 2222, 3333], [4444, 5555, 6666], [7777, 8888, 9999]], model="text-embedding-ada-002"
            )
        span = mock_tracer.pop_traces()[0][0]
        assert mock_llmobs_writer.enqueue.call_count == 1
        mock_llmobs_writer.enqueue.assert_called_with(
            _expected_llmobs_llm_span_event(
                span,
                span_kind="embedding",
                model_name=resp.model,
                model_provider="openai",
                metadata={"encoding_format": "float"},
                input_documents=[
                    {"text": "[1111, 2222, 3333]"},
                    {"text": "[4444, 5555, 6666]"},
                    {"text": "[7777, 8888, 9999]"},
                ],
                output_value="[3 embedding(s) returned with size 1536]",
                token_metrics={"input_tokens": 9, "output_tokens": 0, "total_tokens": 9},
                tags={"ml_app": "<ml-app-name>", "service": "tests.contrib.openai"},
            )
        )

    @pytest.mark.skipif(
        parse_version(openai_module.version.VERSION) < (1, 10, 0), reason="Embedding dimensions available in 1.10.0+"
    )
    def test_embedding_string_base64(self, openai, ddtrace_global_config, mock_llmobs_writer, mock_tracer):
        with get_openai_vcr(subdirectory_name="v1").use_cassette("embedding_b64.yaml"):
            client = openai.OpenAI()
            resp = client.embeddings.create(
                input="hello world", model="text-embedding-3-small", encoding_format="base64", dimensions=512
            )
        span = mock_tracer.pop_traces()[0][0]
        assert mock_llmobs_writer.enqueue.call_count == 1
        mock_llmobs_writer.enqueue.assert_called_with(
            _expected_llmobs_llm_span_event(
                span,
                span_kind="embedding",
                model_name=resp.model,
                model_provider="openai",
                metadata={"encoding_format": "base64", "dimensions": 512},
                input_documents=[{"text": "hello world"}],
                output_value="[1 embedding(s) returned]",
                token_metrics={"input_tokens": 2, "output_tokens": 0, "total_tokens": 2},
                tags={"ml_app": "<ml-app-name>", "service": "tests.contrib.openai"},
            )
        )

    def test_deepseek_as_provider(self, openai, mock_llmobs_writer, mock_tracer):
        with get_openai_vcr(subdirectory_name="v1").use_cassette("deepseek_completion.yaml"):
            client = openai.OpenAI(api_key="<not-a-real-key>", base_url="https://api.deepseek.com")

            client.chat.completions.create(
                model="deepseek-chat",
                messages=[
                    {"role": "system", "content": "You are a helpful assistant"},
                    {"role": "user", "content": "Hello"},
                ],
            )

        assert mock_llmobs_writer.enqueue.call_count == 1
        span_event = mock_llmobs_writer.enqueue._mock_call_args[0][0]

        assert span_event["name"] == "Deepseek.createChatCompletion"
        assert span_event["meta"]["model_provider"] == "deepseek"
        assert span_event["meta"]["model_name"] == "deepseek-chat"

    @pytest.mark.skipif(
<<<<<<< HEAD
        parse_version(openai_module.version.VERSION) < (1, 66), reason="Response options only available openai >= 1.66"
    )
    def test_response(self, openai, mock_llmobs_writer, mock_tracer):
        """Ensure llmobs records are emitted for response endpoints when configured.

        Also ensure the llmobs records have the correct tagging including trace/span ID for trace correlation.
        """
        with get_openai_vcr(subdirectory_name="v1").use_cassette("response.yaml"):
            model = "gpt-4.1"
            input_messages = multi_message_input
            client = openai.OpenAI()
            resp = client.responses.create(
                model=model, input=input_messages, top_p=0.9, max_output_tokens=100, user="ddtrace-test"
            )
        span = mock_tracer.pop_traces()[0][0]
        assert mock_llmobs_writer.enqueue.call_count == 1
        mock_llmobs_writer.enqueue.assert_called_with(
            _expected_llmobs_llm_span_event(
                span,
                model_name=resp.model,
                model_provider="openai",
                input_messages=input_messages,
                output_messages=[{"role": "assistant", "content": output.content[0].text} for output in resp.output],
                metadata={
                    "temperature": 1.0,
                    "max_output_tokens": 100,
                    "top_p": 0.9,
                    "tools": [],
                    "tool_choice": "auto",
                    "truncation": "disabled",
                    "text": {"format": {"type": "text"}},
                    "reasoning_tokens": 0,
                },
                token_metrics={"input_tokens": 53, "output_tokens": 40, "total_tokens": 93},
                tags={"ml_app": "<ml-app-name>", "service": "tests.contrib.openai"},
            )
        )

    @pytest.mark.skipif(
        parse_version(openai_module.version.VERSION) < (1, 66), reason="Response options only available openai >= 1.66"
    )
    def test_response_stream_tokens(self, openai, mock_llmobs_writer, mock_tracer):
        """Assert that streamed token chunk extraction logic works when options are not explicitly passed from user."""
        with get_openai_vcr(subdirectory_name="v1").use_cassette("response_stream.yaml"):
            model = "gpt-4.1"
            resp_model = model
            input_messages = "Hello world"
            expected_completion = "Hello! 🌍 How can I assist you today?"
            client = openai.OpenAI()
            resp = client.responses.create(model=model, input=input_messages, stream=True)
            for chunk in resp:
                resp_response = getattr(chunk, "response", {})
                resp_model = getattr(resp_response, "model", "")
=======
        parse_version(openai_module.version.VERSION) < (1, 26), reason="Stream options only available openai >= 1.26"
    )
    def test_completion_stream_no_resp(self, openai, ddtrace_global_config, mock_llmobs_writer, mock_tracer):
        """Test that None responses from streamed chat completions results in a finished span regardless."""
        client = openai.OpenAI()
        with mock.patch.object(client.completions, "_post", return_value=None):
            model = "ada"
            resp_model = model
            resp = client.completions.create(model=model, prompt="Hello world", stream=True)
            assert resp is None
>>>>>>> 9e058b0f
        span = mock_tracer.pop_traces()[0][0]
        assert mock_llmobs_writer.enqueue.call_count == 1
        mock_llmobs_writer.enqueue.assert_called_with(
            _expected_llmobs_llm_span_event(
                span,
                model_name=resp_model,
                model_provider="openai",
<<<<<<< HEAD
                input_messages=[{"content": input_messages, "role": "user"}],
                output_messages=[{"role": "assistant", "content": expected_completion}],
                metadata={
                    "temperature": 1.0,
                    "top_p": 1.0,
                    "tools": [],
                    "tool_choice": "auto",
                    "truncation": "disabled",
                    "text": {"format": {"type": "text"}},
                    "reasoning_tokens": 0,
                    # "stream": True
                },
                token_metrics={"input_tokens": 9, "output_tokens": 12, "total_tokens": 21},
                tags={"ml_app": "<ml-app-name>", "service": "tests.contrib.openai"},
            )
        )

    @pytest.mark.skipif(
        parse_version(openai_module.version.VERSION) < (1, 66), reason="Response options only available openai >= 1.66"
    )
    def test_response_function_call(self, openai, mock_llmobs_writer, mock_tracer, snapshot_tracer):
        """Test that function call response calls are recorded as LLMObs events correctly."""
        with get_openai_vcr(subdirectory_name="v1").use_cassette("response_function_call.yaml"):
            import os

            api_key = os.getenv("OPENAI_API_KEY")
            model = "gpt-4.1"
            client = openai.OpenAI(api_key=api_key)
            input_messages = "What is the weather like in Boston today?"
            resp = client.responses.create(
                tools=response_tool_function, model=model, input=input_messages, tool_choice="auto"
            )
        span = mock_tracer.pop_traces()[0][0]
        assert mock_llmobs_writer.enqueue.call_count == 1
        mock_llmobs_writer.enqueue.assert_called_with(
            _expected_llmobs_llm_span_event(
                span,
                model_name=resp.model,
                model_provider="openai",
                input_messages=[{"role": "user", "content": input_messages}],
                output_messages=response_tool_function_expected_output,
                metadata={
                    "temperature": 1.0,
                    "top_p": 1.0,
                    "tools": [
                        {
                            "type": "function",
                            "name": "get_current_weather",
                            "description": "Get the current weather in a given location",
                            "parameters": {
                                "type": "object",
                                "properties": {
                                    "location": {
                                        "type": "string",
                                        "description": "The city and state, e.g. San Francisco, CA",
                                    },
                                    "unit": {"type": "string", "enum": ["celsius", "fahrenheit"]},
                                },
                                "required": ["location", "unit"],
                            },
                            "strict": True,
                        }
                    ],
                    "tool_choice": "auto",
                    "truncation": "disabled",
                    "text": {"format": {"type": "text"}},
                    "reasoning_tokens": 0,
                },
                token_metrics={"input_tokens": 75, "output_tokens": 23, "total_tokens": 98},
=======
                input_messages=[{"content": "Hello world"}],
                output_messages=[{"content": ""}],
                metadata={"stream": True},
>>>>>>> 9e058b0f
                tags={"ml_app": "<ml-app-name>", "service": "tests.contrib.openai"},
            )
        )

    @pytest.mark.skipif(
<<<<<<< HEAD
        parse_version(openai_module.version.VERSION) < (1, 66), reason="Response options only available openai >= 1.66"
    )
    def test_response_function_call_stream(self, openai, mock_llmobs_writer, mock_tracer, snapshot_tracer):
        """Test that Response tool calls are recorded as LLMObs events correctly."""
        with get_openai_vcr(subdirectory_name="v1").use_cassette("response_function_call_streamed.yaml"):
            model = "gpt-4.1"
            input_messages = "What is the weather like in Boston today?"
            client = openai.OpenAI()
            resp = client.responses.create(
                tools=response_tool_function,
                model=model,
                input=input_messages,
                user="ddtrace-test",
                stream=True,
            )
            for chunk in resp:
                if hasattr(chunk, "response") and hasattr(chunk.response, "model"):
                    resp_model = chunk.response.model
        span = mock_tracer.pop_traces()[0][0]
        assert mock_llmobs_writer.enqueue.call_count == 1
        response_tool_function_expected_output[0]["tool_calls"][0]["tool_id"] = "call_lGe2JKQEBSP15opZ3KfxtEUC"
=======
        parse_version(openai_module.version.VERSION) < (1, 26), reason="Stream options only available openai >= 1.26"
    )
    def test_chat_stream_no_resp(self, openai, ddtrace_global_config, mock_llmobs_writer, mock_tracer):
        """Test that None responses from streamed chat completions results in a finished span regardless."""
        client = openai.OpenAI()
        with mock.patch.object(client.chat.completions, "_post", return_value=None):
            model = "gpt-3.5-turbo"
            resp_model = model
            input_messages = [{"role": "user", "content": "Who won the world series in 2020?"}]
            resp = client.chat.completions.create(
                model=model,
                messages=input_messages,
                stream=True,
                user="ddtrace-test",
                stream_options={"include_usage": False},
            )
            assert resp is None
        span = mock_tracer.pop_traces()[0][0]
        assert mock_llmobs_writer.enqueue.call_count == 1
>>>>>>> 9e058b0f
        mock_llmobs_writer.enqueue.assert_called_with(
            _expected_llmobs_llm_span_event(
                span,
                model_name=resp_model,
                model_provider="openai",
<<<<<<< HEAD
                input_messages=[{"role": "user", "content": input_messages}],
                output_messages=response_tool_function_expected_output,
                metadata={
                    "temperature": 1.0,
                    "top_p": 1.0,
                    "tools": [
                        {
                            "type": "function",
                            "name": "get_current_weather",
                            "description": "Get the current weather in a given location",
                            "parameters": {
                                "type": "object",
                                "properties": {
                                    "location": {
                                        "type": "string",
                                        "description": "The city and state, e.g. San Francisco, CA",
                                    },
                                    "unit": {"type": "string", "enum": ["celsius", "fahrenheit"]},
                                },
                                "required": ["location", "unit"],
                            },
                            "strict": True,
                        }
                    ],
                    "tool_choice": "auto",
                    "truncation": "disabled",
                    "text": {"format": {"type": "text"}},
                    "reasoning_tokens": 0,
                    # "user": "ddtrace-test",
                    # "stream": True,
                },
                token_metrics={"input_tokens": 75, "output_tokens": 23, "total_tokens": 98},
                tags={"ml_app": "<ml-app-name>", "service": "tests.contrib.openai"},
            )
        )

    @pytest.mark.skipif(
        parse_version(openai_module.version.VERSION) < (1, 66), reason="Response options only available openai >= 1.66"
    )
    def test_response_error(self, openai, mock_llmobs_writer, mock_tracer, snapshot_tracer):
        """Ensure erroneous llmobs records are emitted for response function call stream endpoints when configured."""
        with pytest.raises(Exception):
            with get_openai_vcr(subdirectory_name="v1").use_cassette("response_error.yaml"):
                model = "gpt-4.1"
                client = openai.OpenAI()
                input_messages = "Hello world"
                client.responses.create(model=model, input=input_messages, user="ddtrace-test")
        span = mock_tracer.pop_traces()[0][0]
        assert mock_llmobs_writer.enqueue.call_count == 1
        mock_llmobs_writer.enqueue.assert_called_with(
            _expected_llmobs_llm_span_event(
                span,
                model_name=model,
                model_provider="openai",
                input_messages=[{"content": input_messages, "role": "user"}],
                output_messages=[{"content": ""}],
                metadata={"user": "ddtrace-test"},
                token_metrics={},
                error="openai.AuthenticationError",
                error_message="Error code: 401 - {'error': {'message': 'Incorrect API key provided: <not-a-r****key>. You can find your API key at https://platform.openai.com/account/api-keys.', 'type': 'invalid_request_error', 'param': None, 'code': 'invalid_api_key'}}",  # noqa: E501
                error_stack=span.get_tag("error.stack"),
                tags={"ml_app": "<ml-app-name>", "service": "tests.contrib.openai"},
            )
        )

    @pytest.mark.skipif(
        parse_version(openai_module.version.VERSION) < (1, 66), reason="Response options only available openai >= 1.66"
    )
    async def test_response_async(self, openai, mock_llmobs_writer, mock_tracer):
        input_messages = multi_message_input
        with get_openai_vcr(subdirectory_name="v1").use_cassette("response.yaml"):
            model = "gpt-4.1"
            input_messages = multi_message_input
            client = openai.AsyncOpenAI()
            resp = await client.responses.create(model=model, input=input_messages, top_p=0.9, max_output_tokens=100)

        span = mock_tracer.pop_traces()[0][0]
        assert mock_llmobs_writer.enqueue.call_count == 1
        mock_llmobs_writer.enqueue.assert_called_with(
            _expected_llmobs_llm_span_event(
                span,
                model_name=resp.model,
                model_provider="openai",
                input_messages=input_messages,
                output_messages=[{"role": "assistant", "content": output.content[0].text} for output in resp.output],
                metadata={
                    "temperature": 1.0,
                    "max_output_tokens": 100,
                    "top_p": 0.9,
                    "tools": [],
                    "tool_choice": "auto",
                    "truncation": "disabled",
                    "text": {"format": {"type": "text"}},
                    "reasoning_tokens": 0,
                },
                token_metrics={"input_tokens": 53, "output_tokens": 40, "total_tokens": 93},
=======
                input_messages=input_messages,
                output_messages=[{"content": ""}],
                metadata={"stream": True, "stream_options": {"include_usage": False}, "user": "ddtrace-test"},
>>>>>>> 9e058b0f
                tags={"ml_app": "<ml-app-name>", "service": "tests.contrib.openai"},
            )
        )


@pytest.mark.parametrize(
    "ddtrace_global_config",
    [dict(_llmobs_enabled=True, _llmobs_ml_app="<ml-app-name>", _llmobs_agentless_enabled=True)],
)
@pytest.mark.skipif(parse_version(openai_module.version.VERSION) < (1, 0), reason="These tests are for openai >= 1.0")
def test_agentless_enabled_does_not_submit_metrics(openai, ddtrace_global_config, mock_llmobs_writer, mock_tracer):
    """Ensure openai metrics are not emitted when agentless mode is enabled."""
    with get_openai_vcr(subdirectory_name="v1").use_cassette("completion.yaml"):
        model = "ada"
        client = openai.OpenAI()
        client.completions.create(
            model=model,
            prompt="Hello world",
            temperature=0.8,
            n=2,
            stop=".",
            max_tokens=10,
            user="ddtrace-test",
        )
    assert mock_llmobs_writer.enqueue.call_count == 1<|MERGE_RESOLUTION|>--- conflicted
+++ resolved
@@ -718,7 +718,63 @@
         assert span_event["meta"]["model_name"] == "deepseek-chat"
 
     @pytest.mark.skipif(
-<<<<<<< HEAD
+        parse_version(openai_module.version.VERSION) < (1, 26), reason="Stream options only available openai >= 1.26"
+    )
+    def test_completion_stream_no_resp(self, openai, ddtrace_global_config, mock_llmobs_writer, mock_tracer):
+        """Test that None responses from streamed chat completions results in a finished span regardless."""
+        client = openai.OpenAI()
+        with mock.patch.object(client.completions, "_post", return_value=None):
+            model = "ada"
+            resp_model = model
+            resp = client.completions.create(model=model, prompt="Hello world", stream=True)
+            assert resp is None
+        span = mock_tracer.pop_traces()[0][0]
+        assert mock_llmobs_writer.enqueue.call_count == 1
+        mock_llmobs_writer.enqueue.assert_called_with(
+            _expected_llmobs_llm_span_event(
+                span,
+                model_name=resp_model,
+                model_provider="openai",
+                input_messages=[{"content": "Hello world"}],
+                output_messages=[{"content": ""}],
+                metadata={"stream": True},
+                tags={"ml_app": "<ml-app-name>", "service": "tests.contrib.openai"},
+            )
+        )
+
+    @pytest.mark.skipif(
+        parse_version(openai_module.version.VERSION) < (1, 26), reason="Stream options only available openai >= 1.26"
+    )
+    def test_chat_stream_no_resp(self, openai, ddtrace_global_config, mock_llmobs_writer, mock_tracer):
+        """Test that None responses from streamed chat completions results in a finished span regardless."""
+        client = openai.OpenAI()
+        with mock.patch.object(client.chat.completions, "_post", return_value=None):
+            model = "gpt-3.5-turbo"
+            resp_model = model
+            input_messages = [{"role": "user", "content": "Who won the world series in 2020?"}]
+            resp = client.chat.completions.create(
+                model=model,
+                messages=input_messages,
+                stream=True,
+                user="ddtrace-test",
+                stream_options={"include_usage": False},
+            )
+            assert resp is None
+        span = mock_tracer.pop_traces()[0][0]
+        assert mock_llmobs_writer.enqueue.call_count == 1
+        mock_llmobs_writer.enqueue.assert_called_with(
+            _expected_llmobs_llm_span_event(
+                span,
+                model_name=resp_model,
+                model_provider="openai",
+                input_messages=input_messages,
+                output_messages=[{"content": ""}],
+                metadata={"stream": True, "stream_options": {"include_usage": False}, "user": "ddtrace-test"},
+                tags={"ml_app": "<ml-app-name>", "service": "tests.contrib.openai"},
+            )
+        )
+
+    @pytest.mark.skipif(
         parse_version(openai_module.version.VERSION) < (1, 66), reason="Response options only available openai >= 1.66"
     )
     def test_response(self, openai, mock_llmobs_writer, mock_tracer):
@@ -772,18 +828,6 @@
             for chunk in resp:
                 resp_response = getattr(chunk, "response", {})
                 resp_model = getattr(resp_response, "model", "")
-=======
-        parse_version(openai_module.version.VERSION) < (1, 26), reason="Stream options only available openai >= 1.26"
-    )
-    def test_completion_stream_no_resp(self, openai, ddtrace_global_config, mock_llmobs_writer, mock_tracer):
-        """Test that None responses from streamed chat completions results in a finished span regardless."""
-        client = openai.OpenAI()
-        with mock.patch.object(client.completions, "_post", return_value=None):
-            model = "ada"
-            resp_model = model
-            resp = client.completions.create(model=model, prompt="Hello world", stream=True)
-            assert resp is None
->>>>>>> 9e058b0f
         span = mock_tracer.pop_traces()[0][0]
         assert mock_llmobs_writer.enqueue.call_count == 1
         mock_llmobs_writer.enqueue.assert_called_with(
@@ -791,7 +835,6 @@
                 span,
                 model_name=resp_model,
                 model_provider="openai",
-<<<<<<< HEAD
                 input_messages=[{"content": input_messages, "role": "user"}],
                 output_messages=[{"role": "assistant", "content": expected_completion}],
                 metadata={
@@ -861,17 +904,11 @@
                     "reasoning_tokens": 0,
                 },
                 token_metrics={"input_tokens": 75, "output_tokens": 23, "total_tokens": 98},
-=======
-                input_messages=[{"content": "Hello world"}],
-                output_messages=[{"content": ""}],
-                metadata={"stream": True},
->>>>>>> 9e058b0f
-                tags={"ml_app": "<ml-app-name>", "service": "tests.contrib.openai"},
-            )
-        )
-
-    @pytest.mark.skipif(
-<<<<<<< HEAD
+                tags={"ml_app": "<ml-app-name>", "service": "tests.contrib.openai"},
+            )
+        )
+
+    @pytest.mark.skipif(
         parse_version(openai_module.version.VERSION) < (1, 66), reason="Response options only available openai >= 1.66"
     )
     def test_response_function_call_stream(self, openai, mock_llmobs_writer, mock_tracer, snapshot_tracer):
@@ -893,33 +930,11 @@
         span = mock_tracer.pop_traces()[0][0]
         assert mock_llmobs_writer.enqueue.call_count == 1
         response_tool_function_expected_output[0]["tool_calls"][0]["tool_id"] = "call_lGe2JKQEBSP15opZ3KfxtEUC"
-=======
-        parse_version(openai_module.version.VERSION) < (1, 26), reason="Stream options only available openai >= 1.26"
-    )
-    def test_chat_stream_no_resp(self, openai, ddtrace_global_config, mock_llmobs_writer, mock_tracer):
-        """Test that None responses from streamed chat completions results in a finished span regardless."""
-        client = openai.OpenAI()
-        with mock.patch.object(client.chat.completions, "_post", return_value=None):
-            model = "gpt-3.5-turbo"
-            resp_model = model
-            input_messages = [{"role": "user", "content": "Who won the world series in 2020?"}]
-            resp = client.chat.completions.create(
-                model=model,
-                messages=input_messages,
-                stream=True,
-                user="ddtrace-test",
-                stream_options={"include_usage": False},
-            )
-            assert resp is None
-        span = mock_tracer.pop_traces()[0][0]
-        assert mock_llmobs_writer.enqueue.call_count == 1
->>>>>>> 9e058b0f
         mock_llmobs_writer.enqueue.assert_called_with(
             _expected_llmobs_llm_span_event(
                 span,
                 model_name=resp_model,
                 model_provider="openai",
-<<<<<<< HEAD
                 input_messages=[{"role": "user", "content": input_messages}],
                 output_messages=response_tool_function_expected_output,
                 metadata={
@@ -1016,11 +1031,6 @@
                     "reasoning_tokens": 0,
                 },
                 token_metrics={"input_tokens": 53, "output_tokens": 40, "total_tokens": 93},
-=======
-                input_messages=input_messages,
-                output_messages=[{"content": ""}],
-                metadata={"stream": True, "stream_options": {"include_usage": False}, "user": "ddtrace-test"},
->>>>>>> 9e058b0f
                 tags={"ml_app": "<ml-app-name>", "service": "tests.contrib.openai"},
             )
         )
