--- conflicted
+++ resolved
@@ -255,12 +255,8 @@
         assert span.get_tag("celery.action") == "run"
         assert span.get_tag("celery.state") == "FAILURE"
         assert span.error == 1
-<<<<<<< HEAD
-        assert span.get_tag("error.msg") == "Task class is failing"
         assert span.get_tag("component") == "celery"
-=======
         assert span.get_tag(ERROR_MSG) == "Task class is failing"
->>>>>>> 2b6a4b72
         assert "Traceback (most recent call last)" in span.get_tag("error.stack")
         assert "Task class is failing" in span.get_tag("error.stack")
 
@@ -379,12 +375,8 @@
         assert span.get_tag("celery.action") == "run"
         assert span.get_tag("celery.state") == "FAILURE"
         assert span.error == 1
-<<<<<<< HEAD
-        assert span.get_tag("error.msg") == "Task class is failing"
         assert span.get_tag("component") == "celery"
-=======
         assert span.get_tag(ERROR_MSG) == "Task class is failing"
->>>>>>> 2b6a4b72
         assert "Traceback (most recent call last)" in span.get_tag("error.stack")
         assert "Task class is failing" in span.get_tag("error.stack")
 
