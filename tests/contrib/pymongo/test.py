# stdlib
import time

import pymongo

from ddtrace.contrib.internal.pymongo.client import normalize_filter
from ddtrace.contrib.internal.pymongo.patch import _CHECKOUT_FN_NAME
from ddtrace.contrib.internal.pymongo.patch import patch
from ddtrace.contrib.internal.pymongo.patch import unpatch
from ddtrace.ext import SpanTypes

# project
from ddtrace.trace import Pin
from tests.opentracer.utils import init_tracer
from tests.utils import DummyTracer
from tests.utils import TracerTestCase
from tests.utils import assert_is_measured

from ..config import MONGO_CONFIG


if pymongo.version_tuple >= (4, 9):
    from pymongo.synchronous.database import Database
    from pymongo.synchronous.server import Server
else:
    from pymongo.database import Database
    from pymongo.server import Server


def test_normalize_filter():
    # ensure we can properly normalize queries FIXME[matt] move to the agent
    cases = [
        (None, {}),
        (
            {"team": "leafs"},
            {"team": "?"},
        ),
        (
            {"age": {"$gt": 20}},
            {"age": {"$gt": "?"}},
        ),
        (
            {"age": {"$gt": 20}},
            {"age": {"$gt": "?"}},
        ),
        (
            {"_id": {"$in": [1, 2, 3]}},
            {"_id": {"$in": "?"}},
        ),
        (
            {"_id": {"$nin": [1, 2, 3]}},
            {"_id": {"$nin": "?"}},
        ),
        (
            20,
            {},
        ),
        (
            {
                "status": "A",
                "$or": [{"age": {"$lt": 30}}, {"type": 1}],
            },
            {
                "status": "?",
                "$or": [{"age": {"$lt": "?"}}, {"type": "?"}],
            },
        ),
    ]
    for i, expected in cases:
        out = normalize_filter(i)
        assert expected == out


class PymongoCore(object):
    """Test suite for pymongo

    Independent of the way it got instrumented.
    TODO: merge to a single class when patching is the only way.
    """

    def get_tracer_and_client(service):
        # implement me
        pass

    def test_update(self):
        # ensure we trace deletes
        tracer, client = self.get_tracer_and_client()

        db = client["testdb"]
        db.drop_collection("songs")
        input_songs = [
            {"name": "Powderfinger", "artist": "Neil"},
            {"name": "Harvest", "artist": "Neil"},
            {"name": "Suzanne", "artist": "Leonard"},
            {"name": "Partisan", "artist": "Leonard"},
        ]
        db.songs.insert_many(input_songs)

        result = db.songs.update_many(
            {"artist": "Neil"},
            {"$set": {"artist": "Shakey"}},
        )

        assert result.matched_count == 2
        assert result.modified_count == 2

        # ensure all is traced.
        spans = tracer.pop()
        assert len(spans) == 6
        # remove pymongo.get_socket and pymongo.checkout spans
        spans = [s for s in spans if s.name == "pymongo.cmd"]
        assert len(spans) == 3
        for span in spans:
            # ensure all the of the common metadata is set
            assert_is_measured(span)
            assert span.service == "pymongo"
            assert span.span_type == "mongodb"
            assert span.get_tag("component") == "pymongo"
            assert span.get_tag("span.kind") == "client"
            assert span.get_tag("db.system") == "mongodb"
            assert span.get_tag("mongodb.collection") == "songs"
            assert span.get_tag("mongodb.db") == "testdb"
            assert span.get_tag("out.host")
            assert span.get_metric("network.destination.port")

        expected_resources = set(
            [
                "drop songs",
                'update songs {"artist": "?"}',
                "insert songs",
            ]
        )

        assert expected_resources == {s.resource for s in spans}

    def test_delete(self):
        # ensure we trace deletes
        tracer, client = self.get_tracer_and_client()

        db = client["testdb"]
        collection_name = "here.are.songs"
        db.drop_collection(collection_name)
        input_songs = [
            {"name": "Powderfinger", "artist": "Neil"},
            {"name": "Harvest", "artist": "Neil"},
            {"name": "Suzanne", "artist": "Leonard"},
            {"name": "Partisan", "artist": "Leonard"},
        ]

        songs = db[collection_name]
        songs.insert_many(input_songs)

        def count(col, *args, **kwargs):
            if pymongo.version_tuple >= (4, 0):
                return col.count_documents(*args, **kwargs)
            return col.count(*args, **kwargs)

        # test delete one
        af = {"artist": "Neil"}
        assert count(songs, af) == 2
        songs.delete_one(af)
        assert count(songs, af) == 1

        # test delete many
        af = {"artist": "Leonard"}
        assert count(songs, af) == 2
        songs.delete_many(af)
        assert count(songs, af) == 0

        # ensure all is traced.
        spans = tracer.pop()
        assert len(spans) == 16
        # remove pymongo.get_socket and pymongo.checkout spans
        spans = [s for s in spans if s.name == "pymongo.cmd"]
        assert len(spans) == 8
        for span in spans:
            # ensure all the of the common metadata is set
            assert_is_measured(span)
            assert span.service == "pymongo"
            assert span.span_type == "mongodb"
            assert span.get_tag("component") == "pymongo"
            assert span.get_tag("span.kind") == "client"
            assert span.get_tag("db.system") == "mongodb"
            assert span.get_tag("mongodb.collection") == collection_name
            assert span.get_tag("mongodb.db") == "testdb"
            assert span.get_tag("out.host")
            assert span.get_metric("network.destination.port")

        if pymongo.version_tuple >= (4, 0):
            expected_resources = [
                "drop here.are.songs",
                "aggregate here.are.songs",
                "aggregate here.are.songs",
                "aggregate here.are.songs",
                "aggregate here.are.songs",
                'delete here.are.songs {"artist": "?"}',
                'delete here.are.songs {"artist": "?"}',
                "insert here.are.songs",
            ]
        else:
            expected_resources = [
                "drop here.are.songs",
                "count here.are.songs",
                "count here.are.songs",
                "count here.are.songs",
                "count here.are.songs",
                'delete here.are.songs {"artist": "?"}',
                'delete here.are.songs {"artist": "?"}',
                "insert here.are.songs",
            ]

        assert sorted(expected_resources) == sorted(s.resource for s in spans)

    def test_insert_find(self):
        tracer, client = self.get_tracer_and_client()

        start = time.time()
        db = client.testdb
        db.drop_collection("teams")
        teams = [
            {
                "name": "Toronto Maple Leafs",
                "established": 1917,
            },
            {
                "name": "Montreal Canadiens",
                "established": 1910,
            },
            {
                "name": "New York Rangers",
                "established": 1926,
            },
        ]

        # create some data (exercising both ways of inserting)

        db.teams.insert_one(teams[0])
        db.teams.insert_many(teams[1:])

        # wildcard query (using the [] syntax)
        cursor = db["teams"].find()
        count = 0
        for _row in cursor:
            count += 1
        assert count == len(teams)

        # scoped query (using the getattr syntax)
        q = {"name": "Toronto Maple Leafs"}
        queried = list(db.teams.find(q))
        end = time.time()
        assert len(queried) == 1
        assert queried[0]["name"] == "Toronto Maple Leafs"
        assert queried[0]["established"] == 1917

        spans = tracer.pop()
        assert len(spans) == 10
        # remove pymongo.get_socket and pymongo.checkout spans
        spans = [s for s in spans if s.name == "pymongo.cmd"]
        assert len(spans) == 5
        for span in spans:
            # ensure all the of the common metadata is set
            assert_is_measured(span)
            assert span.service == "pymongo"
            assert span.span_type == "mongodb"
            assert span.get_tag("component") == "pymongo"
            assert span.get_tag("span.kind") == "client"
            assert span.get_tag("db.system") == "mongodb"
            assert span.get_tag("mongodb.collection") == "teams"
            assert span.get_tag("mongodb.db") == "testdb"
            assert span.get_tag("out.host")
            assert span.get_metric("network.destination.port")
            assert span.start > start
            assert span.duration < end - start

        expected_resources = [
            "drop teams",
            "insert teams",
            "insert teams",
        ]

        # query names should be used in >3.1
        name = "find" if pymongo.version_tuple >= (3, 1, 0) else "query"

        expected_resources.extend(
            [
                "{} teams".format(name),
                '{} teams {{"name": "?"}}'.format(name),
            ]
        )

        assert expected_resources == list(s.resource for s in spans)

        # confirm query tag for find all
        assert spans[-2].get_tag("mongodb.query") is None
        assert spans[-2].resource == "find teams"

        # confirm query tag find with query criteria on name
        assert spans[-1].resource == 'find teams {"name": "?"}'
<<<<<<< HEAD
        assert spans[-1].get_tag("mongodb.query") == '{"name": "?"}'
=======
        assert spans[-1].get_tag("mongodb.query") == "{'name': '?'}"
>>>>>>> 6a4347ff

    def test_update_ot(self):
        """OpenTracing version of test_update."""
        tracer, client = self.get_tracer_and_client()
        ot_tracer = init_tracer("mongo_svc", tracer)

        with ot_tracer.start_active_span("mongo_op"):
            db = client["testdb"]
            db.drop_collection("songs")
            input_songs = [
                {"name": "Powderfinger", "artist": "Neil"},
                {"name": "Harvest", "artist": "Neil"},
                {"name": "Suzanne", "artist": "Leonard"},
                {"name": "Partisan", "artist": "Leonard"},
            ]
            db.songs.insert_many(input_songs)
            result = db.songs.update_many(
                {"artist": "Neil"},
                {"$set": {"artist": "Shakey"}},
            )

            assert result.matched_count == 2
            assert result.modified_count == 2

        # ensure all is traced.
        spans = tracer.pop()
        assert spans, spans
        assert len(spans) == 7

        ot_span = spans[0]
        assert ot_span.parent_id is None
        assert ot_span.name == "mongo_op"
        assert ot_span.service == "mongo_svc"

        # remove pymongo.get_socket and pymongo.checkout spans
        spans = [s for s in spans if s.name == "pymongo.cmd"]
        assert len(spans) == 3
        for span in spans:
            # ensure all the of the common metadata is set
            assert_is_measured(span)
            assert span.service == "pymongo"
            assert span.span_type == "mongodb"
            assert span.get_tag("component") == "pymongo"
            assert span.get_tag("span.kind") == "client"
            assert span.get_tag("db.system") == "mongodb"
            assert span.get_tag("mongodb.collection") == "songs"
            assert span.get_tag("mongodb.db") == "testdb"
            assert span.get_tag("out.host")
            assert span.get_metric("network.destination.port")

        expected_resources = set(
            [
                "drop songs",
                'update songs {"artist": "?"}',
                "insert songs",
                "pymongo.get_socket",
                "pymongo.checkout",
            ]
        )

        assert {s.resource for s in spans[1:]}.issubset(expected_resources)

    def test_rowcount(self):
        tracer, client = self.get_tracer_and_client()
        db = client["testdb"]
        songs_collection = db["songs"]
        songs_collection.delete_many({})

        input_songs = [
            {"name": "Powderfinger", "artist": "Neil"},
            {"name": "Harvest", "artist": "Neil"},
            {"name": "Suzanne", "artist": "Leonard"},
            {"name": "Partisan", "artist": "Leonard"},
        ]
        songs_collection.insert_many(input_songs)

        # scoped query (using the getattr syntax) to get 1 row
        q = {"name": "Powderfinger"}
        queried = list(songs_collection.find(q))
        assert len(queried) == 1
        assert queried[0]["name"] == "Powderfinger"
        assert queried[0]["artist"] == "Neil"

        # scoped query (using the getattr syntax) to get 2 rows
        q = {"artist": "Neil"}
        queried = list(songs_collection.find(q))

        assert len(queried) == 2
        count = 0
        for _row in queried:
            count += 1
        assert count == 2

        assert queried[0]["name"] == "Powderfinger"
        assert queried[0]["artist"] == "Neil"

        assert queried[1]["name"] == "Harvest"
        assert queried[1]["artist"] == "Neil"

        spans = tracer.pop()
        assert len(spans) == 8
        # remove pymongo.get_socket and pymongo.checkout spans
        spans = [s for s in spans if s.name == "pymongo.cmd"]
        assert len(spans) == 4
        one_row_span = spans[2]
        two_row_span = spans[3]

        # Assert resource names and mongodb.query
        assert one_row_span.resource == 'find songs {"name": "?"}'
<<<<<<< HEAD
        assert one_row_span.get_tag("mongodb.query") == '{"name": "?"}'
        assert two_row_span.resource == 'find songs {"artist": "?"}'
        assert two_row_span.get_tag("mongodb.query") == '{"artist": "?"}'
=======
        assert one_row_span.get_tag("mongodb.query") == "{'name': '?'}"
        assert two_row_span.resource == 'find songs {"artist": "?"}'
        assert two_row_span.get_tag("mongodb.query") == "{'artist': '?'}"
>>>>>>> 6a4347ff

        assert one_row_span.name == "pymongo.cmd"
        assert one_row_span.get_metric("db.row_count") == 1
        assert two_row_span.get_metric("db.row_count") == 2

    def test_patch_pymongo_client_after_import(self):
        """Ensure that the pymongo integration can be enabled after MongoClient has been imported"""
        # Ensure that the pymongo integration is not enabled
        unpatch()
        assert not getattr(pymongo, "_datadog_patch", False)
        # Patch the pymongo client after it has been imported
        from pymongo import MongoClient

        patch()
        assert pymongo._datadog_patch
        # Use a dummy tracer to verify that the client is traced
        tracer = DummyTracer()
        client = MongoClient(port=MONGO_CONFIG["port"])
        # Ensure the dummy tracer is used to create span in the pymongo integration
        Pin.get_from(client).clone(tracer=tracer).onto(client)
        # Ensure that the client is traced
        client.server_info()
        spans = tracer.pop()
        assert len(spans) == 2
        assert spans[1].name == "pymongo.cmd"
        assert spans[1].resource == "buildinfo 1"
        assert spans[1].get_tag("mongodb.query") is None


class TestPymongoPatchDefault(TracerTestCase, PymongoCore):
    """Test suite for pymongo with the default patched library"""

    def setUp(self):
        patch()

    def tearDown(self):
        unpatch()

    def get_tracer_and_client(self):
        tracer = DummyTracer()
        client = pymongo.MongoClient(port=MONGO_CONFIG["port"])
        Pin.get_from(client).clone(tracer=tracer).onto(client)
        return tracer, client

    def test_host_kwarg(self):
        # simulate what celery and django do when instantiating a new client
        conf = {
            "host": "localhost",
        }
        client = pymongo.MongoClient(**conf)

        conf = {
            "host": None,
        }
        client = pymongo.MongoClient(**conf)

        assert client


class TestPymongoPatchConfigured(TracerTestCase, PymongoCore):
    """Test suite for pymongo with a configured patched library"""

    def setUp(self):
        super(TestPymongoPatchConfigured, self).setUp()
        patch()

    def tearDown(self):
        unpatch()
        super(TestPymongoPatchConfigured, self).tearDown()

    def get_tracer_and_client(self):
        client = pymongo.MongoClient(port=MONGO_CONFIG["port"])
        Pin(service="pymongo", tracer=self.tracer).onto(client)
        return self.tracer, client

    def test_patch_unpatch(self):
        # Test patch idempotence
        patch()
        patch()

        client = pymongo.MongoClient(port=MONGO_CONFIG["port"])
        Pin.get_from(client).clone(tracer=self.tracer).onto(client)
        client["testdb"].drop_collection("whatever")

        spans = self.pop_spans()
        assert spans, spans
        assert len(spans) == 2

        # Test unpatch
        unpatch()

        client = pymongo.MongoClient(port=MONGO_CONFIG["port"])
        client["testdb"].drop_collection("whatever")

        spans = self.pop_spans()
        assert not spans, spans

        # Test patch again
        patch()

        client = pymongo.MongoClient(port=MONGO_CONFIG["port"])
        Pin.get_from(client).clone(tracer=self.tracer).onto(client)
        client["testdb"].drop_collection("whatever")

        spans = self.pop_spans()
        assert spans, spans
        assert len(spans) == 2

    @TracerTestCase.run_in_subprocess(env_overrides=dict(DD_SERVICE="mysvc"))
    def test_user_specified_service_default(self):
        """
        v0 (default): When a user specifies a service for the app
            The pymongo integration should not use it.
        """
        # Ensure that the service name was configured
        from ddtrace import config

        assert config.service == "mysvc"

        tracer = DummyTracer()
        client = pymongo.MongoClient(port=MONGO_CONFIG["port"])
        Pin.get_from(client).clone(tracer=tracer).onto(client)
        client["testdb"].drop_collection("whatever")
        spans = tracer.pop()
        assert len(spans) == 2
        assert spans[1].service != "mysvc"

    @TracerTestCase.run_in_subprocess(env_overrides=dict(DD_SERVICE="mysvc", DD_TRACE_SPAN_ATTRIBUTE_SCHEMA="v0"))
    def test_user_specified_service_v0(self):
        """
        v0: When a user specifies a service for the app
            The pymongo integration should not use it.
        """
        # Ensure that the service name was configured
        from ddtrace import config

        assert config.service == "mysvc"

        tracer = DummyTracer()
        client = pymongo.MongoClient(port=MONGO_CONFIG["port"])
        Pin.get_from(client).clone(tracer=tracer).onto(client)
        client["testdb"].drop_collection("whatever")
        spans = tracer.pop()
        assert len(spans) == 2
        assert spans[1].service != "mysvc"

    @TracerTestCase.run_in_subprocess(env_overrides=dict())
    def test_user_specified_service_default_override(self):
        """
        Override service name using config
        """
        from ddtrace import config
        from ddtrace import patch

        cfg = config.pymongo
        cfg["service"] = "new-mongo"
        patch(pymongo=True)
        assert cfg.service == "new-mongo", f"service name is {cfg.service}"
        tracer = DummyTracer()
        client = pymongo.MongoClient(port=MONGO_CONFIG["port"])
        Pin.get_from(client).clone(tracer=tracer).onto(client)

        client["testdb"].drop_collection("whatever")
        spans = tracer.pop()
        assert spans
        assert spans[0].service == "new-mongo", f"service name is {spans[0].service}"

    @TracerTestCase.run_in_subprocess(env_overrides=dict(DD_SERVICE="mysvc", DD_TRACE_SPAN_ATTRIBUTE_SCHEMA="v1"))
    def test_user_specified_service_v1(self):
        """
        v1: When a user specifies a service for the app
            The pymongo integration should use it.
        """
        # Ensure that the service name was configured
        from ddtrace import config

        assert config.service == "mysvc"

        tracer = DummyTracer()
        client = pymongo.MongoClient(port=MONGO_CONFIG["port"])
        Pin.get_from(client).clone(tracer=tracer).onto(client)
        client["testdb"].drop_collection("whatever")
        spans = tracer.pop()
        assert len(spans) == 2
        assert spans[1].service == "mysvc"

    @TracerTestCase.run_in_subprocess(env_overrides=dict())
    def test_unspecified_service_v0(self):
        """
        v0: When a user does not specify a service for the app
            The pymongo integration should use pymongo.
        """
        tracer = DummyTracer()
        client = pymongo.MongoClient(port=MONGO_CONFIG["port"])
        Pin.get_from(client).clone(tracer=tracer).onto(client)
        client["testdb"].drop_collection("whatever")
        spans = tracer.pop()
        assert len(spans) == 2
        assert spans[1].service == "pymongo"

    @TracerTestCase.run_in_subprocess(
        env_overrides=dict(DD_PYMONGO_SERVICE="mypymongo", DD_TRACE_SPAN_ATTRIBUTE_SCHEMA="v0")
    )
    def test_user_specified_pymongo_service_v0(self):
        tracer = DummyTracer()
        client = pymongo.MongoClient(port=MONGO_CONFIG["port"])
        Pin(service="mypymongo", tracer=self.tracer).onto(client)
        Pin.get_from(client).clone(tracer=tracer).onto(client)
        client["testdb"].drop_collection("whatever")
        spans = tracer.pop()
        assert len(spans) == 2
        assert spans[1].service == "mypymongo"

    @TracerTestCase.run_in_subprocess(
        env_overrides=dict(DD_PYMONGO_SERVICE="mypymongo", DD_TRACE_SPAN_ATTRIBUTE_SCHEMA="v0")
    )
    def test_user_specified_pymongo_service_v1(self):
        tracer = DummyTracer()
        client = pymongo.MongoClient(port=MONGO_CONFIG["port"])
        Pin(service="mypymongo", tracer=self.tracer).onto(client)
        Pin.get_from(client).clone(tracer=tracer).onto(client)
        client["testdb"].drop_collection("whatever")
        spans = tracer.pop()
        assert len(spans) == 2
        assert spans[1].service == "mypymongo"

    @TracerTestCase.run_in_subprocess(
        env_overrides=dict(DD_SERVICE="mysvc", DD_PYMONGO_SERVICE="mypymongo", DD_TRACE_SPAN_ATTRIBUTE_SCHEMA="v0")
    )
    def test_service_precedence_v0(self):
        tracer = DummyTracer()
        client = pymongo.MongoClient(port=MONGO_CONFIG["port"])
        Pin(service="mypymongo", tracer=self.tracer).onto(client)
        Pin.get_from(client).clone(tracer=tracer).onto(client)
        client["testdb"].drop_collection("whatever")
        spans = tracer.pop()
        assert len(spans) == 2
        assert spans[1].service == "mypymongo"

    @TracerTestCase.run_in_subprocess(
        env_overrides=dict(DD_SERVICE="mysvc", DD_PYMONGO_SERVICE="mypymongo", DD_TRACE_SPAN_ATTRIBUTE_SCHEMA="v1")
    )
    def test_service_precedence_v1(self):
        tracer = DummyTracer()
        client = pymongo.MongoClient(port=MONGO_CONFIG["port"])
        Pin(service="mypymongo", tracer=self.tracer).onto(client)
        Pin.get_from(client).clone(tracer=tracer).onto(client)
        client["testdb"].drop_collection("whatever")
        spans = tracer.pop()
        assert len(spans) == 2
        assert spans[1].service == "mypymongo"

    @TracerTestCase.run_in_subprocess(env_overrides=dict(DD_TRACE_SPAN_ATTRIBUTE_SCHEMA="v0"))
    def test_operation_name_v0_schema(self):
        """
        v0 schema: Pymongo operation names resolve to pymongo.cmd
        """
        tracer = DummyTracer()
        client = pymongo.MongoClient(port=MONGO_CONFIG["port"])
        Pin.get_from(client).clone(tracer=tracer).onto(client)
        client["testdb"].drop_collection("whatever")
        spans = tracer.pop()
        assert len(spans) == 2
        assert spans[1].name == "pymongo.cmd"

    @TracerTestCase.run_in_subprocess(env_overrides=dict(DD_TRACE_SPAN_ATTRIBUTE_SCHEMA="v1"))
    def test_operation_name_v1_schema(self):
        """
        v1 schema: Pymongo operations names resolve to mongodb.query
        """
        tracer = DummyTracer()
        client = pymongo.MongoClient(port=MONGO_CONFIG["port"])
        Pin.get_from(client).clone(tracer=tracer).onto(client)
        client["testdb"].drop_collection("whatever")
        spans = tracer.pop()
        assert len(spans) == 2
        assert spans[1].name == "mongodb.query"

    @TracerTestCase.run_in_subprocess(env_overrides=dict(DD_TRACE_SPAN_ATTRIBUTE_SCHEMA="v1"))
    def test_peer_service_tagging(self):
        tracer = DummyTracer()
        client = pymongo.MongoClient(port=MONGO_CONFIG["port"])
        Pin.get_from(client).clone(tracer=tracer).onto(client)
        db_name = "testdb"
        client[db_name].drop_collection("whatever")
        spans = tracer.pop()
        assert len(spans) == 2
        assert spans[1].get_tag("mongodb.db") == db_name
        assert spans[1].get_tag("peer.service") == db_name

    def test_patch_with_disabled_tracer(self):
        tracer, client = self.get_tracer_and_client()
        tracer._configure(enabled=False)

        db = client.testdb
        db.drop_collection("teams")
        teams = [
            {
                "name": "Toronto Maple Leafs",
                "established": 1917,
            },
            {
                "name": "Montreal Canadiens",
                "established": 1910,
            },
            {
                "name": "New York Rangers",
                "established": 1926,
            },
            {
                "name": "Boston Knuckleheads",
                "established": 1998,
            },
        ]

        # create records (exercising both ways of inserting)
        db.teams.insert_one(teams[0])
        db.teams.insert_many(teams[1:])
        # delete record
        db.teams.delete_one({"name": "Boston Knuckleheads"})

        # assert one team was deleted
        cursor = db["teams"].find()
        count = 0
        for _row in cursor:
            count += 1
        assert count == len(teams) - 1

        # query record
        q = {"name": "Toronto Maple Leafs"}
        queried = list(db.teams.find(q))
        assert len(queried) == 1
        assert queried[0]["name"] == "Toronto Maple Leafs"
        assert queried[0]["established"] == 1917

        # update record
        result = db.teams.update_many(
            {"name": "Toronto Maple Leafs"},
            {"$set": {"established": 2021}},
        )
        assert result.matched_count == 1
        queried = list(db.teams.find(q))
        assert queried[0]["name"] == "Toronto Maple Leafs"
        assert queried[0]["established"] == 2021

        # assert no spans were created
        assert tracer.pop() == []


class TestPymongoSocketTracing(TracerTestCase):
    """
    Test suite which checks that tcp socket creation/retrieval is correctly traced
    """

    def setUp(self):
        super(TestPymongoSocketTracing, self).setUp()
        patch()
        # Override server pin's tracer with our dummy tracer
        Pin.override(Server, tracer=self.tracer)
        # maxPoolSize controls the number of sockets that the client can instantiate
        # and choose from to perform classic operations. For the sake of our tests,
        # let's limit this number to 1
        self.client = pymongo.MongoClient(port=MONGO_CONFIG["port"], maxPoolSize=1)
        # Override MongoClient's pin's tracer with our dummy tracer
        Pin.override(self.client, tracer=self.tracer, service="testdb")

    def tearDown(self):
        unpatch()
        self.client.close()
        super(TestPymongoSocketTracing, self).tearDown()

    @staticmethod
    def check_socket_metadata(span):
        assert span.name == "pymongo.%s" % _CHECKOUT_FN_NAME
        assert span.service == "testdb"
        assert span.span_type == SpanTypes.MONGODB
        assert span.get_tag("out.host") == "localhost"
        assert span.get_tag("component") == "pymongo"
        assert span.get_tag("span.kind") == "client"
        assert span.get_metric("network.destination.port") == MONGO_CONFIG["port"]
        assert span.get_tag("db.system") == "mongodb"

    def test_single_op(self):
        self.client["some_db"].drop_collection("some_collection")
        spans = self.pop_spans()

        assert len(spans) == 2
        self.check_socket_metadata(spans[0])
        assert spans[1].name == "pymongo.cmd"

    def test_validate_session_equivalence(self):
        """
        This tests validate_session from:
        https://github.com/mongodb/mongo-python-driver/blob/v3.13/pymongo/pool.py#L884-L898
        which fails under some circumstances unless we patch correctly
        """
        # Trigger a command which calls validate_session internal to PyMongo
        db_conn = Database(self.client, "foo")
        collection = db_conn["mycollection"]
        collection.insert_one({"Foo": "Bar"})

    def test_service_name_override(self):
        with TracerTestCase.override_config("pymongo", dict(service_name="testdb")):
            self.client["some_db"].drop_collection("some_collection")
            spans = self.pop_spans()

            assert len(spans) == 2
            assert all(span.service == "testdb" for span in spans)

    def test_multiple_ops(self):
        db = self.client["medias"]
        input_movies = [{"name": "Kool movie", "filmmaker": "John Mc Johnson"}]

        # Perform a few pymongo operations
        db.drop_collection("movies")
        db.movies.insert_many(input_movies)
        docs_in_collection = list(db.movies.find())
        db.drop_collection("movies")

        # Ensure patched pymongo's insert/find behave normally
        assert input_movies == docs_in_collection

        spans = self.pop_spans()
        # Check that we generated one get_socket span and one cmd span per cmd
        # drop(), insert_many(), find() drop_collection() -> four cmds
        count_commands_executed = 4
        # one get_socket() per cmd executed, four cmds executed -> height spans total
        count_expected_spans_emitted = 2 * count_commands_executed
        assert len(spans) == count_expected_spans_emitted

        for i in range(0, count_expected_spans_emitted, 2):
            # Each cmd span should be associated with exactly one get_socket span
            first_span, second_span = spans[i], spans[i + 1]
            # We have no guarantee on which span comes first (= which is the parent of which).
            # When in theory, get_socket() should always be first, pymongo has multiple flows
            # depending on the operation it will perform against the server.
            #
            # Write operations (e.g. `insert_many()`) follow a flow which calls get_socket()
            # first and then sock_info.command() which we trace correctly.
            # Then, some flows, namely the flows which necessit a response from the server,
            # we do not patch correctly. For example, for pymongo 3.0 through 3.8, we trace
            # `find()`-like operations by patching Server's send_message_with_response(). This
            # function actually calls get_socket(), then sock_info.send_message(data) and
            # finally sock_info.receive_message(request_id). The correct way to patch those
            # three functions and generate three traces, one per network call. Still, that
            # would be lots of additional work to retrieve the span tags in send_message() and
            # receive_message().
            #
            # Now, with pymongo 3.9+, send_message_with_response() has been replaced with
            # run_operation_with_response() which takes as an argument a sock_info. The
            # lib now first calls get_socket() and then run_operation_with_response(sock_info),
            # which makes more sense and also allows us to trace the function correctly.
            assert {first_span.name, second_span.name} == {"pymongo.cmd", "pymongo.%s" % _CHECKOUT_FN_NAME}
            if first_span.name == "pymongo.%s" % _CHECKOUT_FN_NAME:
                self.check_socket_metadata(first_span)
            else:
                self.check_socket_metadata(second_span)

    def test_server_info(self):
        self.client.server_info()
        spans = self.pop_spans()

        assert len(spans) == 2
        self.check_socket_metadata(spans[0])
        assert spans[1].name == "pymongo.cmd"<|MERGE_RESOLUTION|>--- conflicted
+++ resolved
@@ -296,11 +296,7 @@
 
         # confirm query tag find with query criteria on name
         assert spans[-1].resource == 'find teams {"name": "?"}'
-<<<<<<< HEAD
         assert spans[-1].get_tag("mongodb.query") == '{"name": "?"}'
-=======
-        assert spans[-1].get_tag("mongodb.query") == "{'name': '?'}"
->>>>>>> 6a4347ff
 
     def test_update_ot(self):
         """OpenTracing version of test_update."""
@@ -410,15 +406,9 @@
 
         # Assert resource names and mongodb.query
         assert one_row_span.resource == 'find songs {"name": "?"}'
-<<<<<<< HEAD
         assert one_row_span.get_tag("mongodb.query") == '{"name": "?"}'
         assert two_row_span.resource == 'find songs {"artist": "?"}'
         assert two_row_span.get_tag("mongodb.query") == '{"artist": "?"}'
-=======
-        assert one_row_span.get_tag("mongodb.query") == "{'name': '?'}"
-        assert two_row_span.resource == 'find songs {"artist": "?"}'
-        assert two_row_span.get_tag("mongodb.query") == "{'artist': '?'}"
->>>>>>> 6a4347ff
 
         assert one_row_span.name == "pymongo.cmd"
         assert one_row_span.get_metric("db.row_count") == 1
