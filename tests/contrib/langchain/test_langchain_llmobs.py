--- conflicted
+++ resolved
@@ -24,38 +24,12 @@
 PINECONE_VERSION = parse_version(pinecone_.__version__)
 
 
-<<<<<<< HEAD
-=======
-def _expected_metadata(span, provider):
-    metadata = {}
-    temperature_key = "temperature"
-    if provider == "huggingface_hub":
-        temperature_key = "model_kwargs.temperature"
-        max_tokens_key = "model_kwargs.max_tokens"
-    elif provider == "ai21":
-        max_tokens_key = "maxTokens"
-    else:
-        max_tokens_key = "max_tokens"
-    temperature = span.get_tag(f"langchain.request.{provider}.parameters.{temperature_key}")
-    max_tokens = span.get_tag(f"langchain.request.{provider}.parameters.{max_tokens_key}")
-    if temperature is not None:
-        metadata["temperature"] = float(temperature)
-    if max_tokens is not None:
-        metadata["max_tokens"] = int(max_tokens)
-    return metadata
-
-
->>>>>>> 5fdd9c23
 def _expected_langchain_llmobs_llm_span(
     span, input_role=None, mock_io=False, mock_token_metrics=False, span_links=False
 ):
     provider = span.get_tag("langchain.request.provider")
-<<<<<<< HEAD
 
     metadata = mock.ANY
-=======
-    metadata = _expected_metadata(span, provider)
->>>>>>> 5fdd9c23
 
     input_messages = [{"content": mock.ANY}]
     output_messages = [{"content": mock.ANY}]
