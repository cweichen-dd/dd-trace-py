# -*- coding: utf-8 -*-
import multiprocessing
import os

import mock
import pytest

from ddtrace import Tracer
from ddtrace import config
from ddtrace import tracer
from ddtrace.constants import AUTO_KEEP
from ddtrace.constants import SAMPLING_PRIORITY_KEY
from ddtrace.constants import USER_KEEP
from ddtrace.internal.writer import AgentWriter
from tests.integration.utils import mark_snapshot
from tests.integration.utils import parametrize_with_all_encodings
from tests.utils import override_global_config
from tests.utils import snapshot

from .test_integration import AGENT_VERSION


pytestmark = pytest.mark.skipif(AGENT_VERSION != "testagent", reason="Tests only compatible with a testagent")


@snapshot(include_tracer=True)
def test_single_trace_single_span(tracer):
    s = tracer.trace("operation", service="my-svc")
    s.set_tag("k", "v")
    # numeric tag
    s.set_tag("num", 1234)
    s.set_metric("float_metric", 12.34)
    s.set_metric("int_metric", 4321)
    s.finish()
    tracer.shutdown()


@snapshot(include_tracer=True)
def test_multiple_traces(tracer):
    with tracer.trace("operation1", service="my-svc") as s:
        s.set_tag("k", "v")
        s.set_tag("num", 1234)
        s.set_metric("float_metric", 12.34)
        s.set_metric("int_metric", 4321)
        tracer.trace("child").finish()

    with tracer.trace("operation2", service="my-svc") as s:
        s.set_tag("k", "v")
        s.set_tag("num", 1234)
        s.set_metric("float_metric", 12.34)
        s.set_metric("int_metric", 4321)
        tracer.trace("child").finish()
    tracer.shutdown()


@pytest.mark.parametrize(
    "writer",
    ("default", "sync"),
)
@snapshot(include_tracer=True)
def test_filters(writer, tracer):
    if writer == "sync":
        writer = AgentWriter(
            tracer.agent_trace_url,
            priority_sampling=config._priority_sampling,
            sync_mode=True,
        )
        # Need to copy the headers which contain the test token to associate
        # traces with this test case.
        writer._headers = tracer._writer._headers
    else:
        writer = tracer._writer

    class FilterMutate(object):
        def __init__(self, key, value):
            self.key = key
            self.value = value

        def process_trace(self, trace):
            for s in trace:
                s.set_tag(self.key, self.value)
            return trace

    tracer.configure(
        settings={
            "FILTERS": [FilterMutate("boop", "beep")],
        },
        writer=writer,
    )

    with tracer.trace("root"):
        with tracer.trace("child"):
            pass
    tracer.shutdown()


# Have to use sync mode snapshot so that the traces are associated to this
# test case since we use a custom writer (that doesn't have the trace headers
# injected).
@snapshot()
def test_synchronous_writer():
    tracer = Tracer()
    writer = AgentWriter(tracer._writer.agent_url, sync_mode=True, priority_sampling=config._priority_sampling)
    tracer.configure(writer=writer)
    with tracer.trace("operation1", service="my-svc"):
        with tracer.trace("child1"):
            pass

    with tracer.trace("operation2", service="my-svc"):
        with tracer.trace("child2"):
            pass


<<<<<<< HEAD
@snapshot()
def test_tracer_trace_across_fork():
=======
@snapshot(async_mode=False)
def test_tracer_trace_across_popen():
>>>>>>> 7a1d0f57
    """
    When a trace is started in a parent process and a child process is spawned
        The trace should be continued in the child process. The fact that
        the child span has does not have '_dd.p.dm' shows that sampling was run
        before fork automatically.
    """
    tracer = Tracer()

    def task(tracer):
        with tracer.trace("child"):
            pass
        tracer.shutdown()

    with tracer.trace("parent"):
        p = multiprocessing.Process(target=task, args=(tracer,))
        p.start()
        p.join()

    tracer.shutdown()


<<<<<<< HEAD
@snapshot()
def test_tracer_trace_across_multiple_forks():
=======
@snapshot(async_mode=False)
def test_tracer_trace_across_multiple_popens():
>>>>>>> 7a1d0f57
    """
    When a trace is started and crosses multiple process boundaries
        The trace should be continued in the child processes. The fact that
        the child span has does not have '_dd.p.dm' shows that sampling was run
        before fork automatically.
    """
    tracer = Tracer()

    def task(tracer):
        def task2(tracer):
            with tracer.trace("child2"):
                pass
            tracer.shutdown()

        with tracer.trace("child1"):
            p = multiprocessing.Process(target=task2, args=(tracer,))
            p.start()
            p.join()
        tracer.shutdown()

    with tracer.trace("parent"):
        p = multiprocessing.Process(target=task, args=(tracer,))
        p.start()
        p.join()
    tracer.shutdown()


@snapshot()
def test_wrong_span_name_type_not_sent():
    """Span names should be a text type."""
    tracer = Tracer()
    with mock.patch("ddtrace._trace.span.log") as log:
        with tracer.trace(123):
            pass
        log.exception.assert_called_once_with("error closing trace")


@pytest.mark.parametrize(
    "meta",
    [
        ({"env": "my-env", "tag1": "some_str_1", "tag2": "some_str_2", "tag3": [1, 2, 3]}),
        ({"env": "test-env", b"tag1": {"wrong_type": True}, b"tag2": "some_str_2", b"tag3": "some_str_3"}),
        ({"env": "my-test-env", "😐": "some_str_1", b"tag2": "some_str_2", "unicode": 12345}),
    ],
)
@pytest.mark.parametrize("encoding", ["v0.4", "v0.5"])
@snapshot()
def test_trace_with_wrong_meta_types_not_sent(encoding, meta, monkeypatch):
    """Wrong meta types should raise TypeErrors during encoding and fail to send to the agent."""
    with override_global_config(dict(_trace_api=encoding)):
        tracer = Tracer()
        with mock.patch("ddtrace._trace.span.log") as log:
            with tracer.trace("root") as root:
                root._meta = meta
                for _ in range(299):
                    with tracer.trace("child") as child:
                        child._meta = meta
            log.exception.assert_called_once_with("error closing trace")


@pytest.mark.parametrize(
    "metrics",
    [
        ({"num1": 12345, "num2": 53421, "num3": 1, "num4": "not-a-number"}),
        ({b"num1": 123.45, b"num2": [1, 2, 3], b"num3": 11.0, b"num4": 1.20}),
        ({"😐": "123.45", b"num2": "1", "num3": {"is_number": False}, "num4": "12345"}),
    ],
)
@pytest.mark.parametrize("encoding", ["v0.4", "v0.5"])
@snapshot()
def test_trace_with_wrong_metrics_types_not_sent(encoding, metrics, monkeypatch):
    """Wrong metric types should raise TypeErrors during encoding and fail to send to the agent."""
    with override_global_config(dict(_trace_api=encoding)):
        tracer = Tracer()
        with mock.patch("ddtrace._trace.span.log") as log:
            with tracer.trace("root") as root:
                root._metrics = metrics
                for _ in range(299):
                    with tracer.trace("child") as child:
                        child._metrics = metrics
            log.exception.assert_called_once_with("error closing trace")


@snapshot()
def test_tracetagsprocessor_only_adds_new_tags():
    tracer = Tracer()
    with tracer.trace(name="web.request") as span:
        span.context.sampling_priority = AUTO_KEEP
        span.set_metric(SAMPLING_PRIORITY_KEY, USER_KEEP)

    tracer.shutdown()


# Override the token so that both parameterizations of the test use the same snapshot
# (The snapshots should be equivalent)
@snapshot(token_override="tests.integration.test_integration_snapshots.test_env_vars")
@pytest.mark.parametrize("use_ddtracerun", [True, False])
def test_env_vars(use_ddtracerun, ddtrace_run_python_code_in_subprocess, run_python_code_in_subprocess):
    """Ensure environment variable config is respected by ddtrace-run usages as well as regular."""
    if use_ddtracerun:
        fn = ddtrace_run_python_code_in_subprocess
    else:
        fn = run_python_code_in_subprocess

    env = os.environ.copy()
    env.update(
        dict(
            DD_ENV="prod",
            DD_SERVICE="my-svc",
            DD_VERSION="1234",
        )
    )

    fn(
        """
from ddtrace import tracer
tracer.trace("test-op").finish()
""",
        env=env,
    )


@pytest.mark.snapshot(token="tests.integration.test_integration_snapshots.test_snapshot_skip")
def test_snapshot_skip():
    pytest.skip("Test that snapshot tests can be skipped")
    with tracer.trace("test"):
        pass


@parametrize_with_all_encodings
@mark_snapshot
def test_setting_span_tags_and_metrics_generates_no_error_logs():
    import ddtrace

    s = ddtrace.tracer.trace("operation", service="my-svc")
    s.set_tag("env", "my-env")
    s.set_metric("number1", 123)
    s.set_metric("number2", 12.0)
    s.set_metric("number3", "1")
    s.finish()<|MERGE_RESOLUTION|>--- conflicted
+++ resolved
@@ -111,13 +111,8 @@
             pass
 
 
-<<<<<<< HEAD
-@snapshot()
-def test_tracer_trace_across_fork():
-=======
 @snapshot(async_mode=False)
 def test_tracer_trace_across_popen():
->>>>>>> 7a1d0f57
     """
     When a trace is started in a parent process and a child process is spawned
         The trace should be continued in the child process. The fact that
@@ -139,13 +134,8 @@
     tracer.shutdown()
 
 
-<<<<<<< HEAD
-@snapshot()
-def test_tracer_trace_across_multiple_forks():
-=======
 @snapshot(async_mode=False)
 def test_tracer_trace_across_multiple_popens():
->>>>>>> 7a1d0f57
     """
     When a trace is started and crosses multiple process boundaries
         The trace should be continued in the child processes. The fact that
