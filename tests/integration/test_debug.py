import json
import logging
import os
import re
import subprocess

import mock
import pytest

import ddtrace
from ddtrace.internal import debug
from ddtrace.internal.writer import AgentWriter
from tests.integration.utils import AGENT_VERSION
from tests.subprocesstest import SubprocessTestCase
from tests.subprocesstest import run_in_subprocess


pytestmark = pytest.mark.skipif(AGENT_VERSION == "testagent", reason="The test agent doesn't support startup logs.")


def re_matcher(pattern):
    pattern = re.compile(pattern)

    class Match:
        def __eq__(self, other):
            return pattern.match(other)

    return Match()


@pytest.mark.subprocess()
def test_standard_tags():
    from datetime import datetime

    import ddtrace
    from ddtrace.internal import debug

    f = debug.collect(ddtrace.tracer)

    date = f.get("date")
    assert isinstance(date, str)

    date = datetime.fromisoformat(date)

    os_name = f.get("os_name")
    assert isinstance(os_name, str)

    os_version = f.get("os_version")
    assert isinstance(os_version, str)

    is_64_bit = f.get("is_64_bit")
    assert isinstance(is_64_bit, bool)

    arch = f.get("architecture")
    assert isinstance(arch, str)

    vm = f.get("vm")
    assert isinstance(vm, str)

    pip_version = f.get("pip_version")
    assert isinstance(pip_version, str)

    version = f.get("version")
    assert isinstance(version, str)

    lang = f.get("lang")
    assert lang == "python"

    in_venv = f.get("in_virtual_env")
    assert in_venv is True

    agent_url = f.get("agent_url")
    assert agent_url == "http://localhost:8126"

    assert "agent_error" in f
    agent_error = f.get("agent_error")
    assert agent_error is None

    assert f.get("env") == ""
    assert f.get("ddtrace_enabled") is True
    assert f.get("service") == "ddtrace_subprocess_dir"
    assert f.get("dd_version") == ""
    assert f.get("debug") is False
<<<<<<< HEAD
    assert f.get("auto_instrumented") is False
    assert f.get("log_injection_enabled") is False
=======
    assert f.get("enabled_cli") is False
    assert f.get("log_injection_enabled") == "structured"
>>>>>>> e2776d54
    assert f.get("health_metrics_enabled") is False
    assert f.get("runtime_metrics_enabled") is False
    assert f.get("sampler_rules") == []
    assert f.get("global_tags") == ""
    assert f.get("tracer_tags") == ""

    icfg = f.get("integrations", {})
    assert "django" not in icfg
    assert "flask" not in icfg


@pytest.mark.subprocess(env={"DD_TRACE_AGENT_URL": "unix:///file.sock"})
def test_debug_post_configure_uds():
    import re

    from ddtrace.internal import debug
    from ddtrace.trace import tracer

    f = debug.collect(tracer)

    agent_url = f.get("agent_url")
    assert agent_url == "unix:///file.sock"

    agent_error = f.get("agent_error")
    assert re.match("^Agent not reachable.*No such file or directory", agent_error)


class TestGlobalConfig(SubprocessTestCase):
    @run_in_subprocess(
        env_overrides=dict(
            DD_AGENT_HOST="0.0.0.0",
            DD_TRACE_AGENT_PORT="4321",
            DD_TRACE_HEALTH_METRICS_ENABLED="true",
            DD_LOGS_INJECTION="true",
            DD_ENV="prod",
            DD_VERSION="123456",
            DD_SERVICE="service",
            DD_TAGS="k1:v1,k2:v2",
        )
    )
    def test_env_config(self):
        f = debug.collect(ddtrace.tracer)
        assert f.get("agent_url") == "http://0.0.0.0:4321"
        assert f.get("health_metrics_enabled") is True
        assert f.get("log_injection_enabled") == "true"
        assert f.get("env") == "prod"
        assert f.get("dd_version") == "123456"
        assert f.get("service") == "service"
        assert f.get("global_tags") == "k1:v1,k2:v2"
        assert f.get("tracer_tags") in ["k1:v1,k2:v2", "k2:v2,k1:v1"]
        assert f.get("tracer_enabled") is True

        icfg = f.get("integrations", {})
        assert "django" not in icfg

    @run_in_subprocess(
        env_overrides=dict(
            DD_TRACE_AGENT_URL="http://0.0.0.0:1234",
        )
    )
    def test_trace_agent_url(self):
        f = debug.collect(ddtrace.tracer)
        assert f.get("agent_url") == "http://0.0.0.0:1234"

    @run_in_subprocess(
        env_overrides=dict(
            DD_TRACE_AGENT_URL="http://localhost:8126",
            DD_TRACE_STARTUP_LOGS="1",
        )
    )
    def test_tracer_loglevel_info_connection(self):
        logging.basicConfig(level=logging.INFO)
        with mock.patch.object(logging.Logger, "log") as mock_logger:
            # shove an unserializable object into the config log output
            # regression: this used to cause an exception to be raised
            ddtrace.config.version = AgentWriter(agent_url="foobar")
            ddtrace.trace.tracer.configure()
        assert mock.call(logging.INFO, re_matcher("- DATADOG TRACER CONFIGURATION - ")) in mock_logger.mock_calls

    @run_in_subprocess(
        env_overrides=dict(
            DD_TRACE_AGENT_URL="http://0.0.0.0:1234",
            DD_TRACE_STARTUP_LOGS="1",
        )
    )
    def test_tracer_loglevel_info_no_connection(self):
        logging.basicConfig(level=logging.INFO)
        with mock.patch.object(logging.Logger, "log") as mock_logger:
            ddtrace.trace.tracer.configure()
        assert mock.call(logging.INFO, re_matcher("- DATADOG TRACER CONFIGURATION - ")) in mock_logger.mock_calls
        assert mock.call(logging.WARNING, re_matcher("- DATADOG TRACER DIAGNOSTIC - ")) in mock_logger.mock_calls

    @run_in_subprocess(
        env_overrides=dict(
            DD_TRACE_AGENT_URL="http://0.0.0.0:1234",
            DD_TRACE_STARTUP_LOGS="0",
        )
    )
    def test_tracer_log_disabled_error(self):
        with mock.patch.object(logging.Logger, "log") as mock_logger:
            ddtrace.trace.tracer.configure()
        assert mock_logger.mock_calls == []

    @run_in_subprocess(
        env_overrides=dict(
            DD_TRACE_AGENT_URL="http://0.0.0.0:8126",
            DD_TRACE_STARTUP_LOGS="0",
        )
    )
    def test_tracer_log_disabled(self):
        with mock.patch.object(logging.Logger, "log") as mock_logger:
            ddtrace.trace.tracer.configure()
        assert mock_logger.mock_calls == []

    @run_in_subprocess(
        env_overrides=dict(
            DD_TRACE_AGENT_URL="http://0.0.0.0:8126",
        )
    )
    def test_tracer_info_level_log(self):
        logging.basicConfig(level=logging.INFO)
        with mock.patch.object(logging.Logger, "log") as mock_logger:
            ddtrace.trace.tracer.configure()
        assert mock_logger.mock_calls == []


@pytest.mark.subprocess(ddtrace_run=True, err=None)
def test_runtime_metrics_enabled_via_manual_start():
    import ddtrace
    from ddtrace.internal import debug
    from ddtrace.runtime import RuntimeMetrics

    f = debug.collect(ddtrace.tracer)
    assert f.get("runtime_metrics_enabled") is False

    RuntimeMetrics.enable()
    f = debug.collect(ddtrace.tracer)
    assert f.get("runtime_metrics_enabled") is True

    RuntimeMetrics.disable()
    f = debug.collect(ddtrace.tracer)
    assert f.get("runtime_metrics_enabled") is False


@pytest.mark.subprocess(ddtrace_run=True, parametrize={"DD_RUNTIME_METRICS_ENABLED": ["0", "true"]}, err=None)
def test_runtime_metrics_enabled_via_env_var_start():
    import os

    import ddtrace
    from ddtrace.internal import debug
    from ddtrace.internal.utils.formats import asbool

    f = debug.collect(ddtrace.tracer)
    assert f.get("runtime_metrics_enabled") is asbool(os.getenv("DD_RUNTIME_METRICS_ENABLED")), (
        f.get("runtime_metrics_enabled"),
        asbool(os.getenv("DD_RUNTIME_METRICS_ENABLED")),
    )


def test_to_json():
    info = debug.collect(ddtrace.tracer)
    json.dumps(info)


@pytest.mark.subprocess(env={"AWS_LAMBDA_FUNCTION_NAME": "something"})
def test_agentless(monkeypatch):
    from ddtrace.internal import debug
    from ddtrace.trace import tracer

    info = debug.collect(tracer)
    assert info.get("agent_url") == "AGENTLESS"


@pytest.mark.subprocess()
def test_custom_writer():
    from typing import List
    from typing import Optional

    from ddtrace.internal import debug
    from ddtrace.internal.writer import TraceWriter
    from ddtrace.trace import Span
    from ddtrace.trace import tracer

    class CustomWriter(TraceWriter):
        def recreate(self) -> TraceWriter:
            return self

        def stop(self, timeout: Optional[float] = None) -> None:
            pass

        def write(self, spans: Optional[List[Span]] = None) -> None:
            pass

        def flush_queue(self) -> None:
            pass

    tracer._span_aggregator.writer = CustomWriter()
    info = debug.collect(tracer)

    assert info.get("agent_url") == "CUSTOM"


@pytest.mark.subprocess(env={"DD_TRACE_SAMPLING_RULES": '[{"sample_rate":1.0}]'})
def test_startup_logs_sampling_rules():
    from ddtrace.internal import debug
    from ddtrace.trace import tracer

    f = debug.collect(tracer)

    assert f.get("sampler_rules") == [
        "SamplingRule(sample_rate=1.0, service='NO_RULE', name='NO_RULE', resource='NO_RULE',"
        " tags='NO_RULE', provenance='default')"
    ]


def test_error_output_ddtracerun_debug_mode():
    p = subprocess.Popen(
        ["ddtrace-run", "python", "tests/integration/hello.py"],
        env=dict(DD_TRACE_AGENT_URL="http://localhost:8126", DD_TRACE_DEBUG="true", **os.environ),
        stdout=subprocess.PIPE,
        stderr=subprocess.PIPE,
    )
    p.wait()
    assert b"Test success" in p.stdout.read()
    assert b"DATADOG TRACER CONFIGURATION" in p.stderr.read()
    assert b"DATADOG TRACER DIAGNOSTIC - Agent not reachable" not in p.stderr.read()

    # No connection to agent, debug mode enabled
    p = subprocess.Popen(
        ["ddtrace-run", "python", "tests/integration/hello.py"],
        env=dict(DD_TRACE_AGENT_URL="http://localhost:4321", DD_TRACE_DEBUG="true", **os.environ),
        stdout=subprocess.PIPE,
        stderr=subprocess.PIPE,
    )
    p.wait()
    assert b"Test success" in p.stdout.read()
    stderr = p.stderr.read()
    assert b"DATADOG TRACER CONFIGURATION" in stderr
    assert b"DATADOG TRACER DIAGNOSTIC - Agent not reachable" in stderr


def test_error_output_ddtracerun():
    # Connection to agent, debug mode disabled
    p = subprocess.Popen(
        ["ddtrace-run", "python", "tests/integration/hello.py"],
        env=dict(DD_TRACE_AGENT_URL="http://localhost:8126", DD_TRACE_DEBUG="false", **os.environ),
        stdout=subprocess.PIPE,
        stderr=subprocess.PIPE,
    )
    p.wait()
    assert b"Test success" in p.stdout.read()
    stderr = p.stderr.read()
    assert b"DATADOG TRACER CONFIGURATION" not in stderr
    assert b"DATADOG TRACER DIAGNOSTIC - Agent not reachable" not in stderr

    # No connection to agent, debug mode disabled
    p = subprocess.Popen(
        ["ddtrace-run", "python", "tests/integration/hello.py"],
        env=dict(DD_TRACE_AGENT_URL="http://localhost:4321", DD_TRACE_DEBUG="false", **os.environ),
        stdout=subprocess.PIPE,
        stderr=subprocess.PIPE,
    )
    p.wait()
    assert b"Test success" in p.stdout.read()
    stderr = p.stderr.read()
    assert b"DATADOG TRACER CONFIGURATION" not in stderr
    assert b"DATADOG TRACER DIAGNOSTIC - Agent not reachable" not in stderr


def test_debug_span_log():
    p = subprocess.Popen(
        ["python", "-c", 'import os; print(os.environ);import ddtrace; ddtrace.tracer.trace("span").finish()'],
        env=dict(DD_TRACE_AGENT_URL="http://localhost:8126", DD_TRACE_DEBUG="true", **os.environ),
        stdout=subprocess.PIPE,
        stderr=subprocess.PIPE,
    )
    p.wait()
    stderr = p.stderr.read()
    assert b"finishing span name='span'" in stderr


@pytest.mark.subprocess(
    env=dict(
        DD_TRACE_PARTIAL_FLUSH_ENABLED="true",
        DD_TRACE_PARTIAL_FLUSH_MIN_SPANS="300",
    )
)
def test_partial_flush_log():
    from ddtrace import tracer
    from ddtrace.internal import debug

    f = debug.collect(tracer)

    partial_flush_enabled = f.get("partial_flush_enabled")
    partial_flush_min_spans = f.get("partial_flush_min_spans")

    assert partial_flush_enabled is True
    assert partial_flush_min_spans == 300


@pytest.mark.subprocess(
    env=dict(
        DD_TRACE_PARTIAL_FLUSH_ENABLED="true",
        DD_TRACE_PARTIAL_FLUSH_MIN_SPANS="2",
    )
)
def test_partial_flush_log_subprocess():
    from ddtrace.trace import tracer

    assert tracer._span_aggregator.partial_flush_enabled is True
    assert tracer._span_aggregator.partial_flush_min_spans == 2<|MERGE_RESOLUTION|>--- conflicted
+++ resolved
@@ -81,13 +81,8 @@
     assert f.get("service") == "ddtrace_subprocess_dir"
     assert f.get("dd_version") == ""
     assert f.get("debug") is False
-<<<<<<< HEAD
-    assert f.get("auto_instrumented") is False
-    assert f.get("log_injection_enabled") is False
-=======
     assert f.get("enabled_cli") is False
     assert f.get("log_injection_enabled") == "structured"
->>>>>>> e2776d54
     assert f.get("health_metrics_enabled") is False
     assert f.get("runtime_metrics_enabled") is False
     assert f.get("sampler_rules") == []
