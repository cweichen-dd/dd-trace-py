# -*- coding: utf-8 -*-
import base64
import datetime
import hashlib
import json
import re
from time import sleep
import warnings

import mock
import pytest

from ddtrace.internal.compat import PY2
from ddtrace.internal.remoteconfig import RemoteConfig
from ddtrace.internal.remoteconfig.client import RemoteConfigClient
from ddtrace.internal.remoteconfig.constants import ASM_FEATURES_PRODUCT
from ddtrace.internal.remoteconfig.constants import REMOTE_CONFIG_AGENT_ENDPOINT
from ddtrace.internal.remoteconfig.worker import get_poll_interval_seconds
from tests.utils import override_env


def to_bytes(string):
    if PY2:
        return bytes(string)
    else:
        return bytes(string, encoding="utf-8")


def to_str(bytes_string):
    if PY2:
        return str(bytes_string)
    else:
        return str(bytes_string, encoding="utf-8")


def get_mock_encoded_msg(msg):
    expires_date = datetime.datetime.strftime(
        datetime.datetime.now() + datetime.timedelta(days=1), "%Y-%m-%dT%H:%M:%SZ"
    )
    path = "datadog/2/%s/asm_features_activation/config" % ASM_FEATURES_PRODUCT
    data = {
        "signatures": [{"keyid": "", "sig": ""}],
        "signed": {
            "_type": "targets",
            "custom": {"opaque_backend_state": ""},
            "expires": expires_date,
            "spec_version": "1.0.0",
            "targets": {
                path: {
                    "custom": {"c": [""], "v": 0},
                    "hashes": {"sha256": hashlib.sha256(msg).hexdigest()},
                    "length": 24,
                }
            },
            "version": 0,
        },
    }
    return {
        "roots": [
            to_str(
                base64.b64encode(
                    to_bytes(
                        json.dumps(
                            {
                                "signatures": [],
                                "signed": {
                                    "_type": "root",
                                    "consistent_snapshot": True,
                                    "expires": "1986-12-11T00:00:00Z",
                                    "keys": {},
                                    "roles": {},
                                    "spec_version": "1.0",
                                    "version": 2,
                                },
                            }
                        ),
                    )
                )
            )
        ],
        "targets": to_str(base64.b64encode(to_bytes(json.dumps(data)))),
        "target_files": [
            {
                "path": path,
                "raw": to_str(base64.b64encode(msg)),
            }
        ],
        "client_configs": [path],
    }


@mock.patch.object(RemoteConfig, "_check_remote_config_enable_in_agent")
def test_remote_config_register_auto_enable(mock_check_remote_config_enable_in_agent):
    # ASM_FEATURES product is enabled by default, but LIVE_DEBUGGER isn't
    assert RemoteConfig._worker is None

    mock_check_remote_config_enable_in_agent.return_value = True
    RemoteConfig.register("LIVE_DEBUGGER", lambda m, c: None)

    assert RemoteConfig._worker._client._products["LIVE_DEBUGGER"] is not None

    RemoteConfig.disable()

    assert RemoteConfig._worker is None


@pytest.mark.subprocess
def test_remote_config_forksafe():
    import mock

    from ddtrace.internal.remoteconfig import RemoteConfig

    with mock.patch.object(
        RemoteConfig, "_check_remote_config_enable_in_agent"
    ) as mock_check_remote_config_enable_in_agent:
        mock_check_remote_config_enable_in_agent.return_value = True

        import os

        RemoteConfig.enable()

        parent_worker = RemoteConfig._worker
        assert parent_worker is not None

        if os.fork() == 0:
            assert RemoteConfig._worker is not None
            assert RemoteConfig._worker is not parent_worker
            exit(0)


@mock.patch.object(RemoteConfigClient, "_send_request")
@mock.patch.object(RemoteConfig, "_check_remote_config_enable_in_agent")
def test_remote_configuration_1_click(mock_check_remote_config_enable_in_agent, mock_send_request):
    class Callback:
        features = {}

        def _reload_features(self, metadata, features):
            self.features = features

    callback = Callback()

    with override_env(dict(DD_REMOTE_CONFIG_POLL_INTERVAL_SECONDS="0.1")):
        mock_check_remote_config_enable_in_agent.return_value = True
        mock_send_request.return_value = get_mock_encoded_msg(b'{"asm":{"enabled":true}}')
        rc = RemoteConfig()
        rc.register(ASM_FEATURES_PRODUCT, callback._reload_features)
        sleep(0.2)
        mock_send_request.assert_called_once()
        assert callback.features == {"asm": {"enabled": True}}


<<<<<<< HEAD
@mock.patch.object(RemoteConfigClient, "_send_request")
@mock.patch.object(RemoteConfig, "_check_remote_config_enable_in_agent")
def test_remote_configuration_ip_blocking(mock_check_remote_config_enable_in_agent, mock_send_request):
    class Callback:
        features = {}

        def _reload_features(self, metadata, features):
            self.features = features

    callback = Callback()

    with override_env(dict(DD_REMOTECONFIG_POLL_SECONDS="0.1")):
        mock_check_remote_config_enable_in_agent.return_value = True
        mock_send_request.return_value = get_mock_encoded_msg(
            b'{"rules_data": [{"data": [{"expiration": 1662804872, "value": "127.0.0.0"}, '
            b'{"expiration": 1662804872, "value": "52.80.198.1"}], "id": "blocking_ips", '
            b'"type": "ip_with_expiration"}]}'
        )
        rc = RemoteConfig()
        rc.register(ASM_FEATURES_PRODUCT, callback._reload_features)
        sleep(0.1)
        mock_send_request.assert_called_once()
        assert callback.features == {
            "rules_data": [
                {
                    "data": [
                        {"expiration": 1662804872, "value": "127.0.0.0"},
                        {"expiration": 1662804872, "value": "52.80.198.1"},
                    ],
                    "id": "blocking_ips",
                    "type": "ip_with_expiration",
                }
            ]
        }
=======
def test_remote_configuration_check_deprecated_var():
    with override_env(dict(DD_REMOTE_CONFIG_POLL_INTERVAL_SECONDS="0.1")):
        with warnings.catch_warnings(record=True) as capture:
            get_poll_interval_seconds()
            assert len(capture) == 0


def test_remote_configuration_check_deprecated_var_message():
    with override_env(dict(DD_REMOTECONFIG_POLL_SECONDS="0.1")):
        with warnings.catch_warnings(record=True) as capture:
            get_poll_interval_seconds()
            assert len(capture) == 1
            assert str(capture[0].message).startswith("Using environment")


def test_remote_configuration_check_deprecated_override():
    with override_env(dict(DD_REMOTE_CONFIG_POLL_INTERVAL_SECONDS="0.1", DD_REMOTECONFIG_POLL_SECONDS="0.5")):
        with warnings.catch_warnings(record=True) as capture:
            assert get_poll_interval_seconds() == 0.1
            assert len(capture) == 1
            assert str(capture[0].message).startswith("Using environment")
>>>>>>> a41e8b42


def test_remoteconfig_semver():
    assert re.match(
        r"^(0|[1-9]\d*)\.(0|[1-9]\d*)\.(0|[1-9]\d*)(?:-((?:0|[1-9]\d*|\d*[a-zA-Z-][0-9a-zA-Z-]*)(?:\.(?:0|[1-9]\d*|\d*["
        r"a-zA-Z-][0-9a-zA-Z-]*))*))?(?:\+([0-9a-zA-Z-]+(?:\.[0-9a-zA-Z-]+)*))?$",
        RemoteConfigClient()._client_tracer["tracer_version"],
    )


@pytest.mark.parametrize(
    "result,expected",
    [
        (None, False),
        ({}, False),
        ({"endpoints": []}, False),
        ({"endpoints": ["/info"]}, False),
        ({"endpoints": ["/info", "/errors"]}, False),
        ({"endpoints": ["/info", "/errors", REMOTE_CONFIG_AGENT_ENDPOINT]}, True),
        ({"endpoints": ["/info", "/errors", "/" + REMOTE_CONFIG_AGENT_ENDPOINT]}, True),
    ],
)
@mock.patch("ddtrace.internal.agent._healthcheck")
def test_remote_configuration_check_remote_config_enable_in_agent_errors(mock_healthcheck, result, expected):
    mock_healthcheck.return_value = result
    assert RemoteConfig._check_remote_config_enable_in_agent() is expected<|MERGE_RESOLUTION|>--- conflicted
+++ resolved
@@ -149,7 +149,29 @@
         assert callback.features == {"asm": {"enabled": True}}
 
 
-<<<<<<< HEAD
+def test_remote_configuration_check_deprecated_var():
+    with override_env(dict(DD_REMOTE_CONFIG_POLL_INTERVAL_SECONDS="0.1")):
+        with warnings.catch_warnings(record=True) as capture:
+            get_poll_interval_seconds()
+            assert len(capture) == 0
+
+
+def test_remote_configuration_check_deprecated_var_message():
+    with override_env(dict(DD_REMOTECONFIG_POLL_SECONDS="0.1")):
+        with warnings.catch_warnings(record=True) as capture:
+            get_poll_interval_seconds()
+            assert len(capture) == 1
+            assert str(capture[0].message).startswith("Using environment")
+
+
+def test_remote_configuration_check_deprecated_override():
+    with override_env(dict(DD_REMOTE_CONFIG_POLL_INTERVAL_SECONDS="0.1", DD_REMOTECONFIG_POLL_SECONDS="0.5")):
+        with warnings.catch_warnings(record=True) as capture:
+            assert get_poll_interval_seconds() == 0.1
+            assert len(capture) == 1
+            assert str(capture[0].message).startswith("Using environment")
+
+
 @mock.patch.object(RemoteConfigClient, "_send_request")
 @mock.patch.object(RemoteConfig, "_check_remote_config_enable_in_agent")
 def test_remote_configuration_ip_blocking(mock_check_remote_config_enable_in_agent, mock_send_request):
@@ -184,29 +206,6 @@
                 }
             ]
         }
-=======
-def test_remote_configuration_check_deprecated_var():
-    with override_env(dict(DD_REMOTE_CONFIG_POLL_INTERVAL_SECONDS="0.1")):
-        with warnings.catch_warnings(record=True) as capture:
-            get_poll_interval_seconds()
-            assert len(capture) == 0
-
-
-def test_remote_configuration_check_deprecated_var_message():
-    with override_env(dict(DD_REMOTECONFIG_POLL_SECONDS="0.1")):
-        with warnings.catch_warnings(record=True) as capture:
-            get_poll_interval_seconds()
-            assert len(capture) == 1
-            assert str(capture[0].message).startswith("Using environment")
-
-
-def test_remote_configuration_check_deprecated_override():
-    with override_env(dict(DD_REMOTE_CONFIG_POLL_INTERVAL_SECONDS="0.1", DD_REMOTECONFIG_POLL_SECONDS="0.5")):
-        with warnings.catch_warnings(record=True) as capture:
-            assert get_poll_interval_seconds() == 0.1
-            assert len(capture) == 1
-            assert str(capture[0].message).startswith("Using environment")
->>>>>>> a41e8b42
 
 
 def test_remoteconfig_semver():
