import atexit
import dis
import sys
import types
from types import ModuleType
import typing as t

from _config import config
from output import log
from utils import COLS
from utils import CWD
from utils import from_editable_install
from utils import is_ddtrace
from utils import is_included

from ddtrace.internal.compat import Path
from ddtrace.internal.injection.core import CallbackType
from ddtrace.internal.injection.core import InjectionContext
from ddtrace.internal.injection.core import inject_invocation
from ddtrace.internal.module import BaseModuleWatchdog


INSTRUMENTABLE_TYPES = (types.FunctionType, types.MethodType, staticmethod, type)
_callback_lines: t.Dict[str, set[int]] = {}
_tracked_lines: t.Dict[str, t.List[int]] = {}


def instrument_all_lines(func, callback: CallbackType) -> t.List[int]:
    code_to_instr = func.__wrapped__ if hasattr(func, "__wrapped__") else func
<<<<<<< HEAD
    if "__code__" not in dir(func):
=======
    if "__code__" not in dir(code_to_instr):
>>>>>>> 4888ad04
        return []
    code = code_to_instr.__code__

    injection_context = InjectionContext(
        code, callback, lambda _s: [o for o, _ in dis.findlinestarts(_s.original_code)]
    )
    new_code, seen_lines = inject_invocation(injection_context, code.co_filename, "package.py")

    code_to_instr.__code__ = new_code
    return seen_lines


def line_callback(*args):
    cb_info = args[0]
    line = cb_info[0]
    file_path = cb_info[1]
    global _callback_lines
    if file_path not in _callback_lines:
        _callback_lines[file_path] = set()
    _callback_lines[file_path].add(line)


class InjectionWatchdog(BaseModuleWatchdog):
    def __init__(self, *args, **kwargs):
        super(InjectionWatchdog, self).__init__(*args, **kwargs)

        self._imported_modules: t.Set[str] = set()
        self._instrumented_modules: t.Set[str] = set()

        atexit.register(self.report_callback_called)

    def _on_new_module(self, module):
        try:
            if not is_ddtrace(module):
                if config.include:
                    if not is_included(module, config):
                        return
                elif not from_editable_install(module, config):
                    # We want to instrument only the modules that belong to the
                    # codebase and exclude the modules that belong to the tests
                    # and the dependencies installed within the virtual env.
                    return

                try:
                    self._instrument_module(module.__name__)
                except Exception as e:
                    status("Error collecting functions from %s: %s" % (module.__name__, e))
                    raise e

            status("Excluding module %s" % module.__name__)

        except Exception as e:
            status("Error after module import %s: %s" % (module.__name__, e))
            raise e

    def after_import(self, module: ModuleType):
        name = module.__name__
        if name in self._imported_modules:
            return

        self._imported_modules.add(name)

        self._on_new_module(module)

        if config.elusive:
            # Handle any new modules that have been imported since the last time
            # and that have eluded the import hook.
            for m in list(_ for _ in sys.modules.values() if _ is not None):
                # In Python 3 we can check if a module has been fully
                # initialised. At this stage we want to skip anything that is
                # only partially initialised.
                try:
                    if m.__spec__._initializing:
                        continue
                except AttributeError:
                    continue

                name = m.__name__
                if name not in self._imported_modules:
                    self._imported_modules.add(name)
                    self._on_new_module(m)

    def report_callback_called(self) -> None:
        global _tracked_lines
        global _callback_lines

        _tracked_lines_path: t.Dict[Path, t.List[int]] = {Path(k).resolve(): v for k, v in _tracked_lines.items()}
        try:
            w = max(len(str(o.relative_to(CWD))) for o in _tracked_lines_path)
        except ValueError:
            w = int(COLS * 0.75)

        log(("{:=^%ds}" % COLS).format(" Bytecode Injection Coverage "))
        log("")
        head = ("{:<%d} {:>5} {:>6} {:>7}" % w).format("Source", "Lines", "Covered", "Diff")
        log(head)
        log("=" * len(head))

        total_lines = 0
        total_covered = 0
        total_diff = 0
        for o, lines in sorted(_tracked_lines.items(), key=lambda x: x[0]):
            total_lines += len(lines)
            seen_lines = []
            if o in _callback_lines:
                seen_lines = _callback_lines[o]
            total_covered += len(seen_lines)

            # we want to be sure we instrument the same lines
            lines_instrumented = set(lines)
            lines_covered = set(seen_lines)
            diff = (lines_instrumented - lines_covered) | (lines_covered - lines_instrumented)
            total_diff += len(diff)
            try:
                path = str(Path(o).resolve().relative_to(CWD))
            except:
                path = ""
            log(
                ("{:<%d} {:>5} {: 6.0f}%% {:>7}" % w).format(
                    path,
                    len(lines),
                    len(seen_lines) * 100.0 / len(lines) if lines else 0,
                    str(sorted(diff)),
                )
            )
        if not total_lines:
            log("No lines found")
            return
        log("-" * len(head))
        log(
            ("{:<%d} {:>5} {: 6.0f}%% {:>7}" % w).format(
                "TOTAL", total_lines, total_covered * 100.0 / total_lines, total_diff
            )
        )
        log("")

    def _instrument_module(self, module_name: str):
        if module_name in self._instrumented_modules:
            return
        self._instrumented_modules.add(module_name)

        mod = sys.modules[module_name]
        names = dir(mod)

        for name in names:
            if name in mod.__dict__:
                obj = mod.__dict__[name]
                if (
                    type(obj) in INSTRUMENTABLE_TYPES
                    and (module_name == "__main__" or obj.__module__ == module_name)
                    and not name.startswith("__")
                ):
                    self._instrument_obj(obj)

    def _instrument_obj(self, obj):
        if (
            type(obj) in (types.FunctionType, types.MethodType, staticmethod)
            and hasattr(obj, "__name__")
            and not self._is_reserved(obj.__name__)
        ):
            global _tracked_lines
            nb_instrumented_lines = instrument_all_lines(obj, callback=line_callback)
            if len(nb_instrumented_lines) != 0:
                if hasattr(obj, "__code__") is False:
                    filename = obj.__wrapped__.__code__.co_filename
                else:
                    filename = obj.__code__.co_filename
                if filename not in _tracked_lines:
                    _tracked_lines[filename] = []
<<<<<<< HEAD
                _tracked_lines[obj.__code__.co_filename].extend(nb_instrumented_lines)
=======
                _tracked_lines[filename].extend(nb_instrumented_lines)
>>>>>>> 4888ad04
        elif isinstance(obj, type):
            # classes
            for candidate in obj.__dict__.keys():
                if type(obj) in INSTRUMENTABLE_TYPES and not self._is_reserved(candidate):
                    self._instrument_obj(obj.__dict__[candidate])

    def _is_reserved(self, name: str) -> bool:
        return name.startswith("__") and name != "__call__"


if config.status_messages:

    def status(msg: str) -> None:
        log(("{:%d}" % COLS).format(msg))

else:

    def status(msg: str) -> None:
        pass


InjectionWatchdog.install()<|MERGE_RESOLUTION|>--- conflicted
+++ resolved
@@ -27,11 +27,7 @@
 
 def instrument_all_lines(func, callback: CallbackType) -> t.List[int]:
     code_to_instr = func.__wrapped__ if hasattr(func, "__wrapped__") else func
-<<<<<<< HEAD
-    if "__code__" not in dir(func):
-=======
     if "__code__" not in dir(code_to_instr):
->>>>>>> 4888ad04
         return []
     code = code_to_instr.__code__
 
@@ -201,11 +197,7 @@
                     filename = obj.__code__.co_filename
                 if filename not in _tracked_lines:
                     _tracked_lines[filename] = []
-<<<<<<< HEAD
-                _tracked_lines[obj.__code__.co_filename].extend(nb_instrumented_lines)
-=======
                 _tracked_lines[filename].extend(nb_instrumented_lines)
->>>>>>> 4888ad04
         elif isinstance(obj, type):
             # classes
             for candidate in obj.__dict__.keys():
