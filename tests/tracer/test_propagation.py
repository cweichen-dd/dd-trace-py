--- conflicted
+++ resolved
@@ -2866,11 +2866,7 @@
             _HTTP_HEADER_B3_SINGLE: "b5a2814f70060771-7197677932a62370-1",
             _HTTP_HEADER_TRACEPARENT: "00-0000000000000000b5a2814f70060771-7197677932a62370-01",
             _HTTP_HEADER_TRACESTATE: "dd=s:1;o:synthetics",
-<<<<<<< HEAD
-            "baggage": "foo=bar",
-=======
             _HTTP_HEADER_BAGGAGE: "foo=bar",
->>>>>>> 2b410f95
         },
     ),
     (
@@ -2946,11 +2942,7 @@
             "baggage": {"foo": "bar"},
         },
         {
-<<<<<<< HEAD
-            "baggage": "foo=bar",
-=======
             _HTTP_HEADER_BAGGAGE: "foo=bar",
->>>>>>> 2b410f95
         },
     ),
     (
@@ -2967,19 +2959,11 @@
         {
             HTTP_HEADER_TRACE_ID: "13088165645273925489",
             HTTP_HEADER_PARENT_ID: "8185124618007618416",
-<<<<<<< HEAD
-            "baggage": "foo=bar",
-        },
-    ),
-    (
-        "baggage_order",
-=======
             _HTTP_HEADER_BAGGAGE: "foo=bar",
         },
     ),
     (
         "baggage_order_first",
->>>>>>> 2b410f95
         [
             _PROPAGATION_STYLE_BAGGAGE,
             PROPAGATION_STYLE_DATADOG,
@@ -2993,11 +2977,7 @@
             "span_id": VALID_DATADOG_CONTEXT["span_id"],
         },
         {
-<<<<<<< HEAD
-            "baggage": "foo=bar",
-=======
             _HTTP_HEADER_BAGGAGE: "foo=bar",
->>>>>>> 2b410f95
             HTTP_HEADER_TRACE_ID: "13088165645273925489",
             HTTP_HEADER_PARENT_ID: "8185124618007618416",
             _HTTP_HEADER_B3_TRACE_ID: "b5a2814f70060771",
