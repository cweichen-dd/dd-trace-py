--- conflicted
+++ resolved
@@ -294,77 +294,6 @@
     return traces
 
 
-<<<<<<< HEAD
-def test_encode_traces_civisibility_v0():
-    traces = [
-        [
-            Span(name="client.testing", span_id=0xAAAAAA, service="foo"),
-            Span(name="client.testing", span_id=0xAAAAAA, service="foo"),
-        ],
-        [
-            Span(name="client.testing", span_id=0xAAAAAA, service="foo"),
-            Span(name="client.testing", span_id=0xAAAAAA, service="foo"),
-        ],
-        [
-            Span(name="client.testing", span_id=0xAAAAAA, span_type="test", service="foo"),
-            Span(name="client.testing", span_id=0xAAAAAA, span_type="test", service="foo"),
-        ],
-    ]
-    test_trace = traces[2]
-    test_trace[0].set_tag_str("type", "test")
-    test_trace[1].set_tag_str("type", "test")
-
-    encoder = CIVisibilityEncoderV01(0, 0)
-    encoder.set_metadata(
-        {
-            "language": "python",
-        }
-    )
-    for trace in traces:
-        encoder.put(trace)
-    payload = encoder.encode()
-    assert isinstance(payload, msgpack_type)
-    decoded = msgpack.unpackb(payload, raw=True, strict_map_key=False)
-    assert decoded[b"version"] == 1
-    assert len(decoded[b"metadata"]) == 1
-
-    star_metadata = decoded[b"metadata"][b"*"]
-    assert star_metadata[b"language"] == b"python"
-
-    received_events = sorted(decoded[b"events"], key=lambda event: event[b"content"][b"start"])
-    assert len(received_events) == 6
-
-    all_spans = sorted([span for trace in traces for span in trace], key=lambda span: span.start_ns)
-    for given_span, received_event in zip(all_spans, received_events):
-        expected_meta = {
-            "{}".format(key).encode("utf-8"): "{}".format(value).encode("utf-8")
-            for key, value in sorted(given_span._meta.items())
-        }
-        expected_event = {
-            b"type": b"test" if given_span.span_type == "test" else b"span",
-            b"version": 2 if given_span.get_tag("type") and given_span.get_tag("type") == "test" else 1,
-            b"content": {
-                b"trace_id": int(given_span._trace_id_64bits),
-                b"span_id": int(given_span.span_id),
-                b"parent_id": 1,
-                b"name": JSONEncoder._normalize_str(given_span.name).encode("utf-8"),
-                b"resource": JSONEncoder._normalize_str(given_span.resource).encode("utf-8"),
-                b"service": JSONEncoder._normalize_str(given_span.service).encode("utf-8"),
-                b"type": given_span.span_type.encode("utf-8") if given_span.span_type else None,
-                b"start": given_span.start_ns,
-                b"duration": given_span.duration_ns,
-                b"meta": expected_meta,
-                b"metrics": dict(sorted(given_span._metrics.items())),
-                b"error": 0,
-                b"test_session_id": 1,
-                b"test_suite_id": 1,
-            },
-        }
-        assert expected_event == received_event
-
-
-=======
->>>>>>> 0bd5a640
 def allencodings(f):
     return pytest.mark.parametrize("encoding", MSGPACK_ENCODERS.keys())(f)
 
