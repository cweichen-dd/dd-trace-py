# -*- coding: utf-8 -*-
from ipaddress import ip_network
import sys

from hypothesis import given
from hypothesis.strategies import booleans
from hypothesis.strategies import dictionaries
from hypothesis.strategies import floats
from hypothesis.strategies import lists
from hypothesis.strategies import none
from hypothesis.strategies import recursive
from hypothesis.strategies import text
from hypothesis.strategies import tuples
import mock
import pytest

from ddtrace import Pin
from ddtrace import Span
from ddtrace import Tracer
from ddtrace import config
from ddtrace.context import Context
from ddtrace.contrib import trace_utils
from ddtrace.contrib.trace_utils import _get_request_header_client_ip
from ddtrace.ext import http
from ddtrace.internal import _context
from ddtrace.internal.compat import six
from ddtrace.internal.compat import stringify
from ddtrace.propagation.http import HTTP_HEADER_PARENT_ID
from ddtrace.propagation.http import HTTP_HEADER_TRACE_ID
from ddtrace.settings import Config
from ddtrace.settings import IntegrationConfig
from tests.utils import override_global_config


@pytest.fixture
def int_config():
    c = Config()
    c._add("myint", dict())
    return c


@pytest.fixture
def span(tracer):
    span = tracer.trace(name="myint")
    yield span
    span.finish()


class TestHeaders(object):
    @pytest.fixture()
    def span(self):
        yield Span("some_span")

    @pytest.fixture()
    def config(self):
        yield Config()

    @pytest.fixture()
    def integration_config(self, config):
        yield IntegrationConfig(config, "test")

    def test_it_does_not_break_if_no_headers(self, span, integration_config):
        trace_utils._store_request_headers(None, span, integration_config)
        trace_utils._store_response_headers(None, span, integration_config)

    def test_it_does_not_break_if_headers_are_not_a_dict(self, span, integration_config):
        trace_utils._store_request_headers(list(), span, integration_config)
        trace_utils._store_response_headers(list(), span, integration_config)

    def test_it_accept_headers_as_list_of_tuples(self, span, integration_config):
        """
        :type span: Span
        :type integration_config: IntegrationConfig
        """
        integration_config.http.trace_headers(["Content-Type", "Max-Age"])
        trace_utils._store_request_headers([("Content-Type", "some;value;content-type")], span, integration_config)
        assert span.get_tag("http.request.headers.content-type") == "some;value;content-type"
        assert None is span.get_tag("http.request.headers.other")

    def test_store_multiple_request_headers_as_dict(self, span, integration_config):
        """
        :type span: Span
        :type integration_config: IntegrationConfig
        """
        integration_config.http.trace_headers(["Content-Type", "Max-Age"])
        trace_utils._store_request_headers(
            {
                "Content-Type": "some;value;content-type",
                "Max-Age": "some;value;max_age",
                "Other": "some;value;other",
            },
            span,
            integration_config,
        )
        assert span.get_tag("http.request.headers.content-type") == "some;value;content-type"
        assert span.get_tag("http.request.headers.max-age") == "some;value;max_age"
        assert None is span.get_tag("http.request.headers.other")

    def test_store_multiple_response_headers_as_dict(self, span, integration_config):
        """
        :type span: Span
        :type integration_config: IntegrationConfig
        """
        integration_config.http.trace_headers(["Content-Type", "Max-Age"])
        trace_utils._store_response_headers(
            {
                "Content-Type": "some;value;content-type",
                "Max-Age": "some;value;max_age",
                "Other": "some;value;other",
            },
            span,
            integration_config,
        )
        assert span.get_tag("http.response.headers.content-type") == "some;value;content-type"
        assert span.get_tag("http.response.headers.max-age") == "some;value;max_age"
        assert None is span.get_tag("http.response.headers.other")

    def test_numbers_in_headers_names_are_allowed(self, span, integration_config):
        """
        :type span: Span
        :type integration_config: IntegrationConfig
        """
        integration_config.http.trace_headers("Content-Type123")
        trace_utils._store_response_headers(
            {
                "Content-Type123": "some;value",
            },
            span,
            integration_config,
        )
        assert span.get_tag("http.response.headers.content-type123") == "some;value"

    def test_allowed_chars_not_replaced_in_tag_name(self, span, integration_config):
        """
        :type span: Span
        :type integration_config: IntegrationConfig
        """
        # See: https://docs.datadoghq.com/tagging/#defining-tags
        integration_config.http.trace_headers("C0n_t:e/nt-Type")
        trace_utils._store_response_headers(
            {
                "C0n_t:e/nt-Type": "some;value",
            },
            span,
            integration_config,
        )
        assert span.get_tag("http.response.headers.c0n_t:e/nt-type") == "some;value"

    def test_period_is_replaced_by_underscore(self, span, integration_config):
        """
        :type span: Span
        :type integration_config: IntegrationConfig
        """
        # Deviation from https://docs.datadoghq.com/tagging/#defining-tags in order to allow
        # consistent representation of headers having the period in the name.
        integration_config.http.trace_headers("api.token")
        trace_utils._store_response_headers(
            {
                "api.token": "some;value",
            },
            span,
            integration_config,
        )
        assert span.get_tag("http.response.headers.api_token") == "some;value"

    def test_non_allowed_chars_replaced(self, span, integration_config):
        """
        :type span: Span
        :type integration_config: IntegrationConfig
        """
        # See: https://docs.datadoghq.com/tagging/#defining-tags
        integration_config.http.trace_headers("C!#ontent-Type")
        trace_utils._store_response_headers(
            {
                "C!#ontent-Type": "some;value",
            },
            span,
            integration_config,
        )
        assert span.get_tag("http.response.headers.c__ontent-type") == "some;value"

    def test_key_trim_leading_trailing_spaced(self, span, integration_config):
        """
        :type span: Span
        :type integration_config: IntegrationConfig
        """
        integration_config.http.trace_headers("Content-Type")
        trace_utils._store_response_headers(
            {
                "   Content-Type   ": "some;value",
            },
            span,
            integration_config,
        )
        assert span.get_tag("http.response.headers.content-type") == "some;value"

    def test_value_not_trim_leading_trailing_spaced(self, span, integration_config):
        """
        :type span: Span
        :type integration_config: IntegrationConfig
        """
        integration_config.http.trace_headers("Content-Type")
        trace_utils._store_response_headers(
            {
                "Content-Type": "   some;value   ",
            },
            span,
            integration_config,
        )
        assert span.get_tag("http.response.headers.content-type") == "   some;value   "

    def test_no_whitelist(self, span, integration_config):
        """
        :type span: Span
        :type integration_config: IntegrationConfig
        """
        trace_utils._store_response_headers(
            {
                "Content-Type": "some;value",
            },
            span,
            integration_config,
        )
        assert span.get_tag("http.response.headers.content-type") is None

    def test_whitelist_exact(self, span, integration_config):
        """
        :type span: Span
        :type integration_config: IntegrationConfig
        """
        integration_config.http.trace_headers("content-type")
        trace_utils._store_response_headers(
            {
                "Content-Type": "some;value",
            },
            span,
            integration_config,
        )
        assert span.get_tag("http.response.headers.content-type") == "some;value"

    def test_whitelist_case_insensitive(self, span, integration_config):
        """
        :type span: Span
        :type integration_config: IntegrationConfig
        """
        integration_config.http.trace_headers("CoNtEnT-tYpE")
        trace_utils._store_response_headers(
            {
                "cOnTeNt-TyPe": "some;value",
            },
            span,
            integration_config,
        )
        assert span.get_tag("http.response.headers.content-type") == "some;value"


@pytest.mark.parametrize(
    "pin,config_val,default,global_service,expected",
    [
        (Pin(), None, None, None, None),
        (Pin(), None, None, "global-svc", "global-svc"),
        (Pin(), None, "default-svc", None, "default-svc"),
        # Global service should have higher priority than the integration default.
        (Pin(), None, "default-svc", "global-svc", "global-svc"),
        (Pin(), "config-svc", "default-svc", None, "config-svc"),
        (Pin(service="pin-svc"), None, "default-svc", None, "pin-svc"),
        (Pin(service="pin-svc"), "config-svc", "default-svc", None, "pin-svc"),
    ],
)
def test_int_service(int_config, pin, config_val, default, global_service, expected):
    if config_val:
        int_config.myint.service = config_val

    if global_service:
        int_config.service = global_service

    assert trace_utils.int_service(pin, int_config.myint, default) == expected


def test_int_service_integration(int_config):
    pin = Pin()
    tracer = Tracer()
    assert trace_utils.int_service(pin, int_config.myint) is None

    with override_global_config(dict(service="global-svc")):
        assert trace_utils.int_service(pin, int_config.myint) is None

        with tracer.trace("something", service=trace_utils.int_service(pin, int_config.myint)) as s:
            assert s.service == "global-svc"


@pytest.mark.parametrize(
    "pin,config_val,default,expected",
    [
        (Pin(), None, "default-svc", "default-svc"),
        (Pin(), "config-svc", "default-svc", "config-svc"),
        (Pin(service="pin-svc"), None, "default-svc", "pin-svc"),
        (Pin(service="pin-svc"), "config-svc", "default-svc", "pin-svc"),
    ],
)
def test_ext_service(int_config, pin, config_val, default, expected):
    if config_val:
        int_config.myint.service = config_val

    assert trace_utils.ext_service(pin, int_config.myint, default) == expected


@pytest.mark.parametrize("appsec_enabled", [False, True])
@pytest.mark.parametrize(
    "method,url,status_code,status_msg,query,request_headers,response_headers,uri,path_params,cookies",
    [
        ("GET", "http://localhost/", 0, None, None, None, None, None, None, None),
        ("GET", "http://localhost/", 200, "OK", None, None, None, None, None, None),
        (None, None, None, None, None, None, None, None, None, None),
        (
            "GET",
            "http://localhost/",
            200,
            "OK",
            None,
            {"my-header": "value1"},
            {"resp-header": "val"},
            "http://localhost/",
            None,
            None,
        ),
        (
            "GET",
            "http://localhost/",
            200,
            "OK",
            "q=test+query&q2=val",
            {"my-header": "value1"},
            {"resp-header": "val"},
            "http://localhost/search?q=test+query&q2=val",
            {"id": "val", "name": "vlad"},
            None,
        ),
        ("GET", "http://user:pass@localhost/", 0, None, None, None, None, None, None, None),
        ("GET", "http://user@localhost/", 0, None, None, None, None, None, None, None),
        ("GET", "http://user:pass@localhost/api?q=test", 0, None, None, None, None, None, None, None),
        ("GET", "http://localhost/api@test", 0, None, None, None, None, None, None, None),
        ("GET", "http://localhost/?api@test", 0, None, None, None, None, None, None, None),
    ],
)
def test_set_http_meta(
    span,
    int_config,
    method,
    url,
    status_code,
    status_msg,
    query,
    request_headers,
    response_headers,
    uri,
    path_params,
    cookies,
    appsec_enabled,
):
    int_config.http.trace_headers(["my-header"])
    int_config.trace_query_string = True
    with override_global_config({"_appsec_enabled": appsec_enabled}):
        trace_utils.set_http_meta(
            span,
            int_config,
            method=method,
            url=url,
            status_code=status_code,
            status_msg=status_msg,
            query=query,
            raw_uri=uri,
            request_headers=request_headers,
            response_headers=response_headers,
            request_cookies=cookies,
            request_path_params=path_params,
        )
    if method is not None:
        assert span.get_tag(http.METHOD) == method
    else:
        assert http.METHOD not in span.get_tags()

    if url is not None:
        if url.startswith("http://user"):
            # Remove any userinfo that may be in the original url
            expected_url = url[: url.index(":")] + "://" + url[url.index("@") + 1 :]
        else:
            expected_url = url

        if query and int_config.trace_query_string:
            assert span.get_tag(http.URL) == stringify(expected_url + "?" + query)
        else:
            assert span.get_tag(http.URL) == stringify(expected_url)
    else:
        assert http.URL not in span.get_tags()

    if status_code is not None:
        assert span.get_tag(http.STATUS_CODE) == str(status_code)
        if 500 <= int(status_code) < 600:
            assert span.error == 1
        else:
            assert span.error == 0
    else:
        assert http.STATUS_CODE not in span.get_tags()

    if status_msg is not None:
        assert span.get_tag(http.STATUS_MSG) == stringify(status_msg)

    if query is not None and int_config.trace_query_string:
        assert span.get_tag(http.QUERY_STRING) == query

    if request_headers is not None:
        for header, value in request_headers.items():
            tag = "http.request.headers." + header
            assert span.get_tag(tag) == value

    if appsec_enabled:
        if uri is not None:
            assert _context.get_item("http.request.uri", span=span) == uri
        if method is not None:
            assert _context.get_item("http.request.method", span=span) == method
        if request_headers is not None:
            assert _context.get_item("http.request.headers", span=span) == request_headers
        if response_headers is not None:
            assert _context.get_item("http.response.headers", span=span) == response_headers
        if path_params is not None:
            assert _context.get_item("http.request.path_params", span=span) == path_params


@mock.patch("ddtrace.settings.config.log")
@pytest.mark.parametrize(
    "error_codes,status_code,error,log_call",
    [
        ("404-400", 400, 1, None),
        ("400-404", 400, 1, None),
        ("400-404", 500, 0, None),
        ("500-520", 530, 0, None),
        ("500-550         ", 530, 1, None),
        ("400-404,419", 419, 1, None),
        ("400,401,403", 401, 1, None),
        ("400-404,X", 0, 0, ("Error status codes was not a number %s", ["X"])),
        ("500-599", 200, 0, None),
    ],
)
def test_set_http_meta_custom_errors(mock_log, span, int_config, error_codes, status_code, error, log_call):
    config.http_server.error_statuses = error_codes
    trace_utils.set_http_meta(span, int_config, status_code=status_code)
    assert span.error == error
    if log_call:
        mock_log.exception.assert_called_once_with(*log_call)
    else:
        mock_log.exception.assert_not_called()


@mock.patch("ddtrace.contrib.trace_utils._store_headers")
def test_set_http_meta_no_headers(mock_store_headers, span, int_config):
    assert int_config.myint.is_header_tracing_configured is False
    trace_utils.set_http_meta(
        span,
        int_config.myint,
        request_headers={"HTTP_REQUEST_HEADER": "value", "user-agent": "dd-agent/1.0.0"},
        response_headers={"HTTP_RESPONSE_HEADER": "value"},
    )
    result_keys = list(span.get_tags().keys())
    result_keys.sort(reverse=True)
    assert result_keys == ["runtime-id", http.USER_AGENT]
    mock_store_headers.assert_not_called()


@mock.patch("ddtrace.contrib.trace_utils._store_headers")
@pytest.mark.parametrize(
    "user_agent_key,user_agent_value,expected_keys,expected",
    [
        ("http-user-agent", "dd-agent/1.0.0", ["runtime-id", http.USER_AGENT], "dd-agent/1.0.0"),
        ("http-user-agent", None, ["runtime-id"], None),
        ("useragent", True, ["runtime-id"], None),
        ("http-user-agent", False, ["runtime-id"], None),
        ("http-user-agent", [], ["runtime-id"], None),
        ("http-user-agent", {}, ["runtime-id"], None),
    ],
)
def test_set_http_meta_headers_useragent(
    mock_store_headers, user_agent_key, user_agent_value, expected_keys, expected, span, int_config
):
    int_config.myint.http._header_tags = {"enabled": True}
    assert int_config.myint.is_header_tracing_configured is True
    trace_utils.set_http_meta(
        span,
        int_config.myint,
        request_headers={user_agent_key: user_agent_value},
    )
    result_keys = list(span.get_tags().keys())
    result_keys.sort(reverse=True)
    assert result_keys == expected_keys
    assert span.get_tag(http.USER_AGENT) == expected
    mock_store_headers.assert_called()


@mock.patch("ddtrace.contrib.trace_utils._store_headers")
def test_set_http_meta_case_sensitive_headers(mock_store_headers, span, int_config):
    int_config.myint.http._header_tags = {"enabled": True}
    trace_utils.set_http_meta(
        span, int_config.myint, request_headers={"USER-AGENT": "dd-agent/1.0.0"}, headers_are_case_sensitive=True
    )
    result_keys = list(span.get_tags().keys())
    result_keys.sort(reverse=True)
    assert result_keys == ["runtime-id", http.USER_AGENT]
    assert span.get_tag(http.USER_AGENT) == "dd-agent/1.0.0"
    mock_store_headers.assert_called()


@mock.patch("ddtrace.contrib.trace_utils._store_headers")
def test_set_http_meta_case_sensitive_headers_notfound(mock_store_headers, span, int_config):
    int_config.myint.http._header_tags = {"enabled": True}
    trace_utils.set_http_meta(
        span, int_config.myint, request_headers={"USER-AGENT": "dd-agent/1.0.0"}, headers_are_case_sensitive=False
    )
    result_keys = list(span.get_tags().keys())
    result_keys.sort(reverse=True)
    assert result_keys == ["runtime-id"]
    assert not span.get_tag(http.USER_AGENT)
    mock_store_headers.assert_called()


@pytest.mark.parametrize(
    "header_env_var,headers_dict,expected",
    [
        (
            "",
            {"x-forwarded-for": "8.8.8.8"},
            "8.8.8.8",
        ),
        (
            "",
            {"x-forwarded-for": "8.8.8.8,127.0.0.1"},
            "8.8.8.8",
        ),
        (
            "",
            {"x-forwarded-for": "192.168.144.2"},
            ["runtime-id", "network.client.ip", http.CLIENT_IP],
            "192.168.144.2",
        ),
        (
            "",
            {"x-forwarded-for": "127.0.0.1"},
            ["runtime-id", "network.client.ip", http.CLIENT_IP],
            "127.0.0.1",
        ),
        (
            "",
            {"x-forwarded-for": "192.168.1.14,8.8.8.8,127.0.0.1"},
            "8.8.8.8",
        ),
        (
            "",
            {"x-forwarded-for": "192.168.1.14,127.0.0.1"},
            "192.168.1.14",
        ),
        ("", {"x-forwarded-for": "foobar"}, ""),
        ("via", {"x-forwarded-for": "4.4.8.8"}, ""),
        ("via", {"via": "8.8.8.8"}, "8.8.8.8"),
        (
            "via",
            {"x-forwarded-for": "4.4.4.4", "via": "8.8.4.4"},
            "8.8.4.4",
        ),
    ],
)
<<<<<<< HEAD
def test_get_request_header_ip(header_env_var, headers_dict, expected, span):
    with override_env(dict(DD_TRACE_CLIENT_IP_HEADER=header_env_var)):
        ip = trace_utils._get_request_header_client_ip(span, headers_dict, None, False)
        assert ip == expected
=======
def test_set_http_meta_headers_ip(
    mock_store_headers, header_env_var, headers_dict, expected_keys, expected, span, int_config
):
    with override_global_config(dict(_appsec_enabled=True, client_ip_header=header_env_var)):
        int_config.myint.http._header_tags = {"enabled": True}
        assert int_config.myint.is_header_tracing_configured is True
        trace_utils.set_http_meta(
            span,
            int_config.myint,
            request_headers=headers_dict,
        )
        result_keys = list(span.get_tags().keys())
        result_keys.sort(reverse=True)
        assert result_keys == expected_keys
        assert span.get_tag(http.CLIENT_IP) == expected
        mock_store_headers.assert_called()


@pytest.mark.parametrize(
    "headers_dict,peer_ip,expected",
    [
        # Public IP in headers should be selected
        (
            {"x-forwarded-for": "8.8.8.8"},
            "127.0.0.1",
            "8.8.8.8",
        ),
        # Public IP in headers only should be selected
        (
            {"x-forwarded-for": "8.8.8.8"},
            "",
            "8.8.8.8",
        ),
        # Public peer IP, get preferred over loopback IP in headers
        (
            {"x-forwarded-for": "127.0.0.1"},
            "8.8.8.8",
            "8.8.8.8",
        ),
        # Public peer IP, get preferred over private IP in headers
        (
            {"x-forwarded-for": "192.168.1.1"},
            "8.8.8.8",
            "8.8.8.8",
        ),
        # Public IP on both, headers selected
        (
            {"x-forwarded-for": "8.8.8.8"},
            "8.8.4.4",
            "8.8.8.8",
        ),
        # Empty header IP, peer should be selected
        (
            {"x-forwarded-for": ""},
            "8.8.4.4",
            "8.8.4.4",
        ),
        # Empty header IP, peer should be selected even if loopback
        (
            {"x-forwarded-for": ""},
            "127.0.0.1",
            "127.0.0.1",
        ),
        # Empty headers, peer should be selected even if loopback
        (
            {},
            "127.0.0.1",
            "127.0.0.1",
        ),
        # None headers, peer should be selected even if loopback
        (
            None,
            "127.0.0.1",
            "127.0.0.1",
        ),
        # None everything, empty IP returned
        (
            None,
            None,
            "",
        ),
        # None headers, invalid peer IP, empty IP returned
        (
            None,
            "invalid",
            "",
        ),
        # Both invalid, empty IP returned
        (
            {"x-forwarded-for": "invalid"},
            "invalid",
            "",
        ),
        # Invalid IP in headers, peer ip should be selected even if loopback
        (
            {"x-forwarded-for": "invalid"},
            "127.0.0.1",
            "127.0.0.1",
        ),
    ],
)
def test_get_request_header_client_ip_peer_ip_selection(headers_dict, peer_ip, expected):
    ip = _get_request_header_client_ip(headers_dict, peer_ip, True)
    assert ip == expected
>>>>>>> cf3fb317


def test_set_http_meta_headers_ip_asm_disabled_env_default_false(span, int_config):
    with override_global_config(dict(_appsec_enabled=False)):
        int_config.myint.http._header_tags = {"enabled": True}
        assert int_config.myint.is_header_tracing_configured is True
        trace_utils.set_http_meta(
            span,
            int_config.myint,
            request_headers={"via": "8.8.8.8"},
        )
        result_keys = list(span.get_tags().keys())
        result_keys.sort(reverse=True)
        assert result_keys == ["runtime-id"]


def test_set_http_meta_headers_ip_asm_disabled_env_false(span, int_config):
    with override_global_config(dict(_appsec_enabled=False, retrieve_client_ip=False)):
        int_config.myint.http._header_tags = {"enabled": True}
        assert int_config.myint.is_header_tracing_configured is True
        trace_utils.set_http_meta(
            span,
            int_config.myint,
            request_headers={"via": "8.8.8.8"},
        )
        result_keys = list(span.get_tags().keys())
        result_keys.sort(reverse=True)
        assert result_keys == ["runtime-id"]


def test_set_http_meta_headers_ip_asm_disabled_env_true(span, int_config):
    with override_global_config(dict(_appsec_enabled=False, retrieve_client_ip=True)):
        int_config.myint.http._header_tags = {"enabled": True}
        assert int_config.myint.is_header_tracing_configured is True
        trace_utils.set_http_meta(
            span,
            int_config.myint,
            request_headers={"via": "8.8.8.8"},
        )
        result_keys = list(span.get_tags().keys())
        result_keys.sort(reverse=True)
        assert result_keys == ["runtime-id", "network.client.ip", http.CLIENT_IP]
        assert span.get_tag(http.CLIENT_IP) == "8.8.8.8"


def test_ip_subnet_regression():
    del_ip = "1.2.3.4/32"
    req_ip = "10.2.3.4"

    del_ip = six.ensure_text(del_ip)
    req_ip = six.ensure_text(req_ip)

    assert not ip_network(req_ip).subnet_of(ip_network(del_ip))


@pytest.mark.skipif(sys.version_info < (3, 0, 0), reason="Python2 tests")
@mock.patch("ddtrace.contrib.trace_utils._store_headers")
@pytest.mark.parametrize(
    "user_agent_value, expected_keys ,expected",
    [
        ("ㄲㄴㄷㄸ", ["runtime-id", http.USER_AGENT], "ㄲㄴㄷㄸ"),
        (b"", ["runtime-id"], None),
    ],
)
def test_set_http_meta_headers_useragent_py3(
    mock_store_headers, user_agent_value, expected_keys, expected, span, int_config
):
    assert int_config.myint.is_header_tracing_configured is False
    trace_utils.set_http_meta(
        span,
        int_config.myint,
        request_headers={"user-agent": user_agent_value},
    )

    result_keys = list(span.get_tags().keys())
    result_keys.sort(reverse=True)
    assert result_keys == expected_keys
    assert span.get_tag(http.USER_AGENT) == expected
    mock_store_headers.assert_not_called()


@pytest.mark.skipif(sys.version_info >= (3, 0, 0), reason="Python2 tests")
@mock.patch("ddtrace.contrib.trace_utils._store_headers")
@pytest.mark.parametrize(
    "user_agent_value, expected_keys ,expected",
    [
        ("ㄲㄴㄷㄸ", ["runtime-id", http.USER_AGENT], u"\u3132\u3134\u3137\u3138"),
        (u"", ["runtime-id"], None),
    ],
)
def test_set_http_meta_headers_useragent_py2(
    mock_store_headers, user_agent_value, expected_keys, expected, span, int_config
):
    assert int_config.myint.is_header_tracing_configured is False
    trace_utils.set_http_meta(
        span,
        int_config.myint,
        request_headers={"user-agent": user_agent_value},
    )

    result_keys = list(span.get_tags().keys())
    result_keys.sort(reverse=True)
    assert result_keys == expected_keys
    assert span.get_tag(http.USER_AGENT) == expected
    mock_store_headers.assert_not_called()


@mock.patch("ddtrace.contrib.trace_utils.log")
@pytest.mark.parametrize(
    "val, bad",
    [
        ("asdf", True),
        (object(), True),
        ("234", False),
        ("100.0", True),
        ("-123", False),
    ],
)
def test_bad_http_code(mock_log, span, int_config, val, bad):
    trace_utils.set_http_meta(span, int_config, status_code=val)
    if bad:
        assert http.STATUS_CODE not in span.get_tags()
        mock_log.debug.assert_called_once_with("failed to convert http status code %r to int", val)
    else:
        assert span.get_tag(http.STATUS_CODE) == str(val)


@pytest.mark.parametrize(
    "props,default,expected",
    (
        # Not configured, take the default
        ({}, None, False),
        ({}, False, False),
        ({}, True, True),
        # _enabled only, take provided value
        ({"distributed_tracing_enabled": True}, None, True),
        ({"distributed_tracing_enabled": True}, False, True),
        ({"distributed_tracing_enabled": True}, True, True),
        ({"distributed_tracing_enabled": None}, None, False),
        ({"distributed_tracing_enabled": None}, True, True),
        ({"distributed_tracing_enabled": None}, False, False),
        ({"distributed_tracing_enabled": False}, None, False),
        ({"distributed_tracing_enabled": False}, False, False),
        ({"distributed_tracing_enabled": False}, True, False),
        # non-_enabled only, take provided value
        ({"distributed_tracing": True}, None, True),
        ({"distributed_tracing": True}, False, True),
        ({"distributed_tracing": True}, True, True),
        ({"distributed_tracing": None}, None, False),
        ({"distributed_tracing": None}, True, True),
        ({"distributed_tracing": None}, False, False),
        ({"distributed_tracing": False}, None, False),
        ({"distributed_tracing": False}, False, False),
        ({"distributed_tracing": False}, True, False),
        # Prefer _enabled value
        ({"distributed_tracing_enabled": True, "distributed_tracing": False}, None, True),
        ({"distributed_tracing_enabled": True, "distributed_tracing": True}, None, True),
        ({"distributed_tracing_enabled": True, "distributed_tracing": None}, None, True),
        ({"distributed_tracing_enabled": None, "distributed_tracing": True}, None, True),
        ({"distributed_tracing_enabled": None, "distributed_tracing": None}, None, False),
        ({"distributed_tracing_enabled": None, "distributed_tracing": None}, False, False),
        ({"distributed_tracing_enabled": None, "distributed_tracing": None}, True, True),
        ({"distributed_tracing_enabled": False, "distributed_tracing": True}, None, False),
        ({"distributed_tracing_enabled": False, "distributed_tracing": False}, None, False),
    ),
)
def test_distributed_tracing_enabled(int_config, props, default, expected):
    kwargs = {}
    if default is not None:
        kwargs["default"] = default

    for key, value in props.items():
        int_config.myint[key] = value

    assert trace_utils.distributed_tracing_enabled(int_config.myint, **kwargs) == expected, (props, default, expected)


def test_activate_distributed_headers_enabled(int_config):
    tracer = Tracer()
    int_config.myint["distributed_tracing_enabled"] = True
    headers = {
        HTTP_HEADER_PARENT_ID: "12345",
        HTTP_HEADER_TRACE_ID: "678910",
    }
    trace_utils.activate_distributed_headers(tracer, int_config=int_config.myint, request_headers=headers)
    context = tracer.context_provider.active()
    assert context.trace_id == 678910
    assert context.span_id == 12345

    trace_utils.activate_distributed_headers(
        tracer, int_config=int_config.myint, request_headers=headers, override=True
    )
    context = tracer.context_provider.active()
    assert context.trace_id == 678910
    assert context.span_id == 12345


def test_activate_distributed_headers_disabled(int_config):
    tracer = Tracer()
    int_config.myint["distributed_tracing_enabled"] = False
    headers = {
        HTTP_HEADER_PARENT_ID: "12345",
        HTTP_HEADER_TRACE_ID: "678910",
    }
    trace_utils.activate_distributed_headers(tracer, int_config=int_config.myint, request_headers=headers)
    assert tracer.context_provider.active() is None

    trace_utils.activate_distributed_headers(
        tracer, int_config=int_config.myint, request_headers=headers, override=False
    )
    assert tracer.context_provider.active() is None


def test_activate_distributed_headers_no_headers(int_config):
    tracer = Tracer()
    int_config.myint["distributed_tracing_enabled"] = True

    trace_utils.activate_distributed_headers(tracer, int_config=int_config.myint, request_headers=None)
    assert tracer.context_provider.active() is None


def test_activate_distributed_headers_override_true(int_config):
    tracer = Tracer()
    int_config.myint["distributed_tracing_enabled"] = False
    headers = {
        HTTP_HEADER_PARENT_ID: "12345",
        HTTP_HEADER_TRACE_ID: "678910",
    }
    trace_utils.activate_distributed_headers(
        tracer, int_config=int_config.myint, request_headers=headers, override=True
    )
    context = tracer.context_provider.active()
    assert context.trace_id == 678910
    assert context.span_id == 12345


def test_activate_distributed_headers_override_false(int_config):
    tracer = Tracer()
    int_config.myint["distributed_tracing_enabled"] = True
    headers = {
        HTTP_HEADER_PARENT_ID: "12345",
        HTTP_HEADER_TRACE_ID: "678910",
    }
    trace_utils.activate_distributed_headers(
        tracer, int_config=int_config.myint, request_headers=headers, override=False
    )
    assert tracer.context_provider.active() is None


def test_activate_distributed_headers_existing_context(int_config):
    tracer = Tracer()
    int_config.myint["distributed_tracing_enabled"] = True

    headers = {
        HTTP_HEADER_PARENT_ID: "12345",
        HTTP_HEADER_TRACE_ID: "678910",
    }

    ctx = Context(trace_id=678910, span_id=823923)  # Note: Span id is different
    tracer.context_provider.activate(ctx)

    trace_utils.activate_distributed_headers(tracer, int_config=int_config.myint, request_headers=headers)
    assert tracer.context_provider.active() == ctx


def test_activate_distributed_headers_existing_context_different_trace_id(int_config):
    tracer = Tracer()
    int_config.myint["distributed_tracing_enabled"] = True

    headers = {
        HTTP_HEADER_PARENT_ID: "12345",
        HTTP_HEADER_TRACE_ID: "678910",
    }

    ctx = Context(trace_id=3473873, span_id=678308)  # Note: Trace id is different
    tracer.context_provider.activate(ctx)

    trace_utils.activate_distributed_headers(tracer, int_config=int_config.myint, request_headers=headers)
    new_ctx = tracer.context_provider.active()
    assert new_ctx != ctx
    assert new_ctx is not None
    assert new_ctx.trace_id == 678910
    assert new_ctx.span_id == 12345


def test_sanitized_url_in_http_meta(span, int_config):
    FULL_URL = "http://example.com/search?q=test+query#frag?ment"
    STRIPPED_URL = "http://example.com/search#frag?ment"

    int_config.http_tag_query_string = False
    trace_utils.set_http_meta(
        span,
        int_config,
        method="GET",
        url=FULL_URL,
        status_code=200,
    )
    assert span.get_tag(http.URL) == STRIPPED_URL

    int_config.http_tag_query_string = True
    trace_utils.set_http_meta(
        span,
        int_config,
        method="GET",
        url=FULL_URL,
        status_code=200,
    )
    assert span.get_tag(http.URL) == FULL_URL


def test_url_in_http_meta(span, int_config):
    SENSITIVE_QS_URL = "http://example.com/search?token=03cb9f67dbbc4cb8b963629951e10934&q=query#frag?ment"
    REDACTED_URL = "http://example.com/search?<redacted>&q=query#frag?ment"
    STRIPPED_URL = "http://example.com/search#frag?ment"

    int_config.http_tag_query_string = True
    with override_global_config({"global_query_string_obfuscation_disabled": False}):
        trace_utils.set_http_meta(
            span,
            int_config,
            method="GET",
            url=SENSITIVE_QS_URL,
            status_code=200,
        )
        assert span.get_tag(http.URL) == REDACTED_URL
    with override_global_config({"global_query_string_obfuscation_disabled": True}):
        trace_utils.set_http_meta(
            span,
            int_config,
            method="GET",
            url=SENSITIVE_QS_URL,
            status_code=200,
        )
        assert span.get_tag(http.URL) == SENSITIVE_QS_URL

    int_config.http_tag_query_string = False
    with override_global_config({"global_query_string_obfuscation_disabled": False}):
        trace_utils.set_http_meta(
            span,
            int_config,
            method="GET",
            url=SENSITIVE_QS_URL,
            status_code=200,
        )
        assert span.get_tag(http.URL) == STRIPPED_URL
    with override_global_config({"global_query_string_obfuscation_disabled": True}):
        trace_utils.set_http_meta(
            span,
            int_config,
            method="GET",
            url=SENSITIVE_QS_URL,
            status_code=200,
        )
        assert span.get_tag(http.URL) == STRIPPED_URL


def test_redacted_url_in_http_meta(span, int_config):
    SENSITIVE_QS_URL = "http://example.com/search?token=03cb9f67dbbc4cb8b963629951e10934&q=query#frag?ment"
    STRIPPED_URL = "http://example.com/search#frag?ment"
    REDACTED_QS_URL = "http://example.com/search?<redacted>&q=query#frag?ment"

    int_config.http_tag_query_string = False
    trace_utils.set_http_meta(
        span,
        int_config,
        method="GET",
        url=SENSITIVE_QS_URL,
        status_code=200,
    )
    assert span.get_tag(http.URL) == STRIPPED_URL

    int_config.http_tag_query_string = True
    trace_utils.set_http_meta(
        span,
        int_config,
        method="GET",
        url=SENSITIVE_QS_URL,
        status_code=200,
    )
    assert span.get_tag(http.URL) == REDACTED_QS_URL


def test_redacted_query_string_as_argument_in_http_meta(span, int_config):
    BASE_URL = "http://example.com/search"
    SENSITIVE_QS = "token=03cb9f67dbbc4cb8b963629951e10934&q=query"
    REDACTED_QS = "<redacted>&q=query"
    FRAGMENT = "frag?ment"
    SENSITIVE_URL = BASE_URL + "?" + SENSITIVE_QS + "#" + FRAGMENT
    REDACTED_URL = BASE_URL + "?" + REDACTED_QS + "#" + FRAGMENT
    STRIPPED_URL = BASE_URL + "#" + FRAGMENT

    int_config.http_tag_query_string = False
    trace_utils.set_http_meta(
        span,
        int_config,
        method="GET",
        url=SENSITIVE_URL,
        query=SENSITIVE_QS,
        status_code=200,
    )
    assert span.get_tag(http.URL) == STRIPPED_URL

    int_config.http_tag_query_string = True
    trace_utils.set_http_meta(
        span,
        int_config,
        method="GET",
        url=SENSITIVE_URL,
        query=SENSITIVE_QS,
        status_code=200,
    )
    assert span.get_tag(http.URL) == REDACTED_URL


@mock.patch("ddtrace.internal.utils.http.redact_query_string")
def test_empty_query_string_in_http_meta_should_not_call_redact_function(mock_redact_query_string, span, int_config):
    URL = "http://example.com/search#frag?ment"
    EMPTY_QS = ""
    NONE_QS = None

    int_config.http_tag_query_string = True
    trace_utils.set_http_meta(
        span,
        int_config,
        method="GET",
        url=URL,
        status_code=200,
    )
    mock_redact_query_string.assert_not_called()
    assert span.get_tag(http.URL) == URL

    trace_utils.set_http_meta(
        span,
        int_config,
        method="GET",
        url=URL,
        query=EMPTY_QS,
        status_code=200,
    )
    mock_redact_query_string.assert_not_called()
    assert span.get_tag(http.URL) == URL

    trace_utils.set_http_meta(
        span,
        int_config,
        method="GET",
        url=URL,
        query=NONE_QS,
        status_code=200,
    )
    mock_redact_query_string.assert_not_called()
    assert span.get_tag(http.URL) == URL


# This generates a list of (key, value) tuples, with values given by nested
# dictionaries
@given(
    lists(
        tuples(
            text(),
            recursive(
                none() | booleans() | floats() | text(),
                lambda children: lists(children, min_size=1) | dictionaries(text(), children, min_size=1),
                max_leaves=10,
            ),
        ),
        max_size=4,
    )
)
def test_set_flattened_tags_is_flat(items):
    """Ensure that flattening of a nested dict results in a normalized, 1-level dict"""
    span = Span("test")
    trace_utils.set_flattened_tags(span, items)
    assert isinstance(span.get_tags(), dict)
    assert not any(isinstance(v, dict) for v in span.get_tags().values())


def test_set_flattened_tags_keys():
    """Ensure expected keys in flattened dictionary"""
    d = dict(A=1, B=2, C=dict(A=3, B=4, C=dict(A=5, B=6)))
    e = dict(A=1, B=2, C_A=3, C_B=4, C_C_A=5, C_C_B=6)
    span = Span("test")
    trace_utils.set_flattened_tags(span, d.items(), sep="_")
    assert span.get_metrics() == e


def test_set_flattened_tags_exclude_policy():
    """Ensure expected keys in flattened dictionary with exclusion set"""
    d = dict(A=1, B=2, C=dict(A=3, B=4, C=dict(A=5, B=6)))
    e = dict(A=1, B=2, C_B=4)
    span = Span("test")

    trace_utils.set_flattened_tags(span, d.items(), sep="_", exclude_policy=lambda tag: tag in {"C_A", "C_C"})
    assert span.get_metrics() == e<|MERGE_RESOLUTION|>--- conflicted
+++ resolved
@@ -567,28 +567,10 @@
         ),
     ],
 )
-<<<<<<< HEAD
 def test_get_request_header_ip(header_env_var, headers_dict, expected, span):
-    with override_env(dict(DD_TRACE_CLIENT_IP_HEADER=header_env_var)):
+    with override_global_config(dict(_appsec_enabled=True, client_ip_header=header_env_var)):
         ip = trace_utils._get_request_header_client_ip(span, headers_dict, None, False)
         assert ip == expected
-=======
-def test_set_http_meta_headers_ip(
-    mock_store_headers, header_env_var, headers_dict, expected_keys, expected, span, int_config
-):
-    with override_global_config(dict(_appsec_enabled=True, client_ip_header=header_env_var)):
-        int_config.myint.http._header_tags = {"enabled": True}
-        assert int_config.myint.is_header_tracing_configured is True
-        trace_utils.set_http_meta(
-            span,
-            int_config.myint,
-            request_headers=headers_dict,
-        )
-        result_keys = list(span.get_tags().keys())
-        result_keys.sort(reverse=True)
-        assert result_keys == expected_keys
-        assert span.get_tag(http.CLIENT_IP) == expected
-        mock_store_headers.assert_called()
 
 
 @pytest.mark.parametrize(
@@ -677,7 +659,6 @@
 def test_get_request_header_client_ip_peer_ip_selection(headers_dict, peer_ip, expected):
     ip = _get_request_header_client_ip(headers_dict, peer_ip, True)
     assert ip == expected
->>>>>>> cf3fb317
 
 
 def test_set_http_meta_headers_ip_asm_disabled_env_default_false(span, int_config):
