--- conflicted
+++ resolved
@@ -114,14 +114,6 @@
         "service",
         "_raise",
         "_trace_compute_stats",
-<<<<<<< HEAD
-        "_trace_asgi_websocket",
-        "_appsec_enabled",
-        "_api_security_enabled",
-        "_waf_timeout",
-        "_iast_enabled",
-=======
->>>>>>> 1ee04608
         "_obfuscation_query_string_pattern",
         "global_query_string_obfuscation_disabled",
         "_ci_visibility_agentless_url",
