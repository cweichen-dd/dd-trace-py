--- conflicted
+++ resolved
@@ -557,7 +557,6 @@
     )
 
 
-<<<<<<< HEAD
 def _expected_ragas_answer_relevancy_spans(ragas_inputs=None):
     if not ragas_inputs:
         ragas_inputs = default_ragas_inputs
@@ -614,8 +613,6 @@
     ]
 
 
-=======
->>>>>>> d0b151a9
 def _expected_ragas_context_precision_spans(ragas_inputs=None):
     if not ragas_inputs:
         ragas_inputs = default_ragas_inputs
