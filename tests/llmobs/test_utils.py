--- conflicted
+++ resolved
@@ -1,11 +1,8 @@
 from pydantic import BaseModel
 import pytest
 
-<<<<<<< HEAD
 from ddtrace.llmobs._utils import http_request
-=======
 from ddtrace.llmobs._utils import safe_json
->>>>>>> 03d8cf99
 from ddtrace.llmobs.utils import Documents
 from ddtrace.llmobs.utils import Messages
 
@@ -107,7 +104,6 @@
         Documents([{"text": "hello", "score": "123"}])
 
 
-<<<<<<< HEAD
 def test_http_request():
     response = http_request("GET", "https://httpbin.org/get")
     assert response.status_code == 200
@@ -115,7 +111,8 @@
     assert data["url"] == "https://httpbin.org/get"
     assert data["args"] == {}
     assert data["headers"]["Host"] == "httpbin.org"
-=======
+
+
 def test_json_serialize_primitives():
     assert safe_json(123) == "123"
     assert safe_json(123.45) == "123.45"
@@ -172,5 +169,4 @@
 
     class_with_str = Class()
     encoded_obj = safe_json(class_with_str)
-    assert encoded_obj == '"Class"'
->>>>>>> 03d8cf99
+    assert encoded_obj == '"Class"'