import mock
import pytest

from ddtrace.llmobs.decorators import agent
from ddtrace.llmobs.decorators import llm
from ddtrace.llmobs.decorators import task
from ddtrace.llmobs.decorators import tool
from ddtrace.llmobs.decorators import workflow
from tests.llmobs._utils import _expected_llmobs_llm_span_event
from tests.llmobs._utils import _expected_llmobs_non_llm_span_event


@pytest.fixture
def mock_logs():
    with mock.patch("ddtrace.llmobs.decorators.log") as mock_logs:
        yield mock_logs


def test_llm_decorator_with_llmobs_disabled_logs_warning(LLMObs, mock_logs):
    @llm(model_name="test_model", model_provider="test_provider", name="test_function", session_id="test_session_id")
    def f():
        pass

    LLMObs.disable()
    f()
    mock_logs.warning.assert_called_with("LLMObs.llm() cannot be used while LLMObs is disabled.")


def test_llm_gen_decorator_with_llmobs_disabled(LLMObs, mock_logs):
    # make sure the decorator doesn't break generator when LLMObs is disabled
    sent = None
    cleanup = None
    valerror = None

    @llm(model_name="test_model", model_provider="test_provider", name="test_function", session_id="test_session_id")
    def f():
        nonlocal sent
        nonlocal cleanup
        nonlocal valerror
        try:
            for i in range(10):
                try:
                    g = yield i
                    if g:
                        sent = g
                except ValueError:
                    valerror = "valerror"
        except GeneratorExit:
            cleanup = "cleanup"
            raise GeneratorExit

    LLMObs.disable()
    gen = f()
    for i in gen:
        if i == 5:
            gen.send("hi")
            gen.throw(ValueError)
            gen.close()

    assert sent == "hi"
    assert cleanup == "cleanup"
    assert valerror == "valerror"
    mock_logs.warning.assert_called_with("LLMObs.llm() cannot be used while LLMObs is disabled.")


def test_non_llm_gen_decorator_with_llmobs_disabled(LLMObs, mock_logs):
    # make sure the decorator doesn't break generator when LLMObs is disabled
    for decorator_name, decorator in [("task", task), ("workflow", workflow), ("tool", tool), ("agent", agent)]:
        sent = None
        cleanup = None
        valerror = None

        @decorator(name="test_function", session_id="test_session_id")
        def f():
            nonlocal sent
            nonlocal cleanup
            nonlocal valerror
            try:
                for i in range(10):
                    try:
                        g = yield i
                        if g:
                            sent = g
                    except ValueError:
                        valerror = "valerror"
            except GeneratorExit:
                cleanup = "cleanup"
                raise GeneratorExit

        LLMObs.disable()
        gen = f()
        for i in gen:
            if i == 5:
                gen.send("hi")
                gen.throw(ValueError)
                gen.close()

        assert sent == "hi"
        assert cleanup == "cleanup"
        assert valerror == "valerror"

        mock_logs.warning.assert_called_with("LLMObs.{}() cannot be used while LLMObs is disabled.", decorator_name)
        mock_logs.reset_mock()


def test_non_llm_decorator_with_llmobs_disabled_logs_warning(LLMObs, mock_logs):
    for decorator_name, decorator in [("task", task), ("workflow", workflow), ("tool", tool), ("agent", agent)]:

        @decorator(name="test_function", session_id="test_session_id")
        def f():
            pass

        LLMObs.disable()
        f()
        mock_logs.warning.assert_called_with("LLMObs.{}() cannot be used while LLMObs is disabled.", decorator_name)
        mock_logs.reset_mock()


def test_llm_decorator(LLMObs, mock_llmobs_writer):
    @llm(model_name="test_model", model_provider="test_provider", name="test_function", session_id="test_session_id")
    def f():
        pass

    f()
    span = LLMObs._instance.tracer.pop()[0]
    mock_llmobs_writer.enqueue.assert_called_with(
        _expected_llmobs_llm_span_event(
            span, "llm", model_name="test_model", model_provider="test_provider", session_id="test_session_id"
        )
    )


def test_llm_decorator_gen(LLMObs, mock_llmobs_writer):
    @llm(model_name="test_model", model_provider="test_provider", name="test_function", session_id="test_session_id")
    def f_gen():
        for i in range(10):
            yield i

    for _ in f_gen():
        pass
    span = LLMObs._instance.tracer.pop()[0]
    mock_llmobs_writer.enqueue.assert_called_with(
        _expected_llmobs_llm_span_event(
            span, "llm", model_name="test_model", model_provider="test_provider", session_id="test_session_id"
        )
    )


def test_llm_decorator_no_model_name_raises_error(LLMObs, mock_llmobs_writer):
    with pytest.raises(TypeError):

        @llm(model_provider="test_provider", name="test_function", session_id="test_session_id")
        def f():
            pass


def test_llm_decorator_default_kwargs(LLMObs, mock_llmobs_writer):
    @llm(model_name="test_model")
    def f():
        pass

    f()
    span = LLMObs._instance.tracer.pop()[0]
    mock_llmobs_writer.enqueue.assert_called_with(
        _expected_llmobs_llm_span_event(span, "llm", model_name="test_model", model_provider="custom")
    )


def test_llm_decorator_gen_default_kwargs(LLMObs, mock_llmobs_writer):
    @llm(model_name="test_model")
    def f():
        for i in range(10):
            yield i

    for _ in f():
        pass
    span = LLMObs._instance.tracer.pop()[0]
    mock_llmobs_writer.enqueue.assert_called_with(
        _expected_llmobs_llm_span_event(span, "llm", model_name="test_model", model_provider="custom")
    )


def test_task_decorator(LLMObs, mock_llmobs_writer):
    @task(name="test_function", session_id="test_session_id")
    def f():
        pass

    f()
    span = LLMObs._instance.tracer.pop()[0]
    mock_llmobs_writer.enqueue.assert_called_with(
        _expected_llmobs_non_llm_span_event(span, "task", session_id="test_session_id")
    )


def test_task_decorator_gen(LLMObs, mock_llmobs_writer):
    @task(name="test_function", session_id="test_session_id")
    def f():
        for i in range(10):
            yield i

    for _ in f():
        pass
    span = LLMObs._instance.tracer.pop()[0]
    mock_llmobs_writer.enqueue.assert_called_with(
        _expected_llmobs_non_llm_span_event(span, "task", session_id="test_session_id")
    )


def test_task_decorator_default_kwargs(LLMObs, mock_llmobs_writer):
    @task()
    def f():
        pass

    f()
    span = LLMObs._instance.tracer.pop()[0]
    mock_llmobs_writer.enqueue.assert_called_with(_expected_llmobs_non_llm_span_event(span, "task"))


def test_task_decorator_gen_default_kwargs(LLMObs, mock_llmobs_writer):
    @task()
    def f():
        for i in range(10):
            yield i

    for _ in f():
        pass
    span = LLMObs._instance.tracer.pop()[0]
    mock_llmobs_writer.enqueue.assert_called_with(_expected_llmobs_non_llm_span_event(span, "task"))


def test_tool_decorator(LLMObs, mock_llmobs_writer):
    @tool(name="test_function", session_id="test_session_id")
    def f():
        pass

    f()
    span = LLMObs._instance.tracer.pop()[0]
    mock_llmobs_writer.enqueue.assert_called_with(
        _expected_llmobs_non_llm_span_event(span, "tool", session_id="test_session_id")
    )


def test_tool_decorator_gen(LLMObs, mock_llmobs_writer):
    @tool(name="test_function", session_id="test_session_id")
    def f():
        for i in range(10):
            yield i

    for _ in f():
        pass
    span = LLMObs._instance.tracer.pop()[0]
    mock_llmobs_writer.enqueue.assert_called_with(
        _expected_llmobs_non_llm_span_event(span, "tool", session_id="test_session_id")
    )


def test_tool_decorator_default_kwargs(LLMObs, mock_llmobs_writer):
    @tool()
    def f():
        pass

    f()
    span = LLMObs._instance.tracer.pop()[0]
    mock_llmobs_writer.enqueue.assert_called_with(_expected_llmobs_non_llm_span_event(span, "tool"))


def test_tool_decorator_gen_default_kwargs(LLMObs, mock_llmobs_writer):
    @tool()
    def f():
        for i in range(10):
            yield i

    for _ in f():
        pass
    span = LLMObs._instance.tracer.pop()[0]
    mock_llmobs_writer.enqueue.assert_called_with(_expected_llmobs_non_llm_span_event(span, "tool"))


def test_workflow_decorator(LLMObs, mock_llmobs_writer):
    @workflow(name="test_function", session_id="test_session_id")
    def f():
        pass

    f()
    span = LLMObs._instance.tracer.pop()[0]
    mock_llmobs_writer.enqueue.assert_called_with(
        _expected_llmobs_non_llm_span_event(span, "workflow", session_id="test_session_id")
    )


def test_workflow_decorator_gen(LLMObs, mock_llmobs_writer):
    @workflow(name="test_function", session_id="test_session_id")
    def f():
        for i in range(10):
            yield i

    for _ in f():
        pass
    span = LLMObs._instance.tracer.pop()[0]
    mock_llmobs_writer.enqueue.assert_called_with(
        _expected_llmobs_non_llm_span_event(span, "workflow", session_id="test_session_id")
    )


def test_workflow_decorator_default_kwargs(LLMObs, mock_llmobs_writer):
    @workflow()
    def f():
        pass

    f()
    span = LLMObs._instance.tracer.pop()[0]
    mock_llmobs_writer.enqueue.assert_called_with(_expected_llmobs_non_llm_span_event(span, "workflow"))


def test_workflow_decorator_gen_default_kwargs(LLMObs, mock_llmobs_writer):
    @workflow()
    def f():
        for i in range(10):
            yield i

    for _ in f():
        pass
    span = LLMObs._instance.tracer.pop()[0]
    mock_llmobs_writer.enqueue.assert_called_with(_expected_llmobs_non_llm_span_event(span, "workflow"))


def test_agent_decorator(LLMObs, mock_llmobs_writer):
    @agent(name="test_function", session_id="test_session_id")
    def f():
        pass

    f()
    span = LLMObs._instance.tracer.pop()[0]
    mock_llmobs_writer.enqueue.assert_called_with(
        _expected_llmobs_llm_span_event(span, "agent", session_id="test_session_id")
    )


def test_agent_decorator_gen(LLMObs, mock_llmobs_writer):
    @agent(name="test_function", session_id="test_session_id")
    def f():
        for i in range(10):
            yield i

    for _ in f():
        pass
    span = LLMObs._instance.tracer.pop()[0]
    mock_llmobs_writer.enqueue.assert_called_with(
        _expected_llmobs_llm_span_event(span, "agent", session_id="test_session_id")
    )


def test_agent_decorator_default_kwargs(LLMObs, mock_llmobs_writer):
    @agent()
    def f():
        pass

    f()
    span = LLMObs._instance.tracer.pop()[0]
    mock_llmobs_writer.enqueue.assert_called_with(_expected_llmobs_llm_span_event(span, "agent"))


def test_agent_decorator_gen_default_kwargs(LLMObs, mock_llmobs_writer):
    @agent()
    def f():
        for i in range(10):
            yield i

    for _ in f():
        pass
    span = LLMObs._instance.tracer.pop()[0]
    mock_llmobs_writer.enqueue.assert_called_with(_expected_llmobs_llm_span_event(span, "agent"))


def test_llm_decorator_with_error(LLMObs, mock_llmobs_writer):
    @llm(model_name="test_model", model_provider="test_provider", name="test_function", session_id="test_session_id")
    def f():
        raise ValueError("test_error")

    with pytest.raises(ValueError):
        f()
    span = LLMObs._instance.tracer.pop()[0]
    mock_llmobs_writer.enqueue.assert_called_with(
        _expected_llmobs_llm_span_event(
            span,
            "llm",
            model_name="test_model",
            model_provider="test_provider",
            session_id="test_session_id",
            error=span.get_tag("error.type"),
            error_message=span.get_tag("error.message"),
            error_stack=span.get_tag("error.stack"),
        )
    )


def test_llm_decorator_gen_with_error(LLMObs, mock_llmobs_writer):
    @llm(model_name="test_model", model_provider="test_provider", name="test_function", session_id="test_session_id")
    def f():
        for i in range(10):
            if i == 5:
                raise ValueError("test_error")
            yield i

    with pytest.raises(ValueError):
        for _ in f():
            pass
    span = LLMObs._instance.tracer.pop()[0]
    mock_llmobs_writer.enqueue.assert_called_with(
        _expected_llmobs_llm_span_event(
            span,
            "llm",
            model_name="test_model",
            model_provider="test_provider",
            session_id="test_session_id",
            error=span.get_tag("error.type"),
            error_message=span.get_tag("error.message"),
            error_stack=span.get_tag("error.stack"),
        )
    )


def test_non_llm_decorators_with_error(LLMObs, mock_llmobs_writer):
    for decorator_name, decorator in [("task", task), ("workflow", workflow), ("tool", tool), ("agent", agent)]:

        @decorator(name="test_function", session_id="test_session_id")
        def f():
            raise ValueError("test_error")

        with pytest.raises(ValueError):
            f()
        span = LLMObs._instance.tracer.pop()[0]
        mock_llmobs_writer.enqueue.assert_called_with(
            _expected_llmobs_non_llm_span_event(
                span,
                decorator_name,
                session_id="test_session_id",
                error=span.get_tag("error.type"),
                error_message=span.get_tag("error.message"),
                error_stack=span.get_tag("error.stack"),
            )
        )


def test_non_llm_decorators_gen_with_error(LLMObs, mock_llmobs_writer):
    for decorator_name, decorator in [("task", task), ("workflow", workflow), ("tool", tool), ("agent", agent)]:

        @decorator(name="test_function", session_id="test_session_id")
        def f():
            for i in range(10):
                if i == 5:
                    raise ValueError("test_error")
                yield i

        with pytest.raises(ValueError):
            for _ in f():
                pass
        span = LLMObs._instance.tracer.pop()[0]
        mock_llmobs_writer.enqueue.assert_called_with(
            _expected_llmobs_non_llm_span_event(
                span,
                decorator_name,
                session_id="test_session_id",
                error=span.get_tag("error.type"),
                error_message=span.get_tag("error.message"),
                error_stack=span.get_tag("error.stack"),
            )
        )


def test_llm_annotate(LLMObs, mock_llmobs_writer):
    @llm(model_name="test_model", model_provider="test_provider", name="test_function", session_id="test_session_id")
    def f():
        LLMObs.annotate(
            parameters={"temperature": 0.9, "max_tokens": 50},
            input_data=[{"content": "test_prompt"}],
            output_data=[{"content": "test_response"}],
            tags={"custom_tag": "tag_value"},
            metrics={"prompt_tokens": 10, "completion_tokens": 20, "total_tokens": 30},
        )

    f()
    span = LLMObs._instance.tracer.pop()[0]
    mock_llmobs_writer.enqueue.assert_called_with(
        _expected_llmobs_llm_span_event(
            span,
            "llm",
            model_name="test_model",
            model_provider="test_provider",
            input_messages=[{"content": "test_prompt"}],
            output_messages=[{"content": "test_response"}],
            parameters={"temperature": 0.9, "max_tokens": 50},
            token_metrics={"prompt_tokens": 10, "completion_tokens": 20, "total_tokens": 30},
            tags={"custom_tag": "tag_value"},
            session_id="test_session_id",
        )
    )


def test_llm_gen_annotate(LLMObs, mock_llmobs_writer):
    annotate_at = 5
    close_at = annotate_at * 2  # close the generator at this iteration
    total_iters = annotate_at * 4

    @llm(model_name="test_model", model_provider="test_provider", name="test_function", session_id="test_session_id")
    def f():
        count_signals = 0
        try:
            for i in range(total_iters):
                if i == annotate_at:
                    LLMObs.annotate(
                        parameters={"temperature": 0.9, "max_tokens": 50},
                        input_data=[{"content": "test_prompt"}],
                        output_data=[{"content": "test_response"}],
                        metrics={"prompt_tokens": 10, "completion_tokens": 20, "total_tokens": 30},
                    )
                elif i == total_iters - 1:
                    # we should never reach this iteration send .close() is called
                    LLMObs.annotate(tags={"unreached_key": "unreached_val"})
                got = yield i
                if got is not None:
                    count_signals += got
        except GeneratorExit:
            # custom cleanups on generator exit should still work
            count_signals += 1
            LLMObs.annotate(tags={"signals": count_signals})
            raise GeneratorExit

    gen = f()

    for i in gen:
        if i == annotate_at:
            gen.send(1)
        elif i == close_at:
            gen.close()

    span = LLMObs._instance.tracer.pop()[0]
    mock_llmobs_writer.enqueue.assert_called_with(
        _expected_llmobs_llm_span_event(
            span,
            "llm",
            model_name="test_model",
            model_provider="test_provider",
            input_messages=[{"content": "test_prompt"}],
            output_messages=[{"content": "test_response"}],
            parameters={"temperature": 0.9, "max_tokens": 50},
            token_metrics={"prompt_tokens": 10, "completion_tokens": 20, "total_tokens": 30},
            tags={"signals": 2},
            session_id="test_session_id",
        )
    )


def test_llm_annotate_raw_string_io(LLMObs, mock_llmobs_writer):
    @llm(model_name="test_model", model_provider="test_provider", name="test_function", session_id="test_session_id")
    def f():
        LLMObs.annotate(
            parameters={"temperature": 0.9, "max_tokens": 50},
            input_data="test_prompt",
            output_data="test_response",
            tags={"custom_tag": "tag_value"},
            metrics={"prompt_tokens": 10, "completion_tokens": 20, "total_tokens": 30},
        )

    f()
    span = LLMObs._instance.tracer.pop()[0]
    mock_llmobs_writer.enqueue.assert_called_with(
        _expected_llmobs_llm_span_event(
            span,
            "llm",
            model_name="test_model",
            model_provider="test_provider",
            input_messages=[{"content": "test_prompt"}],
            output_messages=[{"content": "test_response"}],
            parameters={"temperature": 0.9, "max_tokens": 50},
            token_metrics={"prompt_tokens": 10, "completion_tokens": 20, "total_tokens": 30},
            tags={"custom_tag": "tag_value"},
            session_id="test_session_id",
        )
    )


def test_non_llm_decorators_no_args(LLMObs, mock_llmobs_writer):
    """Test that using the decorators without any arguments, i.e. @tool, works the same as @tool(...)."""
    for decorator_name, decorator in [("task", task), ("workflow", workflow), ("tool", tool)]:

        @decorator
        def f():
            pass

        f()
        span = LLMObs._instance.tracer.pop()[0]
        mock_llmobs_writer.enqueue.assert_called_with(_expected_llmobs_non_llm_span_event(span, decorator_name))


def test_agent_decorator_no_args(LLMObs, mock_llmobs_writer):
    """Test that using agent decorator without any arguments, i.e. @agent, works the same as @agent(...)."""

    @agent
    def f():
        pass

    f()
    span = LLMObs._instance.tracer.pop()[0]
    mock_llmobs_writer.enqueue.assert_called_with(_expected_llmobs_llm_span_event(span, "agent"))


<<<<<<< HEAD
def test_non_llm_decorators_gen_no_args(LLMObs, mock_llmobs_writer):
    """Test that using the decorators without any arguments, i.e. @tool, works the same as @tool(...)."""
    for decorator_name, decorator in [("task", task), ("workflow", workflow), ("tool", tool)]:

        @decorator
        def f():
            for i in range(10):
                yield i

        for _ in f():
            pass
        span = LLMObs._instance.tracer.pop()[0]
        mock_llmobs_writer.enqueue.assert_called_with(_expected_llmobs_non_llm_span_event(span, decorator_name))


def test_agent_decorator_gen_no_args(LLMObs, mock_llmobs_writer):
    """Test that using agent decorator without any arguments, i.e. @agent, works the same as @agent(...)."""

    @agent
    def f():
        for i in range(10):
            yield i

    for _ in f():
        pass
    span = LLMObs._instance.tracer.pop()[0]
    mock_llmobs_writer.enqueue.assert_called_with(_expected_llmobs_llm_span_event(span, "agent"))
=======
def test_ml_app_override(LLMObs, mock_llmobs_writer):
    """Test that setting ml_app kwarg on the LLMObs decorators will override the DD_LLMOBS_APP_NAME value."""
    for decorator_name, decorator in [("task", task), ("workflow", workflow), ("tool", tool)]:

        @decorator(ml_app="test_ml_app")
        def f():
            pass

        f()
        span = LLMObs._instance.tracer.pop()[0]
        mock_llmobs_writer.enqueue.assert_called_with(
            _expected_llmobs_non_llm_span_event(span, decorator_name, tags={"ml_app": "test_ml_app"})
        )

    @llm(model_name="test_model", ml_app="test_ml_app")
    def g():
        pass

    g()
    span = LLMObs._instance.tracer.pop()[0]
    mock_llmobs_writer.enqueue.assert_called_with(
        _expected_llmobs_llm_span_event(
            span, "llm", model_name="test_model", model_provider="custom", tags={"ml_app": "test_ml_app"}
        )
    )

    @agent(ml_app="test_ml_app")
    def h():
        pass

    h()
    span = LLMObs._instance.tracer.pop()[0]
    mock_llmobs_writer.enqueue.assert_called_with(
        _expected_llmobs_llm_span_event(span, "agent", tags={"ml_app": "test_ml_app"})
    )
>>>>>>> cce871aa
<|MERGE_RESOLUTION|>--- conflicted
+++ resolved
@@ -605,7 +605,6 @@
     mock_llmobs_writer.enqueue.assert_called_with(_expected_llmobs_llm_span_event(span, "agent"))
 
 
-<<<<<<< HEAD
 def test_non_llm_decorators_gen_no_args(LLMObs, mock_llmobs_writer):
     """Test that using the decorators without any arguments, i.e. @tool, works the same as @tool(...)."""
     for decorator_name, decorator in [("task", task), ("workflow", workflow), ("tool", tool)]:
@@ -633,7 +632,8 @@
         pass
     span = LLMObs._instance.tracer.pop()[0]
     mock_llmobs_writer.enqueue.assert_called_with(_expected_llmobs_llm_span_event(span, "agent"))
-=======
+
+
 def test_ml_app_override(LLMObs, mock_llmobs_writer):
     """Test that setting ml_app kwarg on the LLMObs decorators will override the DD_LLMOBS_APP_NAME value."""
     for decorator_name, decorator in [("task", task), ("workflow", workflow), ("tool", tool)]:
@@ -668,5 +668,4 @@
     span = LLMObs._instance.tracer.pop()[0]
     mock_llmobs_writer.enqueue.assert_called_with(
         _expected_llmobs_llm_span_event(span, "agent", tags={"ml_app": "test_ml_app"})
-    )
->>>>>>> cce871aa
+    )