--- conflicted
+++ resolved
@@ -1546,13 +1546,13 @@
         llmobs_service.disable()
 
 
-<<<<<<< HEAD
 def test_llm_span_ragas_evaluator(LLMObsWithRagas):
     with LLMObsWithRagas.llm(model_name="test_model"):
         pass
     time.sleep(0.1)
     LLMObsWithRagas._instance._llmobs_eval_metric_writer.enqueue.call_count = 1
-=======
+
+
 def test_annotation_context_modifies_span_tags(LLMObs):
     with LLMObs.annotation_context(tags={"foo": "bar"}):
         with LLMObs.agent(name="test_agent") as span:
@@ -1590,5 +1590,4 @@
     async with LLMObs.annotation_context(tags={"foo": "bar", "boo": "bar"}):
         async with LLMObs.annotation_context(tags={"car": "car"}):
             with LLMObs.agent(name="test_agent") as span:
-                assert json.loads(span.get_tag(TAGS)) == {"foo": "bar", "boo": "bar", "car": "car"}
->>>>>>> fc13212c
+                assert json.loads(span.get_tag(TAGS)) == {"foo": "bar", "boo": "bar", "car": "car"}