--- conflicted
+++ resolved
@@ -9,47 +9,47 @@
 from ddtrace.llmobs._constants import ROOT_PARENT_ID
 
 
-def test_inject_llmobs_parent_id_no_llmobs_span(LLMObs):
-    request_headers = {}
-    with LLMObs._instance.tracer.trace("Non-LLMObs span"):
-        with LLMObs._instance.tracer.trace("Non-LLMObs span"):
-            LLMObs._inject_llmobs_context(request_headers)
+def test_inject_llmobs_parent_id_no_llmobs_span(llmobs):
+    request_headers = {}
+    with llmobs._instance.tracer.trace("Non-LLMObs span"):
+        with llmobs._instance.tracer.trace("Non-LLMObs span"):
+            llmobs._inject_llmobs_context(request_headers)
     assert request_headers.get(PARENT_ID_KEY) == ROOT_PARENT_ID
 
 
-def test_inject_llmobs_parent_id_simple(LLMObs):
-    request_headers = {}
-    with LLMObs.workflow("LLMObs span") as root_span:
-        LLMObs._inject_llmobs_context(request_headers)
+def test_inject_llmobs_parent_id_simple(llmobs):
+    request_headers = {}
+    with llmobs.workflow("LLMObs span") as root_span:
+        llmobs._inject_llmobs_context(request_headers)
     assert request_headers.get(PARENT_ID_KEY) == str(root_span.span_id)
 
 
-def test_inject_llmobs_parent_id_nested_llmobs_non_llmobs(LLMObs):
-    request_headers = {}
-    with LLMObs.workflow("LLMObs span") as root_span:
-        with LLMObs._instance.tracer.trace("Non-LLMObs span"):
-            LLMObs._inject_llmobs_context(request_headers)
+def test_inject_llmobs_parent_id_nested_llmobs_non_llmobs(llmobs):
+    request_headers = {}
+    with llmobs.workflow("LLMObs span") as root_span:
+        with llmobs._instance.tracer.trace("Non-LLMObs span"):
+            llmobs._inject_llmobs_context(request_headers)
     assert request_headers.get(PARENT_ID_KEY) == str(root_span.span_id)
 
 
-def test_inject_llmobs_parent_id_non_llmobs_root_span(LLMObs):
-    request_headers = {}
-    with LLMObs._instance.tracer.trace("Non-LLMObs span"):
-        with LLMObs.workflow("LLMObs span") as child_span:
-            LLMObs._inject_llmobs_context(request_headers)
+def test_inject_llmobs_parent_id_non_llmobs_root_span(llmobs):
+    request_headers = {}
+    with llmobs._instance.tracer.trace("Non-LLMObs span"):
+        with llmobs.workflow("LLMObs span") as child_span:
+            llmobs._inject_llmobs_context(request_headers)
     assert request_headers.get(PARENT_ID_KEY) == str(child_span.span_id)
 
 
-def test_inject_llmobs_parent_id_nested_llmobs_spans(LLMObs):
-    request_headers = {}
-    with LLMObs.workflow("LLMObs span"):
-        with LLMObs.workflow("LLMObs child span"):
-            with LLMObs.workflow("Last LLMObs child span") as last_llmobs_span:
-                LLMObs._inject_llmobs_context(request_headers)
+def test_inject_llmobs_parent_id_nested_llmobs_spans(llmobs):
+    request_headers = {}
+    with llmobs.workflow("LLMObs span"):
+        with llmobs.workflow("LLMObs child span"):
+            with llmobs.workflow("Last LLMObs child span") as last_llmobs_span:
+                llmobs._inject_llmobs_context(request_headers)
     assert request_headers.get(PARENT_ID_KEY) == str(last_llmobs_span.span_id)
 
 
-def test_propagate_correct_llmobs_parent_id_simple(ddtrace_run_python_code_in_subprocess, LLMObs):
+def test_propagate_correct_llmobs_parent_id_simple(ddtrace_run_python_code_in_subprocess, llmobs):
     """Test that the correct LLMObs parent ID is propagated in the headers in a simple distributed scenario.
     Service A (subprocess) has a root LLMObs span and a non-LLMObs child span.
     Service B (outside subprocess) has a LLMObs span.
@@ -74,16 +74,15 @@
     env.update({"DD_LLMOBS_ML_APP": "test-app", "DD_LLMOBS_ENABLED": "1", "DD_TRACE_ENABLED": "0"})
     stdout, stderr, status, _ = ddtrace_run_python_code_in_subprocess(code=code, env=env)
     assert status == 0, (stdout, stderr)
-    assert stderr == b"", (stdout, stderr)
-
-    headers = json.loads(stdout.decode())
-    LLMObs.activate_distributed_headers(headers)
-    with LLMObs.workflow("LLMObs span") as span:
+
+    headers = json.loads(stdout.decode())
+    llmobs.activate_distributed_headers(headers)
+    with llmobs.workflow("LLMObs span") as span:
         assert str(span.parent_id) == headers["x-datadog-parent-id"]
         assert span._get_ctx_item(PARENT_ID_KEY) == headers["_DD_LLMOBS_SPAN_ID"]
 
 
-def test_propagate_llmobs_parent_id_complex(ddtrace_run_python_code_in_subprocess, LLMObs):
+def test_propagate_llmobs_parent_id_complex(ddtrace_run_python_code_in_subprocess, llmobs):
     """Test that the correct LLMObs parent ID is propagated in the headers in a more complex trace.
     Service A (subprocess) has a root LLMObs span and a non-LLMObs child span.
     Service B (outside subprocess) has a non-LLMObs local root span and a LLMObs child span.
@@ -108,18 +107,17 @@
     env.update({"DD_LLMOBS_ML_APP": "test-app", "DD_LLMOBS_ENABLED": "1", "DD_TRACE_ENABLED": "0"})
     stdout, stderr, status, _ = ddtrace_run_python_code_in_subprocess(code=code, env=env)
     assert status == 0, (stdout, stderr)
-    assert stderr == b"", (stdout, stderr)
-
-    headers = json.loads(stdout.decode())
-    LLMObs.activate_distributed_headers(headers)
-    with LLMObs._instance.tracer.trace("Non-LLMObs span") as span:
-        with LLMObs.workflow("LLMObs span") as llm_span:
+
+    headers = json.loads(stdout.decode())
+    llmobs.activate_distributed_headers(headers)
+    with llmobs._instance.tracer.trace("Non-LLMObs span") as span:
+        with llmobs.llm(model_name="llm_model", name="LLMObs span") as llm_span:
             assert str(span.parent_id) == headers["x-datadog-parent-id"]
             assert span._get_ctx_item(PARENT_ID_KEY) is None
             assert llm_span._get_ctx_item(PARENT_ID_KEY) == headers["_DD_LLMOBS_SPAN_ID"]
 
 
-def test_no_llmobs_parent_id_propagated_if_no_llmobs_spans(ddtrace_run_python_code_in_subprocess, LLMObs):
+def test_no_llmobs_parent_id_propagated_if_no_llmobs_spans(ddtrace_run_python_code_in_subprocess, llmobs):
     """Test that the correct LLMObs parent ID (None) is extracted from the headers in a simple distributed scenario.
     Service A (subprocess) has spans, but none are LLMObs spans.
     Service B (outside subprocess) has a LLMObs span.
@@ -145,79 +143,43 @@
     assert status == 0, (stdout, stderr)
 
     headers = json.loads(stdout.decode())
-    LLMObs.activate_distributed_headers(headers)
-    with LLMObs.workflow("LLMObs span") as span:
+    llmobs.activate_distributed_headers(headers)
+    with llmobs.workflow("LLMObs span") as span:
         assert str(span.parent_id) == headers.get("x-datadog-parent-id")
         assert span._get_ctx_item(PARENT_ID_KEY) == ROOT_PARENT_ID
 
 
-<<<<<<< HEAD
-def test_inject_distributed_headers_simple(LLMObs):
-    with LLMObs.workflow("LLMObs span") as root_span:
-        request_headers = LLMObs.inject_distributed_headers({}, span=root_span)
+def test_inject_distributed_headers_simple(llmobs):
+    with llmobs.workflow("LLMObs span") as root_span:
+        request_headers = llmobs.inject_distributed_headers({}, span=root_span)
     assert PARENT_ID_KEY in request_headers
 
 
-def test_inject_distributed_headers_nested_llmobs_non_llmobs(LLMObs):
-    with LLMObs.workflow("LLMObs span"):
-        with LLMObs._instance.tracer.trace("Non-LLMObs span") as child_span:
-            request_headers = LLMObs.inject_distributed_headers({}, span=child_span)
+def test_inject_distributed_headers_nested_llmobs_non_llmobs(llmobs):
+    with llmobs.workflow("LLMObs span"):
+        with llmobs._instance.tracer.trace("Non-LLMObs span") as child_span:
+            request_headers = llmobs.inject_distributed_headers({}, span=child_span)
     assert PARENT_ID_KEY in request_headers
 
 
-def test_inject_distributed_headers_non_llmobs_root_span(LLMObs):
-    with LLMObs._instance.tracer.trace("Non-LLMObs span"):
-        with LLMObs.workflow("LLMObs span") as child_span:
-            request_headers = LLMObs.inject_distributed_headers({}, span=child_span)
+def test_inject_distributed_headers_non_llmobs_root_span(llmobs):
+    with llmobs._instance.tracer.trace("Non-LLMObs span"):
+        with llmobs.workflow("LLMObs span") as child_span:
+            request_headers = llmobs.inject_distributed_headers({}, span=child_span)
     assert PARENT_ID_KEY in request_headers
 
 
-def test_inject_distributed_headers_nested_llmobs_spans(LLMObs):
-    with LLMObs.workflow("LLMObs span"):
-        with LLMObs.workflow("LLMObs child span"):
-            with LLMObs.workflow("LLMObs grandchild span") as last_llmobs_span:
-                request_headers = LLMObs.inject_distributed_headers({}, span=last_llmobs_span)
+def test_inject_distributed_headers_nested_llmobs_spans(llmobs):
+    with llmobs.workflow("LLMObs span"):
+        with llmobs.workflow("LLMObs child span"):
+            with llmobs.workflow("LLMObs grandchild span") as last_llmobs_span:
+                request_headers = llmobs.inject_distributed_headers({}, span=last_llmobs_span)
     assert PARENT_ID_KEY in request_headers
 
 
 def test_activate_distributed_headers_propagate_correct_llmobs_parent_id_simple(
-    ddtrace_run_python_code_in_subprocess, LLMObs
+    ddtrace_run_python_code_in_subprocess, llmobs
 ):
-=======
-def test_inject_distributed_headers_simple(llmobs):
-    dummy_tracer = DummyTracer()
-    with dummy_tracer.trace("LLMObs span", span_type=SpanTypes.LLM) as root_span:
-        request_headers = llmobs.inject_distributed_headers({}, span=root_span)
-    assert PROPAGATED_PARENT_ID_KEY in request_headers["x-datadog-tags"]
-
-
-def test_inject_distributed_headers_nested_llmobs_non_llmobs(llmobs):
-    dummy_tracer = DummyTracer()
-    with dummy_tracer.trace("LLMObs span", span_type=SpanTypes.LLM):
-        with dummy_tracer.trace("Non-LLMObs span") as child_span:
-            request_headers = llmobs.inject_distributed_headers({}, span=child_span)
-    assert PROPAGATED_PARENT_ID_KEY in request_headers["x-datadog-tags"]
-
-
-def test_inject_distributed_headers_non_llmobs_root_span(llmobs):
-    dummy_tracer = DummyTracer()
-    with dummy_tracer.trace("Non-LLMObs span"):
-        with dummy_tracer.trace("LLMObs span", span_type=SpanTypes.LLM) as child_span:
-            request_headers = llmobs.inject_distributed_headers({}, span=child_span)
-    assert PROPAGATED_PARENT_ID_KEY in request_headers["x-datadog-tags"]
-
-
-def test_inject_distributed_headers_nested_llmobs_spans(llmobs):
-    dummy_tracer = DummyTracer()
-    with dummy_tracer.trace("LLMObs span", span_type=SpanTypes.LLM):
-        with dummy_tracer.trace("LLMObs child span", span_type=SpanTypes.LLM):
-            with dummy_tracer.trace("Last LLMObs child span", span_type=SpanTypes.LLM) as last_llmobs_span:
-                request_headers = llmobs.inject_distributed_headers({}, span=last_llmobs_span)
-    assert PROPAGATED_PARENT_ID_KEY in request_headers["x-datadog-tags"]
-
-
-def test_activate_distributed_headers_propagate_correct_llmobs_parent_id_simple(run_python_code_in_subprocess, llmobs):
->>>>>>> 04ee68f4
     """Test that the correct LLMObs parent ID is propagated in the headers in a simple distributed scenario.
     Service A (subprocess) has a root LLMObs span and a non-LLMObs child span.
     Service B (outside subprocess) has a LLMObs span.
@@ -241,6 +203,7 @@
     env.update({"DD_LLMOBS_ML_APP": "test-app", "DD_LLMOBS_ENABLED": "1", "DD_TRACE_ENABLED": "0"})
     stdout, stderr, status, _ = ddtrace_run_python_code_in_subprocess(code=code, env=env)
     assert status == 0, (stdout, stderr)
+    assert stderr == b"", (stdout, stderr)
 
     headers = json.loads(stdout.decode())
     llmobs.activate_distributed_headers(headers)
@@ -249,11 +212,7 @@
         assert span._get_ctx_item(PARENT_ID_KEY) == headers["_DD_LLMOBS_SPAN_ID"]
 
 
-<<<<<<< HEAD
-def test_activate_distributed_headers_propagate_llmobs_parent_id_complex(ddtrace_run_python_code_in_subprocess, LLMObs):
-=======
-def test_activate_distributed_headers_propagate_llmobs_parent_id_complex(run_python_code_in_subprocess, llmobs):
->>>>>>> 04ee68f4
+def test_activate_distributed_headers_propagate_llmobs_parent_id_complex(ddtrace_run_python_code_in_subprocess, llmobs):
     """Test that the correct LLMObs parent ID is propagated in the headers in a more complex trace.
     Service A (subprocess) has a root LLMObs span and a non-LLMObs child span.
     Service B (outside subprocess) has a non-LLMObs local root span and a LLMObs child span.
@@ -277,30 +236,20 @@
     env.update({"DD_LLMOBS_ML_APP": "test-app", "DD_LLMOBS_ENABLED": "1", "DD_TRACE_ENABLED": "0"})
     stdout, stderr, status, _ = ddtrace_run_python_code_in_subprocess(code=code, env=env)
     assert status == 0, (stdout, stderr)
-
-    headers = json.loads(stdout.decode())
-<<<<<<< HEAD
-    LLMObs.activate_distributed_headers(headers)
-    with LLMObs._instance.tracer.trace("Non-LLMObs span") as span:
-        with LLMObs.llm(model_name="llm_model", name="LLMObs span") as llm_span:
-=======
-    llmobs.activate_distributed_headers(headers)
-    dummy_tracer = DummyTracer()
-    with dummy_tracer.trace("Non-LLMObs span") as span:
+    assert stderr == b"", (stdout, stderr)
+
+    headers = json.loads(stdout.decode())
+    llmobs.activate_distributed_headers(headers)
+    with llmobs._instance.tracer.trace("Non-LLMObs span") as span:
         with llmobs.llm(model_name="llm_model", name="LLMObs span") as llm_span:
->>>>>>> 04ee68f4
             assert str(span.parent_id) == headers["x-datadog-parent-id"]
             assert span._get_ctx_item(PARENT_ID_KEY) is None
             assert llm_span._get_ctx_item(PARENT_ID_KEY) == headers["_DD_LLMOBS_SPAN_ID"]
 
 
-<<<<<<< HEAD
 def test_activate_distributed_headers_does_not_propagate_if_no_llmobs_spans(
-    ddtrace_run_python_code_in_subprocess, LLMObs
+    ddtrace_run_python_code_in_subprocess, llmobs
 ):
-=======
-def test_activate_distributed_headers_does_not_propagate_if_no_llmobs_spans(run_python_code_in_subprocess, llmobs):
->>>>>>> 04ee68f4
     """Test that the correct LLMObs parent ID (None) is extracted from the headers in a simple distributed scenario.
     Service A (subprocess) has spans, but none are LLMObs spans.
     Service B (outside subprocess) has a LLMObs span.
@@ -331,53 +280,53 @@
 
 
 @pytest.mark.parametrize("ddtrace_global_config", [dict(_llmobs_enabled=True, _llmobs_ml_app="test_app_name")])
-def test_threading_submit_propagation(LLMObs, mock_llmobs_span_writer, ddtrace_global_config):
+def test_threading_submit_propagation(llmobs, llmobs_events, ddtrace_global_config):
     # Assert the threading patch propagates the llmobs tracing context if llmobs is enabled.
     patch_futures()
     import concurrent.futures
 
     def fn():
-        with LLMObs.task("executor.thread"):
+        with llmobs.task("executor.thread"):
             return 42
 
-    with LLMObs.workflow("main.thread"):
+    with llmobs.workflow("main.thread"):
         with concurrent.futures.ThreadPoolExecutor() as executor:
             future = executor.submit(fn)
             result = future.result()
             assert result == 42
-    assert mock_llmobs_span_writer.enqueue.call_count == 2
+    assert len(llmobs_events) == 2
     main_thread_span, executor_thread_span = None, None
-    for span in mock_llmobs_span_writer.enqueue.call_args_list:
-        if span[0][0]["name"] == "main.thread":
-            main_thread_span = span[0][0]
+    for span in llmobs_events:
+        if span["name"] == "main.thread":
+            main_thread_span = span
         else:
-            executor_thread_span = span[0][0]
+            executor_thread_span = span
     assert main_thread_span["parent_id"] == ROOT_PARENT_ID
     assert executor_thread_span["parent_id"] == main_thread_span["span_id"]
     unpatch_futures()
 
 
 @pytest.mark.parametrize("ddtrace_global_config", [dict(_llmobs_enabled=True, _llmobs_ml_app="test_app_name")])
-def test_threading_map_propagation(LLMObs, mock_llmobs_span_writer, ddtrace_global_config):
+def test_threading_map_propagation(llmobs, llmobs_events, ddtrace_global_config):
     # Assert the threading patch propagates the llmobs tracing context if llmobs is enabled.
     patch_futures()
     import concurrent.futures
 
     def fn(value):
-        with LLMObs.task("executor.thread"):
+        with llmobs.task("executor.thread"):
             return value
 
-    with LLMObs.workflow("main.thread"):
+    with llmobs.workflow("main.thread"):
         with concurrent.futures.ThreadPoolExecutor() as executor:
             _ = executor.map(fn, (1, 2))
-    assert mock_llmobs_span_writer.enqueue.call_count == 3
+    assert len(llmobs_events) == 3
     main_thread_span = None
     executor_thread_spans = []
-    for span in mock_llmobs_span_writer.enqueue.call_args_list:
-        if span[0][0]["name"] == "main.thread":
-            main_thread_span = span[0][0]
+    for span in llmobs_events:
+        if span["name"] == "main.thread":
+            main_thread_span = span
         else:
-            executor_thread_spans.append(span[0][0])
+            executor_thread_spans.append(span)
     assert main_thread_span["parent_id"] == ROOT_PARENT_ID
     assert executor_thread_spans[0]["parent_id"] == main_thread_span["span_id"]
     assert executor_thread_spans[1]["parent_id"] == main_thread_span["span_id"]
