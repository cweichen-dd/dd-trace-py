import contextlib
import json
import os
import time

import mock
import pytest

import ddtrace
from ddtrace.constants import AUTO_KEEP
from ddtrace.ext import ci
from ddtrace.internal import agent
from ddtrace.internal import compat
from ddtrace.internal.ci_visibility import CIVisibility
from ddtrace.internal.ci_visibility.constants import AGENTLESS_ENDPOINT
from ddtrace.internal.ci_visibility.constants import COVERAGE_TAG_NAME
from ddtrace.internal.ci_visibility.constants import EVP_PROXY_AGENT_ENDPOINT
from ddtrace.internal.ci_visibility.constants import EVP_SUBDOMAIN_HEADER_EVENT_VALUE
from ddtrace.internal.ci_visibility.constants import EVP_SUBDOMAIN_HEADER_NAME
from ddtrace.internal.ci_visibility.constants import REQUESTS_MODE
from ddtrace.internal.ci_visibility.filters import TraceCiVisibilityFilter
from ddtrace.internal.ci_visibility.git_client import CIVisibilityGitClient
from ddtrace.internal.ci_visibility.git_client import CIVisibilityGitClientSerializerV1
from ddtrace.internal.ci_visibility.recorder import CITracer as Tracer
from ddtrace.internal.ci_visibility.recorder import _extract_repository_name_from_url
<<<<<<< HEAD
from ddtrace.internal.ci_visibility.writer import CIVisibilityWriter
=======
from ddtrace.internal.compat import PY2
>>>>>>> 62cb3b0e
from ddtrace.internal.utils.http import Response
from ddtrace.span import Span
from tests.utils import DummyCIVisibilityWriter
from tests.utils import DummyTracer
from tests.utils import override_env
from tests.utils import override_global_config


AGENT_VERSION = os.environ.get("AGENT_VERSION")

TEST_SHA = "b3672ea5cbc584124728c48a443825d2940e0ddd"

<<<<<<< HEAD
POP_CI_VISIBILITY_KEYS = [
    "CI_DD_API_KEY",
    "CI_DD_APP_KEY",
    "DD_CIVISIBILITY_AGENTLESS_ENABLED",
    "DD_CIVISIBILITY_CODE_COVERAGE_ENABLED",
    "DD_CIVISIBILITY_ITR_ENABLED",
]


def teardown():
    if CIVisibility.enabled:
        CIVisibility.disable()
=======
if PY2:
    # Purposely shadowing a missing python builtin
    from socket import timeout as TimeoutError  # noqa: A001
>>>>>>> 62cb3b0e


def test_filters_test_spans():
    trace_filter = TraceCiVisibilityFilter(tags={"hello": "world"}, service="test-service")
    root_test_span = Span(name="span1", span_type="test")
    root_test_span._local_root = root_test_span
    # Root span in trace is a test
    trace = [root_test_span]
    assert trace_filter.process_trace(trace) == trace
    assert root_test_span.service == "test-service"
    assert root_test_span.get_tag(ci.LIBRARY_VERSION) == ddtrace.__version__
    assert root_test_span.get_tag("hello") == "world"
    assert root_test_span.context.dd_origin == ci.CI_APP_TEST_ORIGIN
    assert root_test_span.context.sampling_priority == AUTO_KEEP


def test_filters_non_test_spans():
    trace_filter = TraceCiVisibilityFilter(tags={"hello": "world"}, service="test-service")
    root_span = Span(name="span1")
    root_span._local_root = root_span
    # Root span in trace is not a test
    trace = [root_span]
    assert trace_filter.process_trace(trace) is None


@contextlib.contextmanager
def _patch_dummy_writer():
    original = ddtrace.internal.ci_visibility.recorder.CIVisibilityWriter
    ddtrace.internal.ci_visibility.recorder.CIVisibilityWriter = DummyCIVisibilityWriter
    yield
    ddtrace.internal.ci_visibility.recorder.CIVisibilityWriter = original


def test_ci_visibility_service_enable():

    with override_env(
        dict(
            DD_API_KEY="foobar.baz",
            DD_CIVISIBILITY_AGENTLESS_ENABLED="1",
        ),
        pop=POP_CI_VISIBILITY_KEYS,
    ):
        with _patch_dummy_writer():
            dummy_tracer = DummyTracer()
            CIVisibility.enable(tracer=dummy_tracer, service="test-service")
            ci_visibility_instance = CIVisibility._instance
            assert ci_visibility_instance is not None
            assert CIVisibility.enabled
            assert ci_visibility_instance.tracer == dummy_tracer
            assert ci_visibility_instance._service == "test-service"
            assert ci_visibility_instance._code_coverage_enabled_by_api is False
            assert ci_visibility_instance._test_skipping_enabled_by_api is False
            assert any(isinstance(tracer_filter, TraceCiVisibilityFilter) for tracer_filter in dummy_tracer._filters)
            CIVisibility.disable()


@mock.patch("ddtrace.internal.ci_visibility.recorder._do_request")
def test_ci_visibility_service_enable_with_app_key_and_itr_disabled(_do_request):
    with override_env(
        dict(
            DD_API_KEY="foobar.baz",
            DD_APP_KEY="foobar",
            DD_CIVISIBILITY_AGENTLESS_ENABLED="1",
        ),
        pop=POP_CI_VISIBILITY_KEYS,
    ):
        _do_request.return_value = Response(
            status=200,
            body='{"data":{"id":"1234","type":"ci_app_tracers_test_service_settings","attributes":'
            '{"code_coverage":true,"tests_skipping":true}}}',
        )
        CIVisibility.enable(service="test-service")
        assert CIVisibility._instance._code_coverage_enabled_by_api is False
        assert CIVisibility._instance._test_skipping_enabled_by_api is False
        CIVisibility.disable()


@mock.patch("ddtrace.internal.ci_visibility.recorder._do_request", side_effect=TimeoutError)
def test_ci_visibility_service_settings_timeout(_do_request):
    with override_env(
        dict(
            DD_API_KEY="foobar.baz",
            DD_APP_KEY="foobar",
            DD_CIVISIBILITY_AGENTLESS_ENABLED="1",
            DD_CIVISIBILITY_ITR_ENABLED="1",
        )
    ):
        ddtrace.internal.ci_visibility.recorder.ddconfig = ddtrace.settings.Config()
        _do_request.return_value = Response(
            status=200,
            body='{"data":{"id":"1234","type":"ci_app_tracers_test_service_settings","attributes":'
            '{"code_coverage":true,"tests_skipping":true}}}',
        )
        CIVisibility.enable(service="test-service")
        assert CIVisibility._instance._code_coverage_enabled_by_api is False
        assert CIVisibility._instance._test_skipping_enabled_by_api is False
        CIVisibility.disable()


@mock.patch("ddtrace.internal.ci_visibility.recorder.CIVisibility._check_enabled_features", return_value=(True, True))
@mock.patch("ddtrace.internal.ci_visibility.recorder._do_request", side_effect=TimeoutError)
def test_ci_visibility_service_skippable_timeout(_do_request, _check_enabled_features):
    with override_env(
        dict(
            DD_API_KEY="foobar.baz",
            DD_APP_KEY="foobar",
            DD_CIVISIBILITY_AGENTLESS_ENABLED="1",
            DD_CIVISIBILITY_ITR_ENABLED="1",
        )
    ):
        ddtrace.internal.ci_visibility.recorder.ddconfig = ddtrace.settings.Config()
        CIVisibility.enable(service="test-service")
        assert CIVisibility._instance._test_suites_to_skip == []

        CIVisibility.disable()


@mock.patch("ddtrace.internal.ci_visibility.recorder._do_request")
def test_ci_visibility_service_enable_with_app_key_and_itr_enabled(_do_request):
    with override_env(
        dict(
            DD_API_KEY="foobar.baz",
            DD_APP_KEY="foobar",
            DD_CIVISIBILITY_AGENTLESS_ENABLED="1",
            DD_CIVISIBILITY_ITR_ENABLED="1",
        ),
        pop=POP_CI_VISIBILITY_KEYS,
    ), mock.patch("ddtrace.internal.ci_visibility.recorder.CIVisibility._fetch_tests_to_skip"):
        ddtrace.internal.ci_visibility.recorder.ddconfig = ddtrace.settings.Config()
        _do_request.return_value = Response(
            status=200,
            body='{"data":{"id":"1234","type":"ci_app_tracers_test_service_settings","attributes":'
            '{"code_coverage":true,"tests_skipping":true}}}',
        )
        CIVisibility.enable(service="test-service")
        assert CIVisibility._instance._code_coverage_enabled_by_api is True
        assert CIVisibility._instance._test_skipping_enabled_by_api is True
        CIVisibility.disable()


@mock.patch("ddtrace.internal.ci_visibility.recorder._do_request")
def test_ci_visibility_service_enable_with_app_key_and_error_response(_do_request):
    with override_env(
        dict(
            DD_API_KEY="foobar.baz",
            DD_APP_KEY="foobar",
            DD_CIVISIBILITY_AGENTLESS_ENABLED="1",
        ),
        pop=POP_CI_VISIBILITY_KEYS,
    ):
        _do_request.return_value = Response(
            status=404,
            body='{"errors": ["Not found"]}',
        )
        CIVisibility.enable(service="test-service")
        assert CIVisibility._instance._code_coverage_enabled_by_api is False
        assert CIVisibility._instance._test_skipping_enabled_by_api is False
        CIVisibility.disable()


def test_ci_visibility_service_disable():
    with override_env(dict(DD_API_KEY="foobar.baz"), pop=POP_CI_VISIBILITY_KEYS):
        with _patch_dummy_writer():
            dummy_tracer = DummyTracer()
            CIVisibility.enable(tracer=dummy_tracer, service="test-service")
            CIVisibility.disable()
            ci_visibility_instance = CIVisibility._instance
            assert ci_visibility_instance is None
            assert not CIVisibility.enabled


@pytest.mark.parametrize(
    "repository_url,repository_name",
    [
        ("https://github.com/DataDog/dd-trace-py.git", "dd-trace-py"),
        ("https://github.com/DataDog/dd-trace-py", "dd-trace-py"),
        ("git@github.com:DataDog/dd-trace-py.git", "dd-trace-py"),
        ("git@github.com:DataDog/dd-trace-py", "dd-trace-py"),
        ("dd-trace-py", "dd-trace-py"),
        ("git@hostname.com:org/repo-name.git", "repo-name"),
        ("git@hostname.com:org/repo-name", "repo-name"),
        ("ssh://git@hostname.com:org/repo-name", "repo-name"),
        ("git+git://github.com/org/repo-name.git", "repo-name"),
        ("git+ssh://github.com/org/repo-name.git", "repo-name"),
        ("git+https://github.com/org/repo-name.git", "repo-name"),
    ],
)
def test_repository_name_extracted(repository_url, repository_name):
    assert _extract_repository_name_from_url(repository_url) == repository_name


def test_repository_name_not_extracted_warning():
    """If provided an invalid repository url, should raise warning and return original repository url"""
    repository_url = "https://github.com:organ[ization/repository-name"
    with mock.patch("ddtrace.internal.ci_visibility.recorder.log") as mock_log:
        extracted_repository_name = _extract_repository_name_from_url(repository_url)
        assert extracted_repository_name == repository_url
    mock_log.warning.assert_called_once_with("Repository name cannot be parsed from repository_url: %s", repository_url)


DUMMY_RESPONSE = Response(status=200, body='{"data": [{"type": "commit", "id": "%s", "attributes": {}}]}' % TEST_SHA)


@mock.patch("ddtrace.internal.ci_visibility.recorder._do_request")
def test_git_client_worker_agentless(_do_request, git_repo):
    _do_request.return_value = Response(
        status=200,
        body='{"data":{"id":"1234","type":"ci_app_tracers_test_service_settings","attributes":'
        '{"code_coverage":true,"tests_skipping":true}}}',
    )
    with override_env(
        dict(
            DD_API_KEY="foobar.baz",
            DD_APPLICATION_KEY="banana",
            DD_CIVISIBILITY_ITR_ENABLED="1",
            DD_CIVISIBILITY_AGENTLESS_ENABLED="1",
        ),
        pop=POP_CI_VISIBILITY_KEYS,
    ):
        ddtrace.internal.ci_visibility.recorder.ddconfig = ddtrace.settings.Config()
        with _patch_dummy_writer():
            dummy_tracer = DummyTracer()
            start_time = time.time()
            with mock.patch("ddtrace.internal.ci_visibility.recorder.CIVisibility._fetch_tests_to_skip"), mock.patch(
                "ddtrace.internal.ci_visibility.recorder._get_git_repo"
            ) as ggr:
                original = ddtrace.internal.ci_visibility.git_client.RESPONSE
                ddtrace.internal.ci_visibility.git_client.RESPONSE = DUMMY_RESPONSE
                ggr.return_value = git_repo
                CIVisibility.enable(tracer=dummy_tracer, service="test-service")
                assert CIVisibility._instance._git_client is not None
                assert CIVisibility._instance._git_client._worker is not None
                assert CIVisibility._instance._git_client._base_url == "https://api.datadoghq.com/api/v2/git"
                CIVisibility.disable()
    shutdown_timeout = dummy_tracer.SHUTDOWN_TIMEOUT
    assert (
        time.time() - start_time <= shutdown_timeout + 0.1
    ), "CIVisibility.disable() should not block for longer than tracer timeout"
    ddtrace.internal.ci_visibility.git_client.RESPONSE = original


@mock.patch("ddtrace.internal.ci_visibility.recorder._do_request")
def test_git_client_worker_evp_proxy(_do_request, git_repo):
    _do_request.return_value = Response(
        status=200,
        body='{"data":{"id":"1234","type":"ci_app_tracers_test_service_settings","attributes":'
        '{"code_coverage":true,"tests_skipping":true}}}',
    )
    with override_env(
        dict(
            DD_API_KEY="foobar.baz",
            DD_APPLICATION_KEY="banana",
            DD_CIVISIBILITY_ITR_ENABLED="1",
        ),
        pop=POP_CI_VISIBILITY_KEYS,
    ), mock.patch(
        "ddtrace.internal.ci_visibility.recorder.CIVisibility._agent_evp_proxy_is_available", return_value=True
    ):
        ddtrace.internal.ci_visibility.recorder.ddconfig = ddtrace.settings.Config()
        with _patch_dummy_writer():
            dummy_tracer = DummyTracer()
            start_time = time.time()
            with mock.patch("ddtrace.internal.ci_visibility.recorder.CIVisibility._fetch_tests_to_skip"), mock.patch(
                "ddtrace.internal.ci_visibility.recorder._get_git_repo"
            ) as ggr:
                original = ddtrace.internal.ci_visibility.git_client.RESPONSE
                ddtrace.internal.ci_visibility.git_client.RESPONSE = DUMMY_RESPONSE
                ggr.return_value = git_repo
                CIVisibility.enable(tracer=dummy_tracer, service="test-service")
                assert CIVisibility._instance._git_client is not None
                assert CIVisibility._instance._git_client._worker is not None
                assert CIVisibility._instance._git_client._base_url == "http://localhost:8126/evp_proxy/v2/api/v2/git"
                CIVisibility.disable()
    shutdown_timeout = dummy_tracer.SHUTDOWN_TIMEOUT
    assert (
        time.time() - start_time <= shutdown_timeout + 0.1
    ), "CIVisibility.disable() should not block for longer than tracer timeout"
    ddtrace.internal.ci_visibility.git_client.RESPONSE = original


def test_git_client_get_repository_url(git_repo):
    remote_url = CIVisibilityGitClient._get_repository_url(cwd=git_repo)
    assert remote_url == "git@github.com:test-repo-url.git"


def test_git_client_get_repository_url_env_var_precedence(git_repo):
    remote_url = CIVisibilityGitClient._get_repository_url(
        tags={ci.git.REPOSITORY_URL: "https://github.com/Datadog/dd-trace-py"}, cwd=git_repo
    )
    assert remote_url == "https://github.com/Datadog/dd-trace-py"


def test_git_client_get_repository_url_env_var_precedence_empty_tags(git_repo):
    remote_url = CIVisibilityGitClient._get_repository_url(tags={}, cwd=git_repo)
    assert remote_url == "git@github.com:test-repo-url.git"


def test_git_client_get_latest_commits(git_repo):
    latest_commits = CIVisibilityGitClient._get_latest_commits(cwd=git_repo)
    assert latest_commits == [TEST_SHA]


def test_git_client_search_commits():
    remote_url = "git@github.com:test-repo-url.git"
    latest_commits = [TEST_SHA]
    serializer = CIVisibilityGitClientSerializerV1("foo", "bar")
    backend_commits = CIVisibilityGitClient._search_commits(
        REQUESTS_MODE.AGENTLESS_EVENTS, "", remote_url, latest_commits, serializer, DUMMY_RESPONSE
    )
    assert latest_commits[0] in backend_commits


def test_get_client_do_request_agentless_headers():
    serializer = CIVisibilityGitClientSerializerV1("foo", "bar")
    response = mock.MagicMock()
    setattr(response, "status", 200)

    with mock.patch("ddtrace.internal.http.HTTPConnection.request") as _request, mock.patch(
        "ddtrace.internal.compat.get_connection_response", return_value=response
    ):
        CIVisibilityGitClient._do_request(
            REQUESTS_MODE.AGENTLESS_EVENTS, "http://base_url", "/endpoint", "payload", serializer, {}
        )

    _request.assert_called_once_with(
        "POST", "http://base_url/repository/endpoint", "payload", {"dd-api-key": "foo", "dd-application-key": "bar"}
    )


def test_get_client_do_request_evp_proxy_headers():
    serializer = CIVisibilityGitClientSerializerV1("foo", "bar")
    response = mock.MagicMock()
    setattr(response, "status", 200)

    with mock.patch("ddtrace.internal.http.HTTPConnection.request") as _request, mock.patch(
        "ddtrace.internal.compat.get_connection_response", return_value=response
    ):
        CIVisibilityGitClient._do_request(
            REQUESTS_MODE.EVP_PROXY_EVENTS, "http://base_url", "/endpoint", "payload", serializer, {}
        )

    _request.assert_called_once_with(
        "POST", "http://base_url/repository/endpoint", "payload", {"X-Datadog-EVP-Subdomain": "api"}
    )


def test_git_client_get_filtered_revisions(git_repo):
    excluded_commits = [TEST_SHA]
    filtered_revisions = CIVisibilityGitClient._get_filtered_revisions(excluded_commits, cwd=git_repo)
    assert filtered_revisions == ""


def test_git_client_build_packfiles(git_repo):
    found_rand = found_idx = found_pack = False
    with CIVisibilityGitClient._build_packfiles("%s\n" % TEST_SHA, cwd=git_repo) as packfiles_path:
        assert packfiles_path
        parts = packfiles_path.split("/")
        directory = "/".join(parts[:-1])
        rand = parts[-1]
        assert os.path.isdir(directory)
        for filename in os.listdir(directory):
            if rand in filename:
                found_rand = True
                if filename.endswith(".idx"):
                    found_idx = True
                elif filename.endswith(".pack"):
                    found_pack = True
            if found_rand and found_idx and found_pack:
                break
        else:
            pytest.fail()
    assert not os.path.isdir(directory)


@mock.patch("ddtrace.ext.git.TemporaryDirectory")
def test_git_client_build_packfiles_temp_dir_value_error(_temp_dir_mock, git_repo):
    _temp_dir_mock.side_effect = ValueError("Invalid cross-device link")
    found_rand = found_idx = found_pack = False
    with CIVisibilityGitClient._build_packfiles("%s\n" % TEST_SHA, cwd=git_repo) as packfiles_path:
        assert packfiles_path
        parts = packfiles_path.split("/")
        directory = "/".join(parts[:-1])
        rand = parts[-1]
        assert os.path.isdir(directory)
        for filename in os.listdir(directory):
            if rand in filename:
                found_rand = True
                if filename.endswith(".idx"):
                    found_idx = True
                elif filename.endswith(".pack"):
                    found_pack = True
            if found_rand and found_idx and found_pack:
                break
        else:
            pytest.fail()
    # CWD is not a temporary dir, so no deleted after using it.
    assert os.path.isdir(directory)


def test_git_client_upload_packfiles(git_repo):
    serializer = CIVisibilityGitClientSerializerV1("foo", "bar")
    remote_url = "git@github.com:test-repo-url.git"
    with CIVisibilityGitClient._build_packfiles("%s\n" % TEST_SHA, cwd=git_repo) as packfiles_path:
        with mock.patch("ddtrace.internal.ci_visibility.git_client.CIVisibilityGitClient._do_request") as dr:
            CIVisibilityGitClient._upload_packfiles(
                REQUESTS_MODE.AGENTLESS_EVENTS, "", remote_url, packfiles_path, serializer, None, cwd=git_repo
            )
            assert dr.call_count == 1
            call_args = dr.call_args_list[0][0]
            call_kwargs = dr.call_args.kwargs
            assert call_args[0] == REQUESTS_MODE.AGENTLESS_EVENTS
            assert call_args[1] == ""
            assert call_args[2] == "/packfile"
            assert call_args[3].startswith(b"------------boundary------\r\nContent-Disposition: form-data;")
            assert call_kwargs["headers"] == {"Content-Type": "multipart/form-data; boundary=----------boundary------"}


def test_civisibilitywriter_agentless_url():
    with override_env(dict(DD_API_KEY="foobar.baz"), pop=POP_CI_VISIBILITY_KEYS):
        with override_global_config({"_ci_visibility_agentless_url": "https://foo.bar"}):
            dummy_writer = DummyCIVisibilityWriter()
            assert dummy_writer.intake_url == "https://foo.bar"


def test_civisibilitywriter_coverage_agentless_url():
    with override_env(
        dict(
            DD_API_KEY="foobar.baz",
            DD_CIVISIBILITY_AGENTLESS_ENABLED="1",
        ),
        pop=POP_CI_VISIBILITY_KEYS,
    ), mock.patch("ddtrace.internal.ci_visibility.writer.coverage_enabled", return_value=True):
        dummy_writer = DummyCIVisibilityWriter()
        assert dummy_writer.intake_url == "https://citestcycle-intake.datadoghq.com"

        cov_client = dummy_writer._clients[1]
        assert cov_client._intake_url == "https://citestcov-intake.datadoghq.com"

        with mock.patch("ddtrace.internal.writer.writer.get_connection") as _get_connection:
            dummy_writer._put("", {}, cov_client)
            _get_connection.assert_called_once_with("https://citestcov-intake.datadoghq.com", 2.0)


def test_civisibilitywriter_coverage_agentless_with_intake_url_param():
    with override_env(
        dict(
            DD_API_KEY="foobar.baz",
            DD_CIVISIBILITY_AGENTLESS_ENABLED="1",
        ),
        pop=POP_CI_VISIBILITY_KEYS,
    ), mock.patch("ddtrace.internal.ci_visibility.writer.coverage_enabled", return_value=True):
        dummy_writer = DummyCIVisibilityWriter(intake_url="https://some-url.com")
        assert dummy_writer.intake_url == "https://some-url.com"

        cov_client = dummy_writer._clients[1]
        assert cov_client._intake_url == "https://citestcov-intake.datadoghq.com"

        with mock.patch("ddtrace.internal.writer.writer.get_connection") as _get_connection:
            dummy_writer._put("", {}, cov_client)
            _get_connection.assert_called_once_with("https://citestcov-intake.datadoghq.com", 2.0)


def test_civisibilitywriter_coverage_evp_proxy_url():
    with override_env(
        dict(
            DD_API_KEY="foobar.baz",
        ),
        pop=POP_CI_VISIBILITY_KEYS,
    ), mock.patch("ddtrace.internal.ci_visibility.writer.coverage_enabled", return_value=True):
        dummy_writer = DummyCIVisibilityWriter(use_evp=True)

        test_client = dummy_writer._clients[0]
        assert test_client.ENDPOINT == "/evp_proxy/v2/api/v2/citestcycle"
        cov_client = dummy_writer._clients[1]
        assert cov_client.ENDPOINT == "/evp_proxy/v2/api/v2/citestcov"

        with mock.patch("ddtrace.internal.writer.writer.get_connection") as _get_connection:
            dummy_writer._put("", {}, cov_client)
            _get_connection.assert_called_once_with("http://localhost:8126", 2.0)


def test_civisibilitywriter_agentless_url_envvar():
    with override_env(
        dict(
            DD_API_KEY="foobar.baz",
            DD_CIVISIBILITY_AGENTLESS_URL="https://foo.bar",
            DD_CIVISIBILITY_AGENTLESS_ENABLED="1",
        ),
        pop=POP_CI_VISIBILITY_KEYS,
    ):
        ddtrace.internal.ci_visibility.writer.config = ddtrace.settings.Config()
        ddtrace.internal.ci_visibility.recorder.ddconfig = ddtrace.settings.Config()
        CIVisibility.enable()
        assert CIVisibility._instance._requests_mode == REQUESTS_MODE.AGENTLESS_EVENTS
        assert CIVisibility._instance.tracer._writer.intake_url == "https://foo.bar"
        CIVisibility.disable()


def test_civisibilitywriter_evp_proxy_url():
    with override_env(dict(DD_API_KEY="foobar.baz",), pop=POP_CI_VISIBILITY_KEYS), mock.patch(
        "ddtrace.internal.ci_visibility.recorder.CIVisibility._agent_evp_proxy_is_available", return_value=True
    ):
        ddtrace.internal.ci_visibility.writer.config = ddtrace.settings.Config()
        ddtrace.internal.ci_visibility.recorder.ddconfig = ddtrace.settings.Config()
        CIVisibility.enable()
        assert CIVisibility._instance._requests_mode == REQUESTS_MODE.EVP_PROXY_EVENTS
        assert CIVisibility._instance.tracer._writer.intake_url == "http://localhost:8126"
        CIVisibility.disable()


def test_civisibilitywriter_only_traces():
    with override_env(dict(DD_API_KEY="foobar.baz",), pop=POP_CI_VISIBILITY_KEYS), mock.patch(
        "ddtrace.internal.ci_visibility.recorder.CIVisibility._agent_evp_proxy_is_available", return_value=False
    ):
        ddtrace.internal.ci_visibility.writer.config = ddtrace.settings.Config()
        ddtrace.internal.ci_visibility.recorder.ddconfig = ddtrace.settings.Config()
        CIVisibility.enable()
        assert CIVisibility._instance._requests_mode == REQUESTS_MODE.TRACES
        assert CIVisibility._instance.tracer._writer.intake_url == "http://localhost:8126"
        CIVisibility.disable()


@mock.patch("ddtrace.internal.ci_visibility.recorder._do_request")
def test_civisibility_check_enabled_features_no_app_key_request_not_called(_do_request):
    with override_env(
        dict(
            DD_API_KEY="foo.bar",
            DD_CIVISIBILITY_AGENTLESS_URL="https://foo.bar",
            DD_CIVISIBILITY_AGENTLESS_ENABLED="1",
            DD_CIVISIBILITY_ITR_ENABLED="1",
        ),
        pop=POP_CI_VISIBILITY_KEYS,
    ):
        ddtrace.internal.ci_visibility.writer.config = ddtrace.settings.Config()
        ddtrace.internal.ci_visibility.recorder.ddconfig = ddtrace.settings.Config()
        CIVisibility.enable()

        _do_request.assert_not_called()
        assert CIVisibility._instance._code_coverage_enabled_by_api is False
        assert CIVisibility._instance._test_skipping_enabled_by_api is False
        CIVisibility.disable()


@mock.patch("ddtrace.internal.ci_visibility.recorder._do_request")
def test_civisibility_check_enabled_features_itr_disabled_request_not_called(_do_request):
    with override_env(
        dict(
            DD_API_KEY="foo.bar",
            DD_APP_KEY="foobar.baz",
            DD_CIVISIBILITY_AGENTLESS_URL="https://foo.bar",
            DD_CIVISIBILITY_AGENTLESS_ENABLED="1",
        ),
        pop=POP_CI_VISIBILITY_KEYS,
    ):
        ddtrace.internal.ci_visibility.writer.config = ddtrace.settings.Config()
        ddtrace.internal.ci_visibility.recorder.ddconfig = ddtrace.settings.Config()
        CIVisibility.enable()

        _do_request.assert_not_called()
        assert CIVisibility._instance._code_coverage_enabled_by_api is False
        assert CIVisibility._instance._test_skipping_enabled_by_api is False

        CIVisibility.disable()


@mock.patch("ddtrace.internal.ci_visibility.recorder._do_request")
def test_civisibility_check_enabled_features_itr_enabled_request_called(_do_request):
    _do_request.return_value = Response(
        status=200,
        body='{"data":{"id":"1234","type":"ci_app_tracers_test_service_settings","attributes":'
        '{"code_coverage":true,"tests_skipping":true}}}',
    )
    with override_env(
        dict(
            DD_API_KEY="foo.bar",
            DD_APP_KEY="foobar.baz",
            DD_CIVISIBILITY_AGENTLESS_URL="https://foo.bar",
            DD_CIVISIBILITY_AGENTLESS_ENABLED="1",
            DD_CIVISIBILITY_ITR_ENABLED="1",
            DD_ENV="staging",
            DD_GIT_COMMIT_SHA="fffffff",
            DD_GIT_BRANCH="main",
        ),
        pop=POP_CI_VISIBILITY_KEYS,
    ), mock.patch("ddtrace.internal.ci_visibility.recorder.CIVisibility._fetch_tests_to_skip"), mock.patch(
        "ddtrace.internal.ci_visibility.recorder.CIVisibilityGitClient.start"
    ) as git_start, mock.patch(
        "ddtrace.internal.ci_visibility.recorder.uuid4"
    ) as _uuid4:
        _uuid4.return_value = "111-111-111"
        ddtrace.internal.ci_visibility.writer.config = ddtrace.settings.Config()
        ddtrace.internal.ci_visibility.recorder.ddconfig = ddtrace.settings.Config()
        CIVisibility.enable(service="test-service")

        _do_request.assert_called_with(
            "POST",
            "https://api.datadoghq.com/api/v2/libraries/tests/services/setting",
            json.dumps(
                {
                    "data": {
                        "id": "111-111-111",
                        "type": "ci_app_test_service_libraries_settings",
                        "attributes": {
                            "service": "test-service",
                            "env": "staging",
                            "repository_url": "git@github.com:DataDog/dd-trace-py.git",
                            "sha": "fffffff",
                            "branch": "main",
                        },
                    }
                }
            ),
            {"dd-api-key": "foo.bar", "dd-application-key": "foobar.baz", "Content-Type": "application/json"},
        )
        assert CIVisibility._instance._code_coverage_enabled_by_api is True
        assert CIVisibility._instance._test_skipping_enabled_by_api is True

        # Git client is started
        assert git_start.call_count == 1
        CIVisibility.disable()


@mock.patch("ddtrace.internal.ci_visibility.recorder._do_request")
def test_civisibility_check_enabled_features_itr_enabled_errors_not_found(_do_request):
    _do_request.return_value = Response(
        status=200,
        body='{"errors":["Not found"]}',
    )
    with override_env(
        dict(
            DD_API_KEY="foo.bar",
            DD_APP_KEY="foobar.baz",
            DD_CIVISIBILITY_AGENTLESS_URL="https://foo.bar",
            DD_CIVISIBILITY_AGENTLESS_ENABLED="1",
            DD_CIVISIBILITY_ITR_ENABLED="1",
        ),
        pop=POP_CI_VISIBILITY_KEYS,
    ), mock.patch("ddtrace.internal.ci_visibility.recorder.CIVisibilityGitClient.start") as git_start:
        ddtrace.internal.ci_visibility.writer.config = ddtrace.settings.Config()
        ddtrace.internal.ci_visibility.recorder.ddconfig = ddtrace.settings.Config()
        CIVisibility.enable()

        _do_request.assert_called()
        assert CIVisibility._instance._code_coverage_enabled_by_api is False
        assert CIVisibility._instance._test_skipping_enabled_by_api is False

        # Git client is started
        assert git_start.call_count == 1
        CIVisibility.disable()


@mock.patch("ddtrace.internal.ci_visibility.recorder._do_request")
def test_civisibility_check_enabled_features_itr_enabled_404_response(_do_request):
    _do_request.return_value = Response(
        status=404,
        body="",
    )
    with override_env(
        dict(
            DD_API_KEY="foo.bar",
            DD_APP_KEY="foobar.baz",
            DD_CIVISIBILITY_AGENTLESS_URL="https://foo.bar",
            DD_CIVISIBILITY_AGENTLESS_ENABLED="1",
            DD_CIVISIBILITY_ITR_ENABLED="1",
        ),
        pop=POP_CI_VISIBILITY_KEYS,
    ), mock.patch("ddtrace.internal.ci_visibility.recorder.CIVisibilityGitClient.start") as git_start:
        ddtrace.internal.ci_visibility.writer.config = ddtrace.settings.Config()
        ddtrace.internal.ci_visibility.recorder.ddconfig = ddtrace.settings.Config()
        CIVisibility.enable()

        code_cov_enabled, itr_enabled = CIVisibility._instance._check_enabled_features()

        _do_request.assert_called()
        assert CIVisibility._instance._code_coverage_enabled_by_api is False
        assert CIVisibility._instance._test_skipping_enabled_by_api is False

        # Git client is started
        assert git_start.call_count == 1
        CIVisibility.disable()


@mock.patch("ddtrace.internal.ci_visibility.recorder._do_request")
def test_civisibility_check_enabled_features_itr_enabled_malformed_response(_do_request):
    _do_request.return_value = Response(
        status=200,
        body="}",
    )
    with override_env(
        dict(
            DD_API_KEY="foo.bar",
            DD_APP_KEY="foobar.baz",
            DD_CIVISIBILITY_AGENTLESS_URL="https://foo.bar",
            DD_CIVISIBILITY_AGENTLESS_ENABLED="1",
            DD_CIVISIBILITY_ITR_ENABLED="1",
        ),
        pop=POP_CI_VISIBILITY_KEYS,
    ), mock.patch("ddtrace.internal.ci_visibility.recorder.log") as mock_log, mock.patch(
        "ddtrace.internal.ci_visibility.recorder.CIVisibilityGitClient.start"
    ) as git_start:
        ddtrace.internal.ci_visibility.writer.config = ddtrace.settings.Config()
        ddtrace.internal.ci_visibility.recorder.ddconfig = ddtrace.settings.Config()
        CIVisibility.enable()

        _do_request.assert_called()
        assert CIVisibility._instance._code_coverage_enabled_by_api is False
        assert CIVisibility._instance._test_skipping_enabled_by_api is False

        # Git client is started
        assert git_start.call_count == 1

        mock_log.warning.assert_called_with("Settings request responded with invalid JSON '%s'", "}")
        CIVisibility.disable()


@pytest.mark.skip(reason="WIP")
def test_civisibility_intake_with_missing_apikey():
    with override_env(dict(DD_SITE="foobar.baz"), pop=POP_CI_VISIBILITY_KEYS):
        with override_global_config({"_ci_visibility_agentless_enabled": True}):
            with pytest.raises(EnvironmentError):
                CIVisibility.enable()


@pytest.mark.skip(reason="WIP")
def test_civisibility_intake_with_apikey():
    with override_env(dict(DD_API_KEY="foobar.baz", DD_SITE="foo.bar"), pop=POP_CI_VISIBILITY_KEYS):
        with override_global_config({"_ci_visibility_agentless_enabled": True}):
            t = Tracer()
            CIVisibility.enable(tracer=t)
            assert CIVisibility._instance.tracer._writer._endpoint == AGENTLESS_ENDPOINT
            assert CIVisibility._instance.tracer._writer.intake_url == "https://citestcycle-intake.foo.bar"
            CIVisibility.disable()


@pytest.mark.skip(reason="WIP")
@pytest.mark.skipif(AGENT_VERSION == "testagent", reason="Test agent doesn't support evp proxy.")
def test_civisibility_intake_with_evp_available():
    with override_env(dict(DD_API_KEY="foobar.baz", DD_SITE="foo.bar"), pop=POP_CI_VISIBILITY_KEYS):
        with override_global_config({"_ci_visibility_agentless_enabled": False}):
            t = Tracer()
            CIVisibility.enable(tracer=t)
            assert CIVisibility._instance.tracer._writer._endpoint == EVP_PROXY_AGENT_ENDPOINT
            assert CIVisibility._instance.tracer._writer.intake_url == agent.get_trace_url()
            assert (
                CIVisibility._instance.tracer._writer._headers[EVP_SUBDOMAIN_HEADER_NAME]
                == EVP_SUBDOMAIN_HEADER_EVENT_VALUE
            )
            CIVisibility.disable()


def test_civisibility_event_endpoints():
    with override_env(dict(DD_API_KEY="foobar.baz"), pop=POP_CI_VISIBILITY_KEYS):
        with override_global_config({"_ci_visibility_code_coverage_enabled": True}):
            t = Tracer()
            t.configure(writer=CIVisibilityWriter(reuse_connections=True))
            t._writer._conn = mock.MagicMock()
            with mock.patch("ddtrace.internal.writer.Response.from_http_response") as from_http_response:
                from_http_response.return_value.__class__ = Response
                from_http_response.return_value.status = 200
                s = t.trace("operation", service="svc-no-cov")
                s.finish()
                span = t.trace("operation2", service="my-svc2")
                span.set_tag(
                    COVERAGE_TAG_NAME,
                    '{"files": [{"filename": "test_cov.py", "segments": [[5, 0, 5, 0, -1]]}, '
                    + '{"filename": "test_module.py", "segments": [[2, 0, 2, 0, -1]]}]}',
                )
                span.finish()
                conn = t._writer._conn
                t.shutdown()
            assert conn.request.call_count == (2 if compat.PY3 else 1)
            assert conn.request.call_args_list[0].args[1] == "api/v2/citestcycle"
            assert (
                b"svc-no-cov" in conn.request.call_args_list[0].args[2]
            ), "requests to the cycle endpoint should include non-coverage spans"
            if compat.PY3:
                assert conn.request.call_args_list[1].args[1] == "api/v2/citestcov"
                assert (
                    b"svc-no-cov" not in conn.request.call_args_list[1].args[2]
                ), "requests to the coverage endpoint should not include non-coverage spans"<|MERGE_RESOLUTION|>--- conflicted
+++ resolved
@@ -23,11 +23,8 @@
 from ddtrace.internal.ci_visibility.git_client import CIVisibilityGitClientSerializerV1
 from ddtrace.internal.ci_visibility.recorder import CITracer as Tracer
 from ddtrace.internal.ci_visibility.recorder import _extract_repository_name_from_url
-<<<<<<< HEAD
 from ddtrace.internal.ci_visibility.writer import CIVisibilityWriter
-=======
 from ddtrace.internal.compat import PY2
->>>>>>> 62cb3b0e
 from ddtrace.internal.utils.http import Response
 from ddtrace.span import Span
 from tests.utils import DummyCIVisibilityWriter
@@ -36,11 +33,14 @@
 from tests.utils import override_global_config
 
 
+if PY2:
+    # Purposely shadowing a missing python builtin
+    from socket import timeout as TimeoutError  # noqa: A001
+
 AGENT_VERSION = os.environ.get("AGENT_VERSION")
 
 TEST_SHA = "b3672ea5cbc584124728c48a443825d2940e0ddd"
 
-<<<<<<< HEAD
 POP_CI_VISIBILITY_KEYS = [
     "CI_DD_API_KEY",
     "CI_DD_APP_KEY",
@@ -53,11 +53,6 @@
 def teardown():
     if CIVisibility.enabled:
         CIVisibility.disable()
-=======
-if PY2:
-    # Purposely shadowing a missing python builtin
-    from socket import timeout as TimeoutError  # noqa: A001
->>>>>>> 62cb3b0e
 
 
 def test_filters_test_spans():
