--- conflicted
+++ resolved
@@ -2840,11 +2840,7 @@
             pys=select_pys(min_version="3.9"),
             pkgs={
                 "pytest-asyncio": latest,
-<<<<<<< HEAD
-                "pydantic-ai": [latest],
-=======
                 "pydantic-ai": ["==0.3.0", latest],
->>>>>>> d9a12377
                 "vcrpy": "==7.0.0",
             },
         ),
