# type: ignore
import dataclasses
import json
import logging
import os
from typing import Any
from typing import Dict
from typing import List
from typing import Tuple
from urllib.error import HTTPError
from urllib.request import urlopen

from riot import Venv as RiotVenv
from riot import latest as riot_latest


SUPPORTED_PYTHON_VERSIONS = [
    (2, 7),
    (3, 5),
    (3, 6),
    (3, 7),
    (3, 8),
    (3, 9),
    (3, 10),
    (3, 11),
]  # type: List[Tuple[int, int]]


def version_to_str(version):
    # type: (Tuple[int, int]) -> str
    """Convert a Python version tuple to a string

    >>> version_to_str((2, 7))
    '2.7'
    >>> version_to_str((3, 5))
    '3.5'
    >>> version_to_str((3, 1))
    '3.1'
    >>> version_to_str((3, 10))
    '3.10'
    >>> version_to_str((3, 11))
    '3.11'
    >>> version_to_str((3, ))
    '3'
    """
    return ".".join(str(p) for p in version)


def str_to_version(version):
    # type: (str) -> Tuple[int, int]
    """Convert a Python version string to a tuple

    >>> str_to_version("2.7")
    (2, 7)
    >>> str_to_version("3.5")
    (3, 5)
    >>> str_to_version("3.1")
    (3, 1)
    >>> str_to_version("3.10")
    (3, 10)
    >>> str_to_version("3.11")
    (3, 11)
    >>> str_to_version("3")
    (3,)
    """
    return tuple(int(p) for p in version.split("."))


MIN_PYTHON_VERSION = version_to_str(min(SUPPORTED_PYTHON_VERSIONS))
MAX_PYTHON_VERSION = version_to_str(max(SUPPORTED_PYTHON_VERSIONS))


def select_pys(min_version=MIN_PYTHON_VERSION, max_version=MAX_PYTHON_VERSION):
    # type: (str, str) -> List[str]
    """Helper to select python versions from the list of versions we support

    >>> select_pys()
    ['2.7', '3.5', '3.6', '3.7', '3.8', '3.9', '3.10', '3.11']
    >>> select_pys(min_version='3')
    ['3.5', '3.6', '3.7', '3.8', '3.9', '3.10', '3.11']
    >>> select_pys(max_version='3')
    ['2.7']
    >>> select_pys(min_version='3.5', max_version='3.8')
    ['3.5', '3.6', '3.7', '3.8']
    """
    min_version = str_to_version(min_version)
    max_version = str_to_version(max_version)

    return [version_to_str(version) for version in SUPPORTED_PYTHON_VERSIONS if min_version <= version <= max_version]


LOGGER = logging.getLogger(__name__)

PY_Latest = False

if "DD_USE_LATEST_VERSIONS" not in os.environ:
    LOGGER.warning("DD_USE_LATEST_VERSIONS not set.")
elif os.environ["DD_USE_LATEST_VERSIONS"].lower() == "true":
    LOGGER.warning("Use LATEST versions of packages")
    PY_Latest = True
else:
    LOGGER.warning("Use regular fixed versions of packages")


@dataclasses.dataclass
class Venv(RiotVenv):
    ci: Dict[str, Any] = None


def latest(arg: str):
    if PY_Latest:
        return riot_latest
    else:
        try:
            return "<=" + LATEST_VERSIONS[arg]
        except KeyError:
            raise ValueError(f"{arg} not found in the modules known. Please add it if needed")


LATEST_VERSIONS = {
    "Flask-Cache": "0.13.1",
    "MarkupSafe": "2.1.1",
    "PyEnchant": "3.2.2",
    "WebTest": "3.0.0",
    "Werkzeug": "2.2.2",
    "aiobotocore": "2.4.0",
    "aiofiles": "22.1.0",
    "aiohttp": "3.8.3",
    "aiohttp_jinja2": "1.5",
    "aiomysql": "0.1.1",
    "aiopg": "1.4.0",
    "aioredis": "2.0.1",
    "aiosqlite": "0.17.0",
    "aredis": "1.1.8",
    "asgiref": "3.5.2",
    "async-timeout": "4.0.2",
    "async_generator": "1.10",
    "asyncpg": "0.27.0",
    "attrs": "22.1.0",
    "austin-python": "1.4.2",
    "black": "22.10.0",
    "blinker": "1.5",
    "boto": "2.49.0",
    "botocore": "1.29.10",
    "cassandra-driver": "3.25.0",
    "celery": "5.2.7",
    "channels": "4.0.0",
    "cherrypy": "18.8.0",
    "click": "8.1.3",
    "codespell": "2.2.2",
    "coverage": "6.5.0",
    "cython": "0.29.32",
    "daphne": "4.0.0",
    "databases": "0.6.2",
    "ddapm-test-agent": "1.7.2",
    "decorator": "5.1.1",
    "dogpile.cache": "1.1.8",
    "django": "4.1.3",
    "django-pylibmc": "0.6.1",
    "django-redis": "5.2.0",
    "django_hosts": "5.1",
    "djangorestframework": "3.14.0",
    "dulwich": "0.20.50",
    "elasticsearch": "8.5.0",
    "elasticsearch1": "1.10.0",
    "elasticsearch2": "2.5.1",
    "elasticsearch5": "5.5.6",
    "elasticsearch6": "6.8.2",
    "elasticsearch7": "7.17.7",
    "envier": "0.4.0",
    "falcon": "3.1.0",
    "fastapi": "0.87.0",
    "flake8": "5.0.4",
    "flake8-blind-except": "0.2.1",
    "flake8-builtins": "2.0.1",
    "flake8-docstrings": "1.6.0",
    "flake8-isort": "5.0.0",
    "flake8-logging-format": "0.8.1",
    "flake8-rst-docstrings": "0.2.7",
    "flask": "2.2.2",
    "flask-caching": "2.0.1",
    "gevent": "22.10.2",
    "googleapis-common-protos": "1.57.0",
    "graphene": "3.1.1",
    "graphql-core": "3.2.3",
    "grpcio": "1.50.0",
    "httpretty": "1.1.4",
    "httpx": "0.23.0",
    "hypothesis": "6.57.1",
    "importlib_metadata": "5.0.0",
    "isort": "5.10.1",
    "itsdangerous": "2.1.2",
    "jinja2": "3.1.2",
    "kombu": "5.2.4",
    "mako": "1.2.4",
    "mariadb": "1.1.5.post2",
    "markupsafe": "2.1.1",
    "mock": "4.0.3",
    "mongoengine": "0.24.2",
    "more_itertools": "9.0.0",
    "moto": "4.0.9",
    "msgpack": "1.0.4",
    "mypy": "0.991",
    "mysql-connector-python": "8.0.31",
    "opentracing": "2.4.0",
    "packaging": "21.3",
    "pastedeploy": "3.0.1",
    "psycopg2-binary": "2.9.5",
    "py-cpuinfo": "9.0.0",
    "pycryptodome": "3.15.0",
    "pygments": "2.13.0",
    "pylibmc": "1.6.3",
    "pylons": "1.0.3",
    "pymemcache": "4.0.0",
    "pymongo": "4.3.2",
    "pymysql": "1.0.2",
    "pynamodb": "5.3.0",
    "pyodbc": "4.0.35",
    "pyramid": "2.0",
    "pytest": "7.2.0",
    "pytest-aiohttp": "1.0.4",
    "pytest-asyncio": "0.20.2",
    "pytest-bdd": "6.1.1",
    "pytest-benchmark": "4.0.0",
    "pytest-cov": "4.0.0",
    "pytest-django": "4.5.2",
    "pytest-mock": "3.10.0",
    "pytest-sanic": "1.9.1",
    "python-consul": "1.1.0",
    "python-memcached": "1.59",
    "redis": "4.3.4",
    "redis-py-cluster": "2.1.3",
    "reno": "3.5.0",
    "requests": "2.28.1",
    "requests-mock": "1.10.0",
    "responses": "0.22.0",
    "rich": "12.6.0",
    "riot": "0.14.1",
    "rq": "1.11.1",
    "rsa": "4.9",
    "sanic": "22.9.1",
    "sanic-testing": "22.9.0",
    "slotscheck": "0.16.0",
    "snowflake-connector-python": "2.8.1",
    "sphinx": "5.3.0",
    "sphinxcontrib-spelling": "7.7.0",
    "sqlalchemy": "1.4.44",
    "starlette": "0.21.0",
    "structlog": "22.1.0",
    "types-PyYAML": "6.0.12.2",
    "types-attrs": "19.1.0",
    "types-docutils": "0.19.1.1",
    "types-protobuf": "3.20.4.5",
    "types-setuptools": "65.5.0.3",
    "types-six": "1.16.21.3",
    "urllib3": "1.26.12",
    "webob": "1.8.7",
    "webtest": "3.0.0",
    "werkzeug": "2.2.2",
    "yaaredis": "3.0.0",
    "yarl": "1.8.1",
}


venv = Venv(
    pkgs={
        "mock": latest("mock"),
        "pytest": "<7.0.0",
        "pytest-mock": latest("pytest-mock"),
        "coverage": latest("coverage"),
        "pytest-cov": latest("pytest-cov"),
        "opentracing": latest("opentracing"),
        "hypothesis": "<6.45.1",
    },
    env={
        "DD_TESTING_RAISE": "1",
    },
    venvs=[
        Venv(
            pys=["3"],
            pkgs={
                "black": "==21.4b2",
                "isort": [latest("isort")],
                # See https://github.com/psf/black/issues/2964 for incompatibility with click==8.1.0
                "click": "<8.1.0",
            },
            venvs=[
                Venv(
                    name="fmt",
                    command="isort . && black .",
                ),
                Venv(
                    name="black",
                    command="black {cmdargs}",
                ),
                Venv(
                    name="isort",
                    command="isort {cmdargs}",
                ),
            ],
        ),
        Venv(
            pys=["3"],
            pkgs={
                "flake8": ">=3.8,<3.9",
                "flake8-blind-except": latest("flake8-blind-except"),
                "flake8-builtins": latest("flake8-builtins"),
                "flake8-docstrings": latest("flake8-docstrings"),
                "flake8-logging-format": latest("flake8-logging-format"),
                "flake8-rst-docstrings": latest("flake8-rst-docstrings"),
                "flake8-isort": latest("flake8-isort"),
                "pygments": latest("pygments"),
            },
            venvs=[
                Venv(
                    name="flake8",
                    command="flake8 {cmdargs}",
                ),
            ],
        ),
        Venv(
            pys=["3"],
            name="mypy",
            command="mypy {cmdargs}",
            create=True,
            pkgs={
                "mypy": latest("mypy"),
                "envier": latest("envier"),
                "types-attrs": latest("types-attrs"),
                "types-docutils": latest("types-docutils"),
                "types-protobuf": latest("types-protobuf"),
                "types-PyYAML": latest("types-PyYAML"),
                "types-setuptools": latest("types-setuptools"),
                "types-six": latest("types-six"),
            },
        ),
        Venv(
            pys=["3"],
            pkgs={"codespell": "==2.1.0"},
            venvs=[
                Venv(
                    name="codespell",
                    command='codespell --skip="ddwaf.h" ddtrace/ tests/',
                ),
                Venv(
                    name="hook-codespell",
                    command="codespell {cmdargs}",
                ),
            ],
        ),
        Venv(
            pys=["3"],
            pkgs={"slotscheck": latest("slotscheck")},
            venvs=[
                Venv(
                    name="slotscheck",
                    command="python -m slotscheck -v {cmdargs}",
                ),
            ],
        ),
        Venv(
            pys=["3"],
            pkgs={"ddapm-test-agent": ">=1.2.0"},
            venvs=[
                Venv(
                    name="snapshot-fmt",
                    command="ddapm-test-agent-fmt {cmdargs} tests/snapshots/",
                ),
            ],
        ),
        Venv(
            pys=["3"],
            name="riot-helpers",
            # DEV: pytest really doesn't want to execute only `riotfile.py`, call doctest directly
            command="python -m doctest {cmdargs} riotfile.py",
            pkgs={"riot": latest("riot")},
        ),
        Venv(
            pys=["3"],
            name="scripts",
            command="python -m doctest {cmdargs} scripts/get-target-milestone.py",
        ),
        Venv(
            name="docs",
            pys=["3"],
            pkgs={
                "cython": latest("cython"),
                "reno[sphinx]": latest("reno"),
                "sphinx": "~=4.3.2",
                "sphinxcontrib-spelling": latest("sphinxcontrib-spelling"),
                "PyEnchant": latest("PyEnchant"),
                # Pin due to dulwich not publishing wheels and the env doesn't have
                # the dependencies required to build the package.
                # https://github.com/jelmer/dulwich/issues/963.
                "dulwich": "<0.20.36",
            },
            command="scripts/build-docs",
        ),
        Venv(
            name="appsec",
            pys=select_pys(),
            command="pytest {cmdargs} tests/appsec",
            pkgs={
                "pycryptodome": latest("pycryptodome"),
            },
            ci={
                "machine": {"image": "ubuntu-2004:current"},
                "environment": [{"BOTO_CONFIG": "/dev/null"}, {"PYTHONUNBUFFERED": 1}],
                "steps": [{"run_test": {"pattern": "appsec", "snapshot": True}}],
            },
        ),
        Venv(
            name="benchmarks",
            pys=select_pys(),
            pkgs={
                # pytest-benchmark depends on cpuinfo which dropped support for Python<=3.6 in 9.0
                # See https://github.com/workhorsy/py-cpuinfo/issues/177
                "pytest-benchmark": latest("pytest-benchmark"),
                "py-cpuinfo": "~=8.0.0",
                "msgpack": latest("msgpack"),
            },
            ci={
                "executor": "ddtrace_dev",
                "parallelism": 4,
                "steps": [{"run_test": {"store_coverage": False, "pattern": "^benchmarks"}}],
            },
            venvs=[
                Venv(
                    name="benchmarks-gc",
                    command="pytest --no-cov --benchmark-warmup=on {cmdargs} tests/benchmarks",
                ),
                Venv(
                    name="benchmarks-nogc",
                    command="pytest --no-cov --benchmark-warmup=on --benchmark-disable-gc {cmdargs} tests/benchmarks",
                ),
            ],
        ),
        Venv(
            name="profile-diff",
            command="python scripts/diff.py {cmdargs}",
            pys="3",
            pkgs={
                "austin-python": "~=1.0",
                "rich": latest("rich"),
            },
        ),
        Venv(
            name="tracer",
            venvs=[
                Venv(
                    pys=select_pys(),
                    pkgs={
                        "msgpack": latest("msgpack"),
                        "attrs": ["==20.1.0", latest("attrs")],
                        "packaging": ["==17.1", latest("packaging")],
                        "structlog": latest("structlog"),
                        # httpretty v1.0 drops python 2.7 support
                        "httpretty": "==0.9.7",
                    },
                    # Riot venvs break with Py 3.11 importlib, specifically with hypothesis (test_http.py).
                    # We'll skip the test_http.py tests in riot and run them separately through tox in CI.
                    # See linked riot issue: https://github.com/DataDog/riot/issues/192
                    command="pytest {cmdargs} tests/tracer/ --ignore=tests/tracer/test_http.py",
                ),
            ],
            env={
                "DD_REMOTE_CONFIGURATION_ENABLED": "false",
            },
            ci={
                "executor": "ddtrace_dev",
                "parallelism": 8,
                "steps": [
                    {"run_test": {"pattern": "tracer"}},
                    {"run_tox_scenario": {"pattern": "^py.\\+-tracer_test_http"}},
                ],
            },
        ),
        Venv(
            name="telemetry",
            command="pytest {cmdargs} tests/telemetry/",
            pys=select_pys(),
            pkgs={
                # httpretty v1.0 drops python 2.7 support
                "httpretty": "==0.9.7",
            },
            ci={
                "machine": {"image": "ubuntu-2004:current"},
                "environment": [{"BOTO_CONFIG": "/dev/null"}, {"PYTHONUNBUFFERED": 1}],
                "steps": [{"run_test": {"pattern": "telemetry", "snapshot": True, "store_coverage": False}}],
            },
        ),
        Venv(
            name="integration",
            pys=select_pys(),
            command="pytest --no-cov {cmdargs} tests/integration/",
            pkgs={"msgpack": latest("msgpack")},
            venvs=[
                Venv(
                    name="integration-latest",
                    env={
                        "AGENT_VERSION": "latest",
                    },
                    ci={
                        "machine": {"image": "ubuntu-2004:current"},
                        "environment": [{"BOTO_CONFIG": "/dev/null"}, {"PYTHONUNBUFFERED": 1}],
                        "steps": [
                            {"attach_workspace": {"at": "."}},
                            "checkout",
                            {"start_docker_services": {"services": "ddagent"}},
                            {
                                "run": {
                                    "command": (
                                        "mv .riot .ddriot\n./scripts/ddtest riot -v run --pass-env -s"
                                        " 'integration_agent'\n"
                                    )
                                }
                            },
                        ],
                    },
                ),
                Venv(
                    name="integration_testagent",  # formerly integration-snapshot, but use the name given into the ci
                    env={
                        "DD_TRACE_AGENT_URL": "http://localhost:9126",
                        "AGENT_VERSION": "testagent",
                    },
                    ci={
                        "machine": {"image": "ubuntu-2004:current"},
                        "environment": [{"BOTO_CONFIG": "/dev/null"}, {"PYTHONUNBUFFERED": 1}],
                        "steps": [
                            {"attach_workspace": {"at": "."}},
                            "checkout",
                            {"start_docker_services": {"env": "SNAPSHOT_CI=1", "services": "testagent"}},
                            {
                                "run": {
                                    "environment": {"DD_TRACE_AGENT_URL": "http://localhost:9126"},
                                    "command": (
                                        "mv .riot .ddriot\n./scripts/ddtest riot -v run --pass-env -s"
                                        " 'integration_testagent'\n"
                                    ),
                                }
                            },
                        ],
                    },
                ),
            ],
        ),
        Venv(
            name="internal",
            command="pytest {cmdargs} tests/internal/",
            pkgs={
                "httpretty": "==0.9.7",
                "gevent": latest("gevent"),
            },
            env={
                "DD_REMOTE_CONFIGURATION_ENABLED": "false",
            },
            venvs=[
                Venv(pys="2.7"),
                Venv(
                    # FIXME[bytecode-3.11]: internal depends on bytecode, which is not python 3.11 compatible.
                    pys=select_pys(min_version="3.5"),
                    pkgs={"pytest-asyncio": latest("pytest-asyncio")},
                ),
            ],
            ci={"executor": "ddtrace_dev", "parallelism": 4, "steps": [{"run_test": {"pattern": "internal"}}]},
        ),
        Venv(
            name="gevent",
            command="pytest {cmdargs} tests/contrib/gevent",
            pkgs={
                "botocore": latest("botocore"),
                "requests": latest("requests"),
                "elasticsearch": latest("elasticsearch"),
                "pynamodb": latest("pynamodb"),
            },
            venvs=[
                Venv(
                    pys="2.7",
                    pkgs={
                        "gevent": ["~=1.1.0", "~=1.2.0", "~=1.3.0"],
                        "greenlet": "~=1.0",
                    },
                ),
                Venv(
                    pkgs={
                        "aiobotocore": "<=2.3.1",
                        "aiohttp": latest("aiohttp"),
                    },
                    venvs=[
                        Venv(
                            pys=select_pys(min_version="3.5", max_version="3.6"),
                            pkgs={
                                "gevent": ["~=1.1.0", "~=1.2.0", "~=1.3.0"],
                                "greenlet": "~=1.0",
                            },
                        ),
                        Venv(
                            pys=select_pys(min_version="3.7", max_version="3.8"),
                            pkgs={
                                "gevent": ["~=1.3.0", "~=1.4.0"],
                                # greenlet>0.4.17 wheels are incompatible with gevent and python>3.7
                                # This issue was fixed in gevent v20.9:
                                # https://github.com/gevent/gevent/issues/1678#issuecomment-697995192
                                "greenlet": "<0.4.17",
                            },
                        ),
                        Venv(
                            pys="3.9",
                            pkgs={
                                "gevent": ["~=20.9.0", "~=20.12.0", "~=21.1.0"],
                                "greenlet": "~=1.0",
                            },
                        ),
                        Venv(
                            pys="3.10",
                            pkgs={
                                "gevent": ["~=21.8.0"],
                            },
                        ),
                        Venv(
                            pys="3.11",
                            pkgs={
                                "gevent": ["~=22.8.0", latest("gevent")],
                            },
                        ),
                    ],
                ),
            ],
            ci={
                "executor": "ddtrace_dev",
                "parallelism": 8,
                "steps": [{"run_test": {"pattern": "gevent"}}],
            },
        ),
        Venv(
            name="runtime",
            command="pytest {cmdargs} tests/runtime/",
            venvs=[Venv(pys=select_pys(), pkgs={"msgpack": latest("msgpack")})],
        ),
        Venv(
            name="ddtracerun",
            command="pytest {cmdargs} --no-cov tests/commands/test_runner.py",
            pys=select_pys(),
            pkgs={
                "redis": latest("redis"),
                "gevent": latest("gevent"),
            },
            ci={
                "executor": "ddtrace_dev",
                "parallelism": 4,
                "docker": [{"image": "datadog/dd-trace-py:buster"}, {"image": "redis:4.0-alpine"}],
                "steps": [{"run_test": {"store_coverage": False, "pattern": "ddtracerun"}}],
            },
        ),
        Venv(
            name="debugger",
            command="pytest {cmdargs} tests/debugging/",
            pkgs={"msgpack": latest("msgpack")},
            venvs=[
                Venv(pys="2.7"),
                Venv(
                    # FIXME[bytecode-3.11]: debugger depends on bytecode, which doesn't yet have 3.11 support
                    pys=select_pys(min_version="3.5", max_version="3.10"),
                    pkgs={"pytest-asyncio": latest("pytest-asyncio")},
                ),
            ],
            ci={"executor": "ddtrace_dev", "parallelism": 7, "steps": [{"run_test": {"pattern": "debugger"}}]},
        ),
        Venv(
            name="vendor",
            command="pytest {cmdargs} tests/vendor/",
            pys=select_pys(),
            pkgs={"msgpack": ["~=1.0.0", latest("msgpack")]},
            ci={
                "executor": "ddtrace_dev_small",
                "parallelism": 1,
                "docker": [{"image": "datadog/dd-trace-py:buster"}],
                "steps": [{"run_test": {"pattern": "vendor"}}],
            },
        ),
        Venv(
            name="httplib",
            command="pytest {cmdargs} tests/contrib/httplib",
            pys=select_pys(),
            ci={
                "machine": {"image": "ubuntu-2004:current"},
                "environment": [{"BOTO_CONFIG": "/dev/null"}, {"PYTHONUNBUFFERED": 1}],
                "steps": [{"run_test": {"pattern": "httplib", "snapshot": True, "docker_services": "httpbin_local"}}],
            },
        ),
        Venv(
            name="test_logging",
            command="pytest {cmdargs} tests/contrib/logging",
            pys=select_pys(),
            ci={
                "executor": "ddtrace_dev_small",
                "parallelism": 1,
                "steps": [{"run_test": {"pattern": "test_logging"}}],
            },
        ),
        Venv(
            name="falcon",
            command="pytest {cmdargs} tests/contrib/falcon",
            venvs=[
                # Falcon 1.x
                # Python 2.7+
                Venv(
                    pys=select_pys(max_version="3.9"),
                    pkgs={
                        "falcon": [
                            "~=1.4.1",
                            "~=1.4",  # latest 1.x
                        ]
                    },
                ),
                # Falcon 2.x
                # Python 3.5+
                Venv(
                    pys=select_pys(min_version="3.5"),
                    pkgs={
                        "falcon": [
                            "~=2.0.0",
                            "~=2.0",  # latest 2.x
                        ]
                    },
                ),
                # Falcon 3.x
                # Python 3.5+
                Venv(
                    pys=select_pys(min_version="3.5"),
                    pkgs={
                        "falcon": [
                            "~=3.0.0",
                            "~=3.0",  # latest 3.x
                            latest("falcon"),
                        ]
                    },
                ),
            ],
            ci={"executor": "ddtrace_dev", "parallelism": 4, "steps": [{"run_test": {"pattern": "falcon"}}]},
        ),
        Venv(
            name="celery",
            command="pytest {cmdargs} tests/contrib/celery",
            pkgs={"more_itertools": "<8.11.0"},
            ci={
                "executor": "ddtrace_dev",
                "parallelism": 7,
                "docker": [
                    {"image": "datadog/dd-trace-py:buster"},
                    {"image": "redis:4.0-alpine"},
                    {"image": "rabbitmq:3.7-alpine"},
                ],
                "steps": [{"run_test": {"pattern": "celery"}}],
            },
            venvs=[
                # Non-4.x celery should be able to use the older redis lib, since it locks to an older kombu
                Venv(
                    # Use <=3.5 to avoid setuptools >=58 which removed `use_2to3` which is needed by celery<4
                    # https://github.com/pypa/setuptools/issues/2086
                    pys=select_pys(max_version="3.5"),
                    pkgs={
                        "pytest": "~=3.10",
                        "celery": "~=3.0",  # most recent 3.x.x release
                        "redis": "~=2.10.6",
                    },
                ),
                # Celery 4.2 is now limited to Kombu 4.3
                # https://github.com/celery/celery/commit/1571d414461f01ae55be63a03e2adaa94dbcb15d
                Venv(
                    pys=select_pys(max_version="3.6"),
                    pkgs={
                        "pytest": "~=3.10",
                        "celery": "~=4.2.2",
                        "redis": "~=2.10.6",
                        "kombu": "~=4.3.0",
                        "importlib_metadata": "<5.0",  # kombu using deprecated shims removed in importlib_metadata 5.0
                    },
                ),
                # Celery 4.3 wants Kombu >= 4.4 and Redis >= 3.2
                # Split into <3.8 and >=3.8 to pin importlib_metadata dependency for kombu
                Venv(
                    pys=select_pys(max_version="3.7"),
                    pkgs={
                        "pytest": "~=3.10",
                        "celery": [
                            "~=4.4",  # most recent 4.x
                        ],
                        "redis": "~=3.5",
                        "kombu": "~=4.4",
                        "importlib_metadata": "<5.0",  # kombu using deprecated shims removed in importlib_metadata 5.0
                    },
                ),
                Venv(
                    pys=select_pys(min_version="3.8", max_version="3.9"),
                    pkgs={
                        "pytest": "~=3.10",
                        "celery": [
                            "~=4.4",  # most recent 4.x
                        ],
                        "redis": "~=3.5",
                        "kombu": "~=4.4",
                    },
                ),
                # Celery 5.x wants Python 3.6+
                # Split into <3.8 and >=3.8 to pin importlib_metadata dependency for kombu
                Venv(
                    pys=select_pys(min_version="3.6", max_version="3.7"),
                    env={
                        # https://docs.celeryproject.org/en/v5.0.5/userguide/testing.html#enabling
                        "PYTEST_PLUGINS": "celery.contrib.pytest",
                    },
                    pkgs={
                        "celery": [
                            "~=5.0.5",
                            "~=5.0",  # most recent 5.x
                            latest("celery"),
                        ],
                        "redis": "~=3.5",
                        "importlib_metadata": "<5.0",  # kombu using deprecated shims removed in importlib_metadata 5.0
                    },
                ),
                Venv(
                    # Billiard dependency is incompatible with Python 3.11
                    # https://github.com/celery/billiard/issues/377
                    pys=select_pys(min_version="3.8", max_version="3.10"),
                    env={
                        # https://docs.celeryproject.org/en/v5.0.5/userguide/testing.html#enabling
                        "PYTEST_PLUGINS": "celery.contrib.pytest",
                    },
                    pkgs={
                        "celery": [
                            "~=5.0",  # most recent 5.x
                            latest("celery"),
                        ],
                        "redis": "~=3.5",
                    },
                ),
            ],
        ),
        Venv(
            name="pylons",
            command="python -m pytest {cmdargs} tests/contrib/pylons",
            venvs=[
                Venv(
                    pys="2.7",
                    pkgs={
                        "pylons": [
                            ">=0.9.6,<0.9.7",
                            ">=0.9.7,<0.9.8",
                            ">=0.10,<0.11",
                        ],
                        "decorator": "<5",
                        "pastedeploy": "<3",
                        "webob": "<1.1",
                    },
                ),
                Venv(
                    pys="2.7",
                    pkgs={
                        "pylons": [
                            ">=1.0,<1.1",
                        ],
                        "decorator": "<5",
                        "pastedeploy": "<3",
                    },
                ),
            ],
            ci={"executor": "ddtrace_dev_small", "parallelism": 1, "steps": [{"run_test": {"pattern": "pylons"}}]},
        ),
        Venv(
            name="cherrypy",
            command="python -m pytest {cmdargs} tests/contrib/cherrypy",
            ci={
                "machine": {"image": "ubuntu-2004:current"},
                "environment": [{"BOTO_CONFIG": "/dev/null"}, {"PYTHONUNBUFFERED": 1}],
                "steps": [{"run_test": {"pattern": "cherrypy", "snapshot": True}}],
                "parallelism": 6,
            },
            venvs=[
                Venv(
                    pys=select_pys(max_version="3.10"),
                    pkgs={
                        "cherrypy": [
                            ">=11,<12",
                            ">=12,<13",
                            ">=13,<14",
                            ">=14,<15",
                            ">=15,<16",
                            ">=16,<17",
                            ">=17,<18",
                        ],
                        "more_itertools": "<8.11.0",
                    },
                ),
                Venv(
                    pys=select_pys(min_version="3.5"),
                    pkgs={
                        "cherrypy": [">=18.0,<19", latest("cherrypy")],
                        "more_itertools": "<8.11.0",
                    },
                ),
            ],
        ),
        Venv(
            name="pymongo",
            command="pytest {cmdargs} tests/contrib/pymongo",
            pkgs={
                "mongoengine": latest("mongoengine"),
            },
            venvs=[
                Venv(
                    # Use <=3.5 to avoid setuptools >=58 which dropped `use_2to3` which is needed by pymongo>=3.4
                    # https://github.com/pypa/setuptools/issues/2086
                    pys=select_pys(max_version="3.5"),
                    pkgs={
                        "pymongo": [
                            ">=3.0,<3.1",
                            ">=3.1,<3.2",
                            ">=3.2,<3.3",
                            ">=3.3,<3.4",
                        ],
                    },
                ),
                Venv(
                    # pymongo 3.4 is incompatible with Python>=3.8
                    # AttributeError: module 'platform' has no attribute 'linux_distribution'
                    pys=select_pys(max_version="3.7"),
                    pkgs={
                        "pymongo": ">=3.4,<3.5",
                    },
                ),
                Venv(
                    pys=select_pys(min_version="3.6", max_version="3.9"),
                    pkgs={
                        "pymongo": [
                            ">=3.5,<3.6",
                            ">=3.6,<3.7",
                            ">=3.7,<3.8",
                            ">=3.8,<3.9",
                            ">=3.9,<3.10",
                        ],
                    },
                ),
                Venv(
                    pys=select_pys(min_version="3.6"),
                    pkgs={
                        "pymongo": [
                            ">=3.10,<3.11",
                            ">=3.12,<3.13",
                            ">=4.0,<4.1",
                            latest("pymongo"),
                        ],
                    },
                ),
            ],
            ci={
                "executor": "ddtrace_dev",
                "parallelism": 4,
                "docker": [{"image": "datadog/dd-trace-py:buster"}, {"image": "mongo:3.6"}],
                "steps": [{"run_test": {"pattern": "pymongo"}}],
            },
        ),
        # Django  Python version support
        # 1.11    2.7, 3.4, 3.5, 3.6, 3.7 (added in 1.11.17)
        # 2.0     3.4, 3.5, 3.6, 3.7
        # 2.1     3.5, 3.6, 3.7
        # 2.2     3.5, 3.6, 3.7, 3.8 (added in 2.2.8)
        # 3.0     3.6, 3.7, 3.8
        # 3.1     3.6, 3.7, 3.8
        # 4.0     3.8, 3.9, 3.10
        # 4.1     3.8, 3.9, 3.10
        # 4.2     3.8, 3.9, 3.10, 3.11
        # Source: https://docs.djangoproject.com/en/dev/faq/install/#what-python-version-can-i-use-with-django
        Venv(
            name="django",
            command="pytest {cmdargs} tests/contrib/django",
            pkgs={
                "django-redis": ">=4.5,<4.6",
                "django-pylibmc": ">=0.6,<0.7",
                "daphne": latest("daphne"),  # Python >= 3.7 supported
                "requests": latest("requests"),
                "redis": ">=2.10,<2.11",
                "psycopg2-binary": ">=2.8.6",  # We need <2.9.0 for Python 2.7, and >2.9.0 for 3.9+
                "pytest-django": "==3.10.0",
                "pylibmc": latest("pylibmc"),
                "python-memcached": latest("python-memcached"),
            },
            ci={
                "machine": {"image": "ubuntu-2004:current"},
                "environment": [{"BOTO_CONFIG": "/dev/null"}, {"PYTHONUNBUFFERED": 1}],
                "steps": [
                    {
                        "run_test": {
                            "pattern": "django$",
                            "snapshot": True,
                            "docker_services": "memcached redis postgres",
                        }
                    }
                ],
                "parallelism": 6,
            },
            venvs=[
                Venv(
                    pys=select_pys(max_version="3.6"),
                    pkgs={
                        "django": [">=1.8,<1.9", ">=1.11,<1.12"],
                    },
                ),
                Venv(
                    pys=["3.5"],
                    pkgs={
                        "django": [">=2.0,<2.1", ">=2.1,<2.2", ">=2.2,<2.3"],
                    },
                ),
                Venv(
                    pys=select_pys(min_version="3.6", max_version="3.9"),
                    pkgs={"django": [">=2.0,<2.1"]},
                ),
                Venv(
                    pys=select_pys(min_version="3.6", max_version="3.9"),
                    pkgs={"django": [">=2.1,<2.2", ">=2.2,<2.3"]},
                ),
                Venv(
                    pys=select_pys(min_version="3.6", max_version="3.8"),
                    pkgs={
                        "django": [
                            "~=3.0",
                            "~=3.0.0",
                            "~=3.2.0",
                        ],
                        "channels": ["~=3.0", latest("channels")],
                    },
                ),
                Venv(
                    pys=select_pys(min_version="3.8", max_version="3.10"),
                    pkgs={
<<<<<<< HEAD
                        "django": ["~=4.0.0", latest("django")],
                        "channels": ["~=3.0", latest("channels")],
=======
                        "django": [
                            "~=4.0.0",
                            latest,
                        ],
                        "channels": [latest],
>>>>>>> deab734a
                    },
                ),
                Venv(
                    pys=select_pys(min_version="3.8"),
                    pkgs={
                        "django": [
                            "~=4.1.0",
                            latest("django"),
                        ],
<<<<<<< HEAD
                        "channels": ["~=3.0", latest("channels")],
=======
                        "channels": [latest],
>>>>>>> deab734a
                    },
                ),
            ],
        ),
        Venv(
            name="django_hosts",
            command="pytest {cmdargs} tests/contrib/django_hosts",
            pkgs={
                "pytest-django": [
                    "==3.10.0",
                ],
            },
            venvs=[
                Venv(
                    pys=["3.5"],
                    pkgs={
                        "django_hosts": ["~=4.0"],
                        "django": ["~=2.2"],
                    },
                ),
                Venv(
                    pys=select_pys(min_version="3.6"),
                    pkgs={
                        "django_hosts": ["~=4.0"],
                        "django": [
                            "~=2.2",
                            "~=3.2",
                        ],
                    },
                ),
                Venv(
                    pys=select_pys(min_version="3.8"),
                    pkgs={
                        "django_hosts": ["~=5.0", latest("django_hosts")],
                        "django": "~=4.0",
                    },
                ),
            ],
            ci={
                "machine": {"image": "ubuntu-2004:current"},
                "environment": [{"BOTO_CONFIG": "/dev/null"}, {"PYTHONUNBUFFERED": 1}],
                "steps": [{"run_test": {"pattern": "django_hosts$", "snapshot": True}}],
            },
        ),
        Venv(
            name="djangorestframework",
            command="pytest {cmdargs} tests/contrib/djangorestframework",
            ci={
                "machine": {"image": "ubuntu-2004:current"},
                "environment": [{"BOTO_CONFIG": "/dev/null"}, {"PYTHONUNBUFFERED": 1}],
                "steps": [
                    {
                        "run_test": {
                            "pattern": "djangorestframework",
                            "snapshot": True,
                            "docker_services": "memcached redis",
                        }
                    }
                ],
                "parallelism": 6,
            },
            venvs=[
                Venv(
                    pys=select_pys(max_version="3.6"),
                    pkgs={
                        "django": "==1.11",
                        "djangorestframework": [">=3.4,<3.5", ">=3.7,<3.8"],
                        "pytest-django": "==3.10.0",
                    },
                ),
                Venv(
                    pys=select_pys(min_version="3.5", max_version="3.9"),
                    pkgs={
                        "django": ">=2.2,<2.3",
                        "djangorestframework": [">=3.8,<3.9", ">=3.9,<3.10", latest("djangorestframework")],
                        "pytest-django": "==3.10.0",
                    },
                ),
                Venv(
                    pys=select_pys(min_version="3.6"),
                    pkgs={
                        "django": ">=3.0,<3.1",
                        "djangorestframework": ">=3.10,<3.11",
                        "pytest-django": "==3.10.0",
                    },
                ),
                Venv(
                    pys=select_pys(min_version="3.6"),
                    pkgs={
                        "django": "~=3.2",
                        "djangorestframework": ">=3.11,<3.12",
                        "pytest-django": "==3.10.0",
                    },
                ),
                Venv(
                    pys=select_pys(min_version="3.8"),
                    pkgs={
                        "django": "~=4.0",
                        "djangorestframework": ["~=3.13", latest("djangorestframework")],
                        "pytest-django": "==3.10.0",
                    },
                ),
            ],
        ),
        Venv(
            name="elasticsearch",
            command="pytest {cmdargs} tests/contrib/elasticsearch/test_elasticsearch.py",
            ci={
                "machine": {"image": "ubuntu-2004:current"},
                "environment": [{"BOTO_CONFIG": "/dev/null"}, {"PYTHONUNBUFFERED": 1}],
                "steps": [
                    {"run_test": {"pattern": "elasticsearch", "snapshot": True, "docker_services": "elasticsearch"}}
                ],
                "parallelism": 4,
            },
            venvs=[
                Venv(
                    pys=select_pys(max_version="3.8"),
                    pkgs={
                        "elasticsearch": [
                            "~=1.6.0",
                            "~=1.7.0",
                            "~=1.8.0",
                            "~=1.9.0",
                            "~=2.3.0",
                            "~=2.4.0",
                            "~=5.1.0",
                            "~=5.2.0",
                            "~=5.3.0",
                            "~=5.4.0",
                            "~=6.3.0",
                            "~=6.4.0",
                            "~=6.8.0",
                            "~=7.0.0",
                            "~=7.1.0",
                            "~=7.5.0",
                        ]
                    },
                ),
                Venv(
                    pys=select_pys(),
                    pkgs={
                        "elasticsearch": [
                            "~=7.6.0",
                            "~=7.8.0",
                            "~=7.10.0",
                            # FIXME: Elasticsearch introduced a breaking change in 7.14
                            # which makes it incompatible with previous major versions.
                            # latest,
                        ]
                    },
                ),
                Venv(pys=select_pys(), pkgs={"elasticsearch1": ["~=1.10.0"]}),
                Venv(pys=select_pys(), pkgs={"elasticsearch2": ["~=2.5.0"]}),
                Venv(pys=select_pys(), pkgs={"elasticsearch5": ["~=5.5.0"]}),
                Venv(pys=select_pys(), pkgs={"elasticsearch6": ["~=6.4.0", "~=6.8.2", latest("elasticsearch6")]}),
                Venv(pys=select_pys(), pkgs={"elasticsearch7": ["~=7.6.0", "~=7.8.0", "~=7.10.0"]}),
            ],
        ),
        Venv(
            name="elasticsearch-multi",
            command="pytest {cmdargs} tests/contrib/elasticsearch/test_elasticsearch_multi.py",
            venvs=[
                Venv(
                    pys=select_pys(),
                    pkgs={
                        "elasticsearch": ["~=1.6.0"],
                        "elasticsearch2": [latest("elasticsearch2")],
                        "elasticsearch5": [latest("elasticsearch5")],
                        "elasticsearch6": [latest("elasticsearch6")],
                        "elasticsearch7": ["<7.14.0"],
                    },
                ),
            ],
        ),
        Venv(
            name="flask",
            command="pytest {cmdargs} tests/contrib/flask",
            pkgs={"blinker": latest("blinker"), "requests": latest("requests")},
            ci={
                "machine": {"image": "ubuntu-2004:current"},
                "environment": [{"BOTO_CONFIG": "/dev/null"}, {"PYTHONUNBUFFERED": 1}],
                "steps": [
                    {
                        "run_test": {
                            "store_coverage": False,
                            "snapshot": True,
                            "pattern": "flask",
                            "docker_services": "memcached redis",
                        }
                    }
                ],
                "parallelism": 8,
            },
            venvs=[
                # Flask == 0.12.0
                Venv(
                    pys=select_pys(max_version="3.9"),
                    pkgs={
                        "flask": ["~=0.12.0"],
                        "pytest": "~=3.0",
                        "more_itertools": "<8.11.0",
                        # https://github.com/pallets/itsdangerous/issues/290
                        # DEV: Breaking change made in 2.0 release
                        "itsdangerous": "<2.0",
                        # https://github.com/pallets/markupsafe/issues/282
                        # DEV: Breaking change made in 2.1.0 release
                        "markupsafe": "<2.0",
                    },
                ),
                Venv(
                    pys=select_pys(max_version="3.9"),
                    command="python tests/ddtrace_run.py pytest {cmdargs} tests/contrib/flask_autopatch",
                    env={
                        "DD_SERVICE": "test.flask.service",
                        "DD_PATCH_MODULES": "jinja2:false",
                    },
                    pkgs={
                        "flask": ["~=0.12.0"],
                        "pytest": "~=3.0",
                        "more_itertools": "<8.11.0",
                        # https://github.com/pallets/itsdangerous/issues/290
                        # DEV: Breaking change made in 2.0 release
                        "itsdangerous": "<2.0",
                        # https://github.com/pallets/markupsafe/issues/282
                        # DEV: Breaking change made in 2.1.0 release
                        "markupsafe": "<2.0",
                    },
                ),
                # Flask 1.x.x
                Venv(
                    pys=select_pys(),
                    pkgs={
                        "flask": [
                            "~=1.0.0",
                            "~=1.1.0",
                            "~=1.0",  # latest 1.x
                        ],
                        # https://github.com/pallets/itsdangerous/issues/290
                        # DEV: Breaking change made in 2.1.0 release
                        "itsdangerous": "<2.1.0",
                        # https://github.com/pallets/markupsafe/issues/282
                        # DEV: Breaking change made in 2.1.0 release
                        "markupsafe": "<2.0",
                        # DEV: Flask 1.0.x is missing a maximum version for werkzeug dependency
                        "werkzeug": "<2.0",
                    },
                ),
                Venv(
                    pys=select_pys(),
                    command="python tests/ddtrace_run.py pytest {cmdargs} tests/contrib/flask_autopatch",
                    env={
                        "DD_SERVICE": "test.flask.service",
                        "DD_PATCH_MODULES": "jinja2:false",
                    },
                    pkgs={
                        "flask": [
                            "~=1.0.0",
                            "~=1.1.0",
                            "~=1.0",  # latest 1.x
                        ],
                        # https://github.com/pallets/itsdangerous/issues/290
                        # DEV: Breaking change made in 2.0 release
                        "itsdangerous": "<2.0",
                        # https://github.com/pallets/markupsafe/issues/282
                        # DEV: Breaking change made in 2.1.0 release
                        "markupsafe": "<2.0",
                        # DEV: Flask 1.0.x is missing a maximum version for werkzeug dependency
                        "werkzeug": "<2.0",
                    },
                ),
                # Flask >= 2.0.0
                Venv(
                    pys=select_pys(min_version="3.6"),
                    pkgs={
                        "flask": [
                            "~=2.0.0",
                            "~=2.0",  # latest 2.x
                            latest("flask"),
                        ],
                    },
                ),
                Venv(
                    pys=select_pys(min_version="3.6"),
                    command="python tests/ddtrace_run.py pytest {cmdargs} tests/contrib/flask_autopatch",
                    env={
                        "DD_SERVICE": "test.flask.service",
                        "DD_PATCH_MODULES": "jinja2:false",
                    },
                    pkgs={
                        "flask": [
                            "~=2.0.0",
                            "~=2.0",  # latest 2.x
                            latest("flask"),
                        ],
                    },
                ),
            ],
        ),
        Venv(
            name="flask_cache",
            command="pytest {cmdargs} tests/contrib/flask_cache",
            pkgs={
                "python-memcached": latest("python-memcached"),
                "redis": "~=2.0",
                "blinker": latest("blinker"),
            },
            venvs=[
                Venv(
                    pys=select_pys(max_version="2.7"),
                    pkgs={
                        "flask": ["~=0.10.0", "~=0.11.0"],
                        "Werkzeug": ["<1.0"],
                        "Flask-Cache": ["~=0.12.0"],
                        "werkzeug": "<1.0",
                        "pytest": "~=3.0",
                        "more_itertools": "<8.11.0",
                        # https://github.com/pallets/itsdangerous/issues/290
                        # DEV: Breaking change made in 2.0 release
                        "itsdangerous": "<2.0",
                        # https://github.com/pallets/markupsafe/issues/282
                        # DEV: Breaking change made in 2.1.0 release
                        "markupsafe": "<2.0",
                    },
                ),
                Venv(
                    pys=select_pys(max_version="3.9"),
                    pkgs={
                        "flask": ["~=0.10.0", "~=0.11.0", "~=0.12.0"],
                        "Werkzeug": ["<1.0"],
                        "Flask-Cache": ["~=0.13.0", latest("Flask-Cache")],
                        "werkzeug": "<1.0",
                        "pytest": "~=3.0",
                        "more_itertools": "<8.11.0",
                        # https://github.com/pallets/itsdangerous/issues/290
                        # DEV: Breaking change made in 2.0 release
                        "itsdangerous": "<2.0",
                        # https://github.com/pallets/markupsafe/issues/282
                        # DEV: Breaking change made in 2.1.0 release
                        "markupsafe": "<2.0",
                    },
                ),
                Venv(
                    pys=select_pys(min_version="3"),
                    pkgs={
                        "flask": ["~=1.0.0", "~=1.1.0", latest("flask")],
                        "flask-caching": ["~=1.10.0", latest("flask-caching")],
                        # https://github.com/pallets/itsdangerous/issues/290
                        # DEV: Breaking change made in 2.0 release
                        "itsdangerous": "<2.0",
                        # https://github.com/pallets/markupsafe/issues/282
                        # DEV: Breaking change made in 2.1.0 release
                        "markupsafe": "<2.0",
                    },
                ),
                Venv(
                    pys=select_pys(min_version="3"),
                    pkgs={
                        "flask": [latest("flask")],
                        "flask-caching": ["~=1.10.0", latest("flask-caching")],
                    },
                ),
            ],
        ),
        Venv(
            name="mako",
            command="pytest {cmdargs} tests/contrib/mako",
            pys=select_pys(),
            pkgs={"mako": ["<1.0.0", "~=1.0.0", "~=1.1.0", latest("mako")]},
            ci={"executor": "ddtrace_dev_small", "parallelism": 1, "steps": [{"run_test": {"pattern": "mako"}}]},
        ),
        Venv(
            name="mysqlconnector",  # formerly mysql, but use the name given into the ci
            command="pytest {cmdargs} tests/contrib/mysql",
            ci={
                "executor": "ddtrace_dev",
                "parallelism": 4,
                "docker": [
                    {"image": "datadog/dd-trace-py:buster"},
                    {
                        "image": "mysql:5.7",
                        "environment": [
                            "MYSQL_ROOT_PASSWORD=admin",
                            "MYSQL_PASSWORD=test",
                            "MYSQL_USER=test",
                            "MYSQL_DATABASE=test",
                        ],
                    },
                ],
                "steps": [{"run_test": {"wait": "mysql", "pattern": "mysqlconnector"}}],
            },
            venvs=[
                Venv(
                    pys=select_pys(max_version="3.5"),
                    pkgs={"mysql-connector-python": ["==8.0.5", "<8.0.24"]},
                ),
                Venv(
                    pys=select_pys(min_version="3.6", max_version="3.9"),
                    pkgs={"mysql-connector-python": ["==8.0.5", ">=8.0", latest("mysql-connector-python")]},
                ),
                Venv(
                    pys=select_pys(min_version="3.10"),
                    pkgs={"mysql-connector-python": [">=8.0", latest("mysql-connector-python")]},
                ),
            ],
        ),
        Venv(
            name="psycopg",
            command="pytest {cmdargs} tests/contrib/psycopg",
            venvs=[
                Venv(
                    pys=["2.7"],
                    # DEV: Use `psycopg2-binary` so we don't need PostgreSQL dev headers
                    pkgs={"psycopg2-binary": ["~=2.7.0", "~=2.8.0"]},
                ),
                Venv(
                    pys=select_pys(min_version="3.6", max_version="3.10"),
                    # 2.7.x should also work, but it is from 2019
                    # DEV: Use `psycopg2-binary` so we don't need PostgreSQL dev headers
                    pkgs={"psycopg2-binary": ["~=2.8.0", "~=2.9.0", latest("psycopg2-binary")]},
                ),
                Venv(
                    pys=select_pys(min_version="3.11"),
                    # psycopg2>=2.9.2 supports Python 3.11
                    pkgs={"psycopg2-binary": ["~=2.9.2", latest("psycopg2-binary")]},
                ),
            ],
            ci={
                "machine": {"image": "ubuntu-2004:current"},
                "environment": [{"BOTO_CONFIG": "/dev/null"}, {"PYTHONUNBUFFERED": 1}],
                "steps": [{"run_test": {"pattern": "psycopg", "snapshot": True, "docker_services": "postgres"}}],
                "parallelism": 4,
            },
        ),
        Venv(
            name="pymemcache",
            pys=select_pys(),
            pkgs={
                "pymemcache": [
                    "~=1.4",  # Most recent 1.x release
                    "~=2.0",  # Most recent 2.x release
                    "~=3.0.1",
                    "~=3.1.1",
                    "~=3.2.0",
                    "~=3.3.0",
                    "~=3.4.2",
                    latest("pymemcache"),
                ]
            },
            venvs=[
                Venv(command="pytest {cmdargs} --ignore=tests/contrib/pymemcache/autopatch tests/contrib/pymemcache"),
                Venv(command="python tests/ddtrace_run.py pytest {cmdargs} tests/contrib/pymemcache/autopatch/"),
            ],
            ci={
                "executor": "ddtrace_dev",
                "parallelism": 4,
                "docker": [{"image": "datadog/dd-trace-py:buster"}, {"image": "memcached:1.5-alpine"}],
                "steps": [{"run_test": {"pattern": "pymemcache"}}],
            },
        ),
        Venv(
            name="pynamodb",
            command="pytest {cmdargs} tests/contrib/pynamodb",
            venvs=[
                Venv(
                    pys=select_pys(min_version="3.7", max_version="3.10"),
                    pkgs={
                        # pynamodb==4.x breaks with botocore>=1.28 and python>=3.7
                        "pynamodb": [">=4.0,<4.1", ">=4.1,<4.2", ">=4.2,<4.3", ">=4.3,<4.4"],
                        "moto": ">=1.0,<2.0",
                        "botocore": "==1.27.96",
                    },
                ),
                Venv(
                    pys=select_pys(min_version="3.11"),
                    pkgs={
                        # Pynamodb<=4.0 not compatible with Python 3.11
                        # (see https://github.com/pynamodb/PynamoDB/pull/703)
                        "pynamodb": [">=4.1,<4.2", ">=4.2,<4.3", ">=4.3,<4.4"],
                        "moto": ">=1.0,<2.0",
                        "botocore": "==1.27.96",
                    },
                ),
                Venv(
                    pys=select_pys(min_version="3.7"),
                    pkgs={
                        "pynamodb": [latest("pynamodb")],
                        "moto": ">=1.0,<2.0",
                    },
                ),
                Venv(
                    pys=select_pys(min_version="3.5", max_version="3.6"),
                    pkgs={
                        # Pynamodb>=5.x dropped support for Python 3.5 & 3.6
                        "pynamodb": [">=4.0,<4.1", ">=4.1,<4.2", ">=4.2,<4.3", ">=4.3,<4.4"],
                        "moto": ">=1.0,<2.0",
                    },
                ),
                Venv(
                    pys=["2.7"],
                    pkgs={
                        # Pynamodb>=5.x dropped support for Python 2
                        "pynamodb": [">=4.0,<4.1", ">=4.1,<4.2", ">=4.2,<4.3", ">=4.3,<4.4"],
                        "moto": ">=1.0,<2.0",
                        "rsa": "<4.7.1",
                    },
                ),
            ],
            ci={"executor": "ddtrace_dev", "parallelism": 4, "steps": [{"run_test": {"pattern": "pynamodb"}}]},
        ),
        Venv(
            name="starlette",
            command="pytest {cmdargs} tests/contrib/starlette",
            pkgs={
                "httpx": latest("httpx"),
                "pytest-asyncio": latest("pytest-asyncio"),
                "requests": latest("requests"),
                "aiofiles": latest("aiofiles"),
                # Pinned until https://github.com/encode/databases/issues/298 is resolved.
                "sqlalchemy": "~=1.3.0",
                "aiosqlite": latest("aiosqlite"),
                "databases": latest("databases"),
            },
            venvs=[
                Venv(
                    pys=select_pys(min_version="3.6", max_version="3.10"),
                    pkgs={
                        "starlette": [">=0.13,<0.14", ">=0.14,<0.15", latest("starlette")],
                    },
                ),
                Venv(
                    # Python 3.11 only compatible with Starlette >=0.21.
                    pys=select_pys(min_version="3.11"),
                    pkgs={
                        "starlette": ["~=0.21", latest("starlette")],
                    },
                ),
            ],
            ci={
                "machine": {"image": "ubuntu-2004:current"},
                "environment": [{"BOTO_CONFIG": "/dev/null"}, {"PYTHONUNBUFFERED": 1}],
                "steps": [{"run_test": {"pattern": "starlette", "snapshot": True}}],
            },
        ),
        Venv(
            name="sqlalchemy",
            command="pytest {cmdargs} tests/contrib/sqlalchemy",
            ci={
                "executor": "ddtrace_dev",
                "parallelism": 4,
                "docker": [
                    {"image": "datadog/dd-trace-py:buster"},
                    {
                        "image": "postgres:11-alpine",
                        "environment": ["POSTGRES_PASSWORD=postgres", "POSTGRES_USER=postgres", "POSTGRES_DB=postgres"],
                    },
                    {
                        "image": "mysql:5.7",
                        "environment": [
                            "MYSQL_ROOT_PASSWORD=admin",
                            "MYSQL_PASSWORD=test",
                            "MYSQL_USER=test",
                            "MYSQL_DATABASE=test",
                        ],
                    },
                ],
                "steps": [{"run_test": {"wait": "postgres mysql", "pattern": "sqlalchemy"}}],
            },
            venvs=[
                Venv(
                    venvs=[
                        Venv(
                            pys=select_pys(max_version="3.9"),
                            pkgs={
                                "sqlalchemy": ["~=1.0.0", "~=1.1.0", "~=1.2.0", "~=1.3.0", latest("sqlalchemy")],
                                # 2.8.x is the last one support Python 2.7
                                "psycopg2-binary": ["<=2.8.0"],
                                "mysql-connector-python": ["<8.0.24"],
                            },
                        ),
                        Venv(
                            pys=select_pys(min_version="3.6", max_version="3.9"),
                            pkgs={
                                "sqlalchemy": ["~=1.0.0", "~=1.1.0", "~=1.2.0", "~=1.3.0", latest("sqlalchemy")],
                                "psycopg2-binary": latest("psycopg2-binary"),
                                "mysql-connector-python": latest("mysql-connector-python"),
                            },
                        ),
                        Venv(
                            pys=select_pys(min_version="3.10"),
                            pkgs={
                                "sqlalchemy": ["~=1.2.0", "~=1.3.0", latest("sqlalchemy")],
                                "psycopg2-binary": latest("psycopg2-binary"),
                                "mysql-connector-python": latest("mysql-connector-python"),
                            },
                        ),
                    ],
                ),
            ],
        ),
        Venv(
            name="requests",
            command="pytest {cmdargs} tests/contrib/requests",
            venvs=[
                Venv(
                    pys=select_pys(max_version="3.9"),
                    pkgs={
                        "requests-mock": ">=1.4",
                        "requests": [
                            ">=2.8,<2.9",
                            ">=2.10,<2.11",
                            ">=2.12,<2.13",
                            ">=2.14,<2.15",
                            ">=2.16,<2.17",
                            ">=2.18,<2.19",
                            ">=2.20,<2.21",
                            latest("requests"),
                        ],
                    },
                ),
                Venv(
                    pys=select_pys(min_version="3.10"),
                    pkgs={
                        "requests-mock": ">=1.4",
                        "requests": [
                            ">=2.20,<2.21",
                            latest("requests"),
                        ],
                    },
                ),
            ],
            ci={
                "executor": "ddtrace_dev",
                "parallelism": 4,
                "docker": [
                    {"image": "datadog/dd-trace-py:buster"},
                    {
                        "image": (
                            "kennethreitz/httpbin@sha256:"
                            "2c7abc4803080c22928265744410173b6fea3b898872c01c5fd0f0f9df4a59fb"
                        ),
                        "name": "httpbin.org",
                    },
                ],
                "steps": [{"run_test": {"pattern": "requests"}}],
            },
        ),
        Venv(
            name="wsgi",
            command="pytest {cmdargs} tests/contrib/wsgi",
            venvs=[
                Venv(
                    pys=select_pys(),
                    pkgs={
                        "WebTest": latest("WebTest"),
                    },
                ),
            ],
            ci={
                "machine": {"image": "ubuntu-2004:current"},
                "environment": [{"BOTO_CONFIG": "/dev/null"}, {"PYTHONUNBUFFERED": 1}],
                "steps": [{"run_test": {"pattern": "wsgi", "snapshot": True}}],
            },
        ),
        Venv(
            name="boto",
            command="pytest {cmdargs} tests/contrib/boto",
            venvs=[Venv(pys=select_pys(max_version="3.6"), pkgs={"boto": latest("boto"), "moto": "<1.0.0"})],
            ci={
                "machine": {"image": "ubuntu-2004:current"},
                "environment": [{"BOTO_CONFIG": "/dev/null"}, {"PYTHONUNBUFFERED": 1}],
                "steps": [{"run_test": {"pattern": "^boto", "snapshot": True, "docker_services": "localstack"}}],
                "parallelism": 4,
            },
        ),
        Venv(
            name="botocore",
            command="pytest {cmdargs} tests/contrib/botocore",
            pkgs={"botocore": latest("botocore")},
            venvs=[
                Venv(pys=select_pys(min_version="3.5"), pkgs={"moto[all]": latest("moto")}),
                Venv(pys=["2.7"], pkgs={"moto": ["~=1.0"], "rsa": ["<4.7.1"]}),
            ],
        ),
        Venv(
            name="mongoengine",
            command="pytest {cmdargs} tests/contrib/mongoengine",
            pkgs={
                "pymongo": latest("pymongo"),
            },
            venvs=[
                Venv(
                    # Use <=3.5 to avoid setuptools >=58 which dropped `use_2to3` which is needed by mongoengine<0.20
                    # https://github.com/pypa/setuptools/issues/2086
                    pys=select_pys(max_version="3.5"),
                    pkgs={
                        # 0.20 dropped support for Python 2.7
                        "mongoengine": [">=0.15,<0.16", ">=0.16,<0.17", ">=0.17,<0.18", ">=0.18,<0.19"],
                    },
                ),
                Venv(
                    pys=select_pys(min_version="3.6"),
                    pkgs={"mongoengine": [">=0.20,<0.21", ">=0.21,<0.22", ">=0.22,<0.23", latest("mongoengine")]},
                ),
            ],
            ci={
                "machine": {"image": "ubuntu-2004:current"},
                "environment": [{"BOTO_CONFIG": "/dev/null"}, {"PYTHONUNBUFFERED": 1}],
                "steps": [{"run_test": {"pattern": "mongoengine", "snapshot": True, "docker_services": "mongo"}}],
                "parallelism": 1,
            },
        ),
        Venv(
            name="asgi",
            pkgs={
                "pytest-asyncio": latest("pytest-asyncio"),
                "httpx": latest("httpx"),
                "asgiref": ["~=3.0.0", "~=3.0"],
            },
            pys=select_pys(min_version="3.6"),
            command="pytest {cmdargs} tests/contrib/asgi",
            ci={"executor": "ddtrace_dev_small", "parallelism": 1, "steps": [{"run_test": {"pattern": "asgi$"}}]},
        ),
        Venv(
            name="mariadb",
            command="pytest {cmdargs} tests/contrib/mariadb",
            ci={
                "machine": {"image": "ubuntu-2004:current"},
                "environment": [{"BOTO_CONFIG": "/dev/null"}, {"PYTHONUNBUFFERED": 1}],
                "steps": [{"run_test": {"pattern": "mariadb$", "snapshot": True, "docker_services": "mariadb"}}],
            },
            venvs=[
                Venv(
                    pys=select_pys(min_version="3.6", max_version="3.10"),
                    pkgs={
                        "mariadb": [
                            "~=1.0.0",
                            "~=1.0",
                            latest("mariadb"),
                        ],
                    },
                ),
                Venv(pys=select_pys(min_version="3.11"), pkgs={"mariadb": [">=1.1.2", latest("mariadb")]}),
            ],
        ),
        Venv(
            name="pymysql",
            command="pytest {cmdargs} tests/contrib/pymysql",
            ci={
                "executor": "ddtrace_dev",
                "parallelism": 4,
                "docker": [
                    {"image": "datadog/dd-trace-py:buster"},
                    {
                        "image": "mysql:5.7",
                        "environment": [
                            "MYSQL_ROOT_PASSWORD=admin",
                            "MYSQL_PASSWORD=test",
                            "MYSQL_USER=test",
                            "MYSQL_DATABASE=test",
                        ],
                    },
                ],
                "steps": [{"run_test": {"wait": "mysql", "pattern": "pymysql"}}],
            },
            venvs=[
                Venv(
                    pys=select_pys(),
                    pkgs={
                        "pymysql": [
                            "~=0.7",
                            "~=0.8",
                            "~=0.9",
                        ],
                    },
                ),
                Venv(
                    # 1.x dropped support for 2.7 and 3.5
                    pys=select_pys(min_version="3.6"),
                    pkgs={
                        "pymysql": ["~=1.0", latest("pymysql")],
                    },
                ),
            ],
        ),
        Venv(
            name="pyramid",
            command="pytest {cmdargs} tests/contrib/pyramid/test_pyramid.py",
            pkgs={
                "requests": latest("requests"),
                "webtest": latest("webtest"),
                "tests/contrib/pyramid/pserve_app": [riot_latest],
            },
            venvs=[
                Venv(
                    # pserve_app has PasteDeploy dependency, but PasteDeploy>=3.0 is incompatible with Python 2.7
                    # pyramid>=2.0 no longer supports Python 2.7 and 3.5
                    pys=select_pys(max_version="3.5"),
                    pkgs={
                        "pastedeploy": "<3.0",
                        "pyramid": [
                            "~=1.7",
                            "~=1.8",
                            "~=1.9",
                            "~=1.10",
                        ],
                    },
                ),
                Venv(
                    pys=select_pys(min_version="3.6"),
                    pkgs={
                        "pyramid": ["~=1.7", "~=1.8", "~=1.9", "~=1.10", latest("pyramid")],
                    },
                ),
            ],
            ci={
                "machine": {"image": "ubuntu-2004:current"},
                "environment": [{"BOTO_CONFIG": "/dev/null"}, {"PYTHONUNBUFFERED": 1}],
                "steps": [{"run_test": {"pattern": "pyramid", "snapshot": True}}],
            },
        ),
        Venv(
            name="aiobotocore",
            command="pytest {cmdargs} tests/contrib/aiobotocore",
            pkgs={"pytest-asyncio": latest("pytest-asyncio"), "async_generator": ["~=1.10"]},
            venvs=[
                # async_generator 1.10 used because @asynccontextmanager was only available in Python 3.6+
                # aiobotocore 1.x and higher require Python 3.6 or higher
                Venv(
                    pys=select_pys(min_version="3.6"),
                    pkgs={
                        "aiobotocore": ["~=2.0.0", "~=2.1.0", "~=2.2.0", "~=2.3.0"],
                    },
                ),
                Venv(
                    pys=select_pys(min_version="3.6"),
                    pkgs={
                        "aiobotocore": ["~=1.0.0", "~=1.2.0", "~=1.3.0", "~=1.4.2"],
                    },
                ),
                Venv(
                    pys=select_pys(min_version="3.5", max_version="3.6"),
                    pkgs={
                        "aiobotocore": ["~=0.2", "~=0.3", "~=0.4"],
                    },
                ),
                # aiobotocore 0.2 and 0.4 do not work because they use async as a reserved keyword
                Venv(
                    pys=select_pys(min_version="3.5", max_version="3.8"),
                    pkgs={
                        "aiobotocore": ["~=0.5", "~=0.7", "~=0.8", "~=0.9"],
                    },
                ),
                Venv(
                    pys=select_pys(min_version="3.5"),
                    pkgs={
                        "aiobotocore": ["~=0.10", "~=0.11"],
                    },
                ),
                # aiobotocore dropped Python 3.5 support in 0.12
                Venv(
                    pys=select_pys(min_version="3.6"),
                    pkgs={
                        "aiobotocore": ["~=0.12"],
                    },
                ),
            ],
            ci={
                "executor": "ddtrace_dev",
                "parallelism": 4,
                "docker": [{"image": "datadog/dd-trace-py:buster"}, {"image": "palazzem/moto:1.0.1"}],
                "steps": [{"run_test": {"pattern": "aiobotocore"}}],
            },
        ),
        Venv(
            name="fastapi",
            command="pytest {cmdargs} tests/contrib/fastapi",
            pkgs={
                "httpx": latest("httpx"),
                "pytest-asyncio": latest("pytest-asyncio"),
                "requests": latest("requests"),
                "aiofiles": latest("aiofiles"),
            },
            venvs=[
                Venv(
                    pys=select_pys(min_version="3.6", max_version="3.10"),
                    pkgs={
                        "fastapi": [">=0.51,<0.52", ">=0.55,<0.56", ">=0.60,<0.61", latest("fastapi")],
                    },
                ),
                Venv(
                    # Python 3.11 only compatible with starlette >=0.21 onwards.
                    # Since fastapi internally pins starlette~=0.20.4, we'll override the starlette version to latest.
                    pys=select_pys(min_version="3.11"),
                    pkgs={
                        "fastapi": [latest("fastapi")],
                        "starlette": latest("starlette"),
                    },
                ),
            ],
            ci={
                "machine": {"image": "ubuntu-2004:current"},
                "environment": [{"BOTO_CONFIG": "/dev/null"}, {"PYTHONUNBUFFERED": 1}],
                "steps": [{"run_test": {"pattern": "fastapi", "snapshot": True}}],
            },
        ),
        Venv(
            name="aiomysql",
            pys=select_pys(min_version="3.7"),
            command="pytest {cmdargs} tests/contrib/aiomysql",
            pkgs={
                "pytest-asyncio": latest("pytest-asyncio"),
                "aiomysql": ["~=0.1.0", latest("aiomysql")],
            },
            ci={
                "machine": {"image": "ubuntu-2004:current"},
                "environment": [{"BOTO_CONFIG": "/dev/null"}, {"PYTHONUNBUFFERED": 1}],
                "steps": [
                    {"run_test": {"docker_services": "mysql", "wait": "mysql", "pattern": "aiomysql", "snapshot": True}}
                ],
            },
        ),
        Venv(
            name="pytest",
            command="pytest {cmdargs} tests/contrib/pytest/",
            venvs=[
                Venv(
                    pys=["2.7"],
                    # pytest==4.6 is last to support python 2.7
                    pkgs={"pytest": ">=4.0,<4.6", "msgpack": latest("msgpack")},
                ),
                Venv(
                    pys=select_pys(min_version="3.5", max_version="3.9"),
                    pkgs={
                        "pytest": [
                            ">=3.0,<4.0",
                            ">=4.0,<5.0",
                            ">=5.0,<6.0",
                            ">=6.0,<7.0",
                            latest("pytest"),
                        ],
                        "msgpack": latest("msgpack"),
                        "more_itertools": "<8.11.0",
                    },
                ),
                Venv(
                    pys=select_pys(min_version="3.10"),
                    pkgs={
                        "pytest": [
                            ">=6.0,<7.0",
                            latest("pytest"),
                        ],
                        "msgpack": latest("msgpack"),
                        "asynctest": "==0.13.0",
                        "more_itertools": "<8.11.0",
                    },
                ),
            ],
            ci={"executor": "ddtrace_dev", "steps": [{"run_test": {"pattern": "pytest$"}}]},
        ),
        Venv(
            name="asynctest",
            command="pytest {cmdargs} tests/contrib/asynctest/",
            venvs=[
                Venv(
                    pys=select_pys(min_version="3.5", max_version="3.9"),
                    pkgs={
                        "pytest": [
                            ">=6.0,<7.0",
                        ],
                        "asynctest": "==0.13.0",
                    },
                ),
            ],
            ci={"executor": "ddtrace_dev", "steps": [{"run_test": {"pattern": "asynctest$"}}]},
        ),
        Venv(
            name="pytestbdd",  # formerly pytest-bdd, but use the name given into the ci
            command="pytest {cmdargs} tests/contrib/pytest_bdd/",
            pkgs={"msgpack": latest("msgpack")},
            venvs=[
                Venv(
                    pys=["2.7"],
                    # pytest-bdd==3.4 is last to support python 2.7
                    pkgs={"pytest-bdd": ">=3.0,<3.5"},
                ),
                Venv(
                    pkgs={
                        "more_itertools": "<8.11.0",
                    },
                    venvs=[
                        Venv(
                            pys=["3.6"],
                            pkgs={"pytest-bdd": [">=4.0,<5.0"]},
                        ),
                        Venv(
                            pys=select_pys(min_version="3.7", max_version="3.9"),
                            pkgs={
                                "pytest-bdd": [
                                    ">=4.0,<5.0",
                                    # FIXME: add support for v6.1
                                    ">=6.0,<6.1",
                                ]
                            },
                        ),
                        Venv(
                            pys=select_pys(min_version="3.10"),
                            pkgs={
                                "pytest-bdd": [
                                    ">=4.0,<5.0",
                                    # FIXME: add support for v6.1
                                    ">=6.0,<6.1",
                                ]
                            },
                        ),
                    ],
                ),
            ],
            ci={"executor": "ddtrace_dev", "steps": [{"run_test": {"pattern": "pytestbdd"}}]},
        ),
        Venv(
            name="grpc",
            command="python -m pytest {cmdargs} tests/contrib/grpc",
            pkgs={
                "googleapis-common-protos": latest("googleapis-common-protos"),
            },
            ci={
                "machine": {"image": "ubuntu-2004:current"},
                "environment": [{"BOTO_CONFIG": "/dev/null"}, {"PYTHONUNBUFFERED": 1}],
                "steps": [{"run_test": {"pattern": "grpc", "snapshot": True}}],
                "parallelism": 8,
            },
            venvs=[
                # Versions between 1.14 and 1.20 have known threading issues
                # See https://github.com/grpc/grpc/issues/18994
                Venv(
                    pys=select_pys(max_version="3.6"),
                    pkgs={
                        "grpcio": [
                            "~=1.12.0",
                            "~=1.22.0",
                        ],
                    },
                ),
                Venv(
                    pys=["3.7"],
                    pkgs={
                        "grpcio": [
                            "~=1.20.0",
                            latest("grpcio"),
                        ],
                    },
                ),
                Venv(
                    pys=select_pys(min_version="3.8", max_version="3.9"),
                    pkgs={
                        "grpcio": ["~=1.24.0", "~=1.40.0", latest("grpcio")],
                    },
                ),
                Venv(
                    pys="3.10",
                    pkgs={
                        "grpcio": ["~=1.42.0", latest("grpcio")],
                    },
                ),
                Venv(pys="3.11", pkgs={"grpcio": ["~=1.49.0", latest("grpcio")]}),
            ],
        ),
        Venv(
            name="grpc_aio",
            command="python -m pytest {cmdargs} tests/contrib/grpc_aio",
            pkgs={
                "googleapis-common-protos": latest("googleapis-common-protos"),
                "pytest-asyncio": latest("pytest-asyncio"),
            },
            venvs=[
                Venv(
                    pys=select_pys(min_version="3.6", max_version="3.6"),
                    pkgs={
                        "grpcio": ["~=1.32.0", latest("grpcio")],
                    },
                ),
                Venv(
                    pys=select_pys(min_version="3.7", max_version="3.8"),
                    pkgs={
                        "grpcio": ["~=1.32.0", latest("grpcio")],
                    },
                ),
                Venv(
                    pys=select_pys(min_version="3.9", max_version="3.9"),
                    pkgs={
                        # 3.9 wheels are not provided in 1.32
                        "grpcio": ["~=1.33.0", latest("grpcio")],
                    },
                ),
                Venv(
                    pys="3.10",
                    pkgs={
                        # 3.10 wheels were started to be provided in 1.41
                        # but the version contains some bugs resolved by https://github.com/grpc/grpc/pull/27635.
                        "grpcio": ["~=1.42.0", latest("grpcio")],
                    },
                ),
                Venv(pys="3.11", pkgs={"grpcio": ["~=1.49.0", latest("grpcio")]}),
            ],
        ),
        Venv(
            name="graphene",
            command="pytest {cmdargs} tests/contrib/graphene",
            pkgs={"pytest-asyncio": latest("pytest-asyncio")},
            venvs=[
                Venv(
                    pys=select_pys(min_version="3.6", max_version="3.9"),
                    pkgs={
                        # requires graphql-core<2.2 which is not supported in python 3.10
                        "graphene": ["~=2.0.0"],
                    },
                ),
                Venv(
                    pys=select_pys(min_version="3.6", max_version="3.10"),
                    # FIXME[bytecode-3.11]: depends on bytecode module which doesn't yet support Python 3.11
                    pkgs={
                        "graphene": ["~=2.1.9", "~=3.0.0", latest("graphene")],
                    },
                ),
            ],
            ci={
                "machine": {"image": "ubuntu-2004:current"},
                "environment": [{"BOTO_CONFIG": "/dev/null"}, {"PYTHONUNBUFFERED": 1}],
                "steps": [{"run_test": {"pattern": "graphene", "snapshot": True}}],
            },
        ),
        Venv(
            name="graphql",
            command="pytest {cmdargs} tests/contrib/graphql",
            pkgs={"pytest-asyncio": latest("pytest-asyncio")},
            venvs=[
                Venv(
                    pys=select_pys(min_version="3.6", max_version="3.9"),
                    pkgs={
                        # graphql-core<2.2 is not supported in python 3.10
                        "graphql-core": ["~=2.0.0", "~=2.1.0"],
                    },
                ),
                Venv(
                    pys=select_pys(min_version="3.6", max_version="3.10"),
                    # FIXME[bytecode-3.11]: depends on bytecode module which doesn't yet support Python 3.11
                    pkgs={
                        "graphql-core": ["~=2.2.0", "~=2.3.0", "~=3.0.0", "~=3.1.0", "~=3.2.0", latest("graphql-core")],
                    },
                ),
            ],
            ci={
                "machine": {"image": "ubuntu-2004:current"},
                "environment": [{"BOTO_CONFIG": "/dev/null"}, {"PYTHONUNBUFFERED": 1}],
                "steps": [{"run_test": {"pattern": "graphql", "snapshot": True}}],
            },
        ),
        Venv(
            name="rq",
            command="pytest tests/contrib/rq",
            ci={
                "machine": {"image": "ubuntu-2004:current"},
                "environment": [{"BOTO_CONFIG": "/dev/null"}, {"PYTHONUNBUFFERED": 1}],
                "steps": [{"run_test": {"pattern": "rq", "snapshot": True, "docker_services": "redis"}}],
                "parallelism": 4,
            },
            venvs=[
                Venv(
                    pys=select_pys(max_version="2.7"),
                    pkgs={
                        "rq": [
                            "~=1.0.0",
                            "~=1.1.0",
                            "~=1.2.0",
                            "~=1.3.0",
                        ],
                    },
                ),
                Venv(
                    pys=select_pys(min_version="3.5"),
                    pkgs={
                        "rq": [
                            "~=1.0.0",
                            "~=1.1.0",
                            "~=1.2.0",
                            "~=1.3.0",
                            "~=1.4.0",
                            "~=1.5.0",
                            "~=1.6.0",
                            "~=1.7.0",
                            "~=1.8.0",
                            "~=1.9.0",
                            "~=1.10.0",
                            latest("rq"),
                        ],
                        # https://github.com/rq/rq/issues/1469 rq [1.0,1.8] is incompatible with click 8.0+
                        "click": "==7.1.2",
                    },
                ),
            ],
        ),
        Venv(
            name="httpx",
            pys=select_pys(min_version="3.6"),
            command="pytest {cmdargs} tests/contrib/httpx",
            pkgs={
                "pytest-asyncio": latest("pytest-asyncio"),
                "httpx": [
                    "~=0.14.0",
                    "~=0.15.0",
                    "~=0.16.0",
                    "~=0.17.0",
                    "~=0.18.0",
                    "~=0.22.0",
                    latest("httpx"),
                ],
            },
            ci={
                "machine": {"image": "ubuntu-2004:current"},
                "environment": [{"BOTO_CONFIG": "/dev/null"}, {"PYTHONUNBUFFERED": 1}],
                "steps": [{"run_test": {"pattern": "httpx", "snapshot": True, "docker_services": "httpbin_local"}}],
            },
        ),
        Venv(
            name="urllib3",
            command="pytest {cmdargs} tests/contrib/urllib3",
            ci={
                "machine": {"image": "ubuntu-2004:current"},
                "environment": [{"BOTO_CONFIG": "/dev/null"}, {"PYTHONUNBUFFERED": 1}],
                "steps": [{"run_test": {"pattern": "urllib3", "snapshot": True, "docker_services": "httpbin_local"}}],
            },
            venvs=[
                Venv(
                    pys=select_pys(max_version="3.9"),
                    pkgs={"urllib3": ["~=1.22.0", ">=1.23,<1.27", latest("urllib3")]},
                ),
                Venv(
                    pys=select_pys(min_version="3.10"),
                    pkgs={"urllib3": [">=1.23,<1.27", latest("urllib3")]},
                ),
            ],
        ),
        Venv(
            name="cassandra",
            ci={
                "executor": "ddtrace_dev",
                "parallelism": 4,
                "docker": [
                    {"image": "datadog/dd-trace-py:buster", "environment": {"CASS_DRIVER_NO_EXTENSIONS": 1}},
                    {"image": "cassandra:3.11.7", "environment": ["MAX_HEAP_SIZE=512M", "HEAP_NEWSIZE=256M"]},
                ],
                "steps": [{"run_test": {"wait": "cassandra", "pattern": "cassandra"}}],
            },
            venvs=[
                # cassandra-driver does not officially support 3.10
                # TODO: fix sporadically failing tests in cassandra-driver v3.25.0 and py3.10
                Venv(
                    pys=["3.9"],
                    pkgs={"cassandra-driver": latest("cassandra-driver")},
                ),
                # releases 3.7 and 3.8 are broken on Python >= 3.7
                # (see https://github.com/r4fek/django-cassandra-engine/issues/104)
                Venv(
                    pys=["3.7", "3.8"],
                    pkgs={"cassandra-driver": ["~=3.6.0", "~=3.15.0", "~=3.24.0", latest("cassandra-driver")]},
                ),
                Venv(
                    pys=select_pys(max_version="3.6"),
                    pkgs={
                        "cassandra-driver": [("~=3.%d.0" % m) for m in range(6, 9)]
                        + ["~=3.15.0", "~=3.24.0", latest("cassandra-driver")]
                    },
                ),
            ],
            command="pytest {cmdargs} tests/contrib/cassandra",
        ),
        Venv(
            name="aiopg",
            venvs=[
                Venv(
                    pys=["3.5", "3.6"],
                    pkgs={
                        "aiopg": ["~=0.12.0", "~=0.15.0"],
                    },
                ),
                Venv(
                    pys=select_pys(min_version="3.7", max_version="3.9"),
                    pkgs={
                        "aiopg": ["~=0.15.0", "~=0.16.0"],  # TODO: add latest
                    },
                ),
            ],
            pkgs={
                "sqlalchemy": latest("sqlalchemy"),
            },
            command="pytest {cmdargs} tests/contrib/aiopg",
            ci={
                "executor": "ddtrace_dev",
                "parallelism": 4,
                "docker": [
                    {"image": "datadog/dd-trace-py:buster"},
                    {
                        "image": "postgres:11-alpine",
                        "environment": ["POSTGRES_PASSWORD=postgres", "POSTGRES_USER=postgres", "POSTGRES_DB=postgres"],
                    },
                ],
                "steps": [{"run_test": {"wait": "postgres", "pattern": "aiopg"}}],
            },
        ),
        Venv(
            name="aiohttp",
            command="pytest {cmdargs} tests/contrib/aiohttp",
            pkgs={
                "pytest-aiohttp": [latest("pytest-aiohttp")],
            },
            ci={
                "machine": {"image": "ubuntu-2004:current"},
                "environment": [{"BOTO_CONFIG": "/dev/null"}, {"PYTHONUNBUFFERED": 1}],
                "steps": [{"run_test": {"pattern": "aiohttp", "snapshot": True, "docker_services": "httpbin_local"}}],
                "parallelism": 6,
            },
            venvs=[
                Venv(
                    pys=select_pys(min_version="3.5", max_version="3.6"),
                    pkgs={
                        "aiohttp": ["~=2.0", "~=2.1", "~=2.2", "~=2.3"],
                        "async-timeout": ["<4.0.0"],
                        "yarl": "~=0.18.0",
                    },
                ),
                Venv(
                    # pytest-asyncio is incompatible with aiohttp 3.0+ in Python 3.6
                    pys="3.6",
                    pkgs={
                        "aiohttp": [
                            "~=3.0",
                            "~=3.2",
                            "~=3.4",
                            "~=3.6",
                            "~=3.8",
                            latest("aiohttp"),
                        ],
                        "yarl": "~=1.0",
                    },
                ),
                Venv(
                    pys=select_pys(min_version="3.7"),
                    pkgs={
                        "pytest-asyncio": [latest("pytest-asyncio")],
                        "aiohttp": [
                            "~=3.0",
                            "~=3.2",
                            "~=3.4",
                            "~=3.6",
                            "~=3.8",
                            latest("aiohttp"),
                        ],
                        "yarl": "~=1.0",
                    },
                ),
            ],
        ),
        Venv(
            name="aiohttp_jinja2",
            command="pytest {cmdargs} tests/contrib/aiohttp_jinja2",
            pkgs={
                "pytest-aiohttp": [latest("pytest-aiohttp")],
            },
            venvs=[
                Venv(
                    pys="3.6",
                    pkgs={
                        "aiohttp": [
                            "~=3.4",
                            "~=3.6",
                            latest("aiohttp"),
                        ],
                        "aiohttp_jinja2": [
                            "~=1.3.0",
                            "~=1.4.0",
                            latest("aiohttp_jinja2"),
                        ],
                    },
                ),
                Venv(
                    pys=select_pys(min_version="3.7"),
                    pkgs={
                        "pytest-asyncio": [latest("pytest-asyncio")],
                        "aiohttp": [
                            "~=3.4",
                            "~=3.6",
                            "~=3.8",
                            latest("aiohttp"),
                        ],
                    },
                    venvs=[
                        Venv(
                            pkgs={
                                "aiohttp_jinja2": [
                                    "~=1.3.0",
                                    "~=1.4.0",
                                    latest("aiohttp_jinja2"),
                                ],
                                # Jinja2 makes breaking changes in 3.0.
                                "jinja2": "<3.0",
                                # MarkupSafe makes breaking changes in 2.1.
                                "MarkupSafe": "<2.1",
                            }
                        ),
                        Venv(
                            pkgs={
                                "aiohttp_jinja2": [
                                    "~=1.5.0",
                                    latest("aiohttp_jinja2"),
                                ],
                                "jinja2": latest("jinja2"),
                            }
                        ),
                    ],
                ),
            ],
        ),
        Venv(
            name="jinja2",
            venvs=[
                Venv(
                    pys=select_pys(max_version="3.9"),
                    pkgs={
                        "jinja2": [("~=2.%d.0" % m) for m in range(9, 12)],
                        # https://github.com/pallets/markupsafe/issues/282
                        # DEV: Breaking change made in 2.1.0 release
                        "markupsafe": "<2.0",
                    },
                ),
                Venv(
                    pys=select_pys(min_version="3.6"),
                    pkgs={
                        "jinja2": ["~=3.0.0", latest("jinja2")],
                    },
                ),
            ],
            command="pytest {cmdargs} tests/contrib/jinja2",
            ci={"executor": "ddtrace_dev", "parallelism": 4, "steps": [{"run_test": {"pattern": "jinja2"}}]},
        ),
        Venv(
            name="rediscluster",
            pys=select_pys(),
            command="pytest {cmdargs} tests/contrib/rediscluster",
            ci={
                "machine": {"image": "ubuntu-2004:current"},
                "environment": [{"BOTO_CONFIG": "/dev/null"}, {"PYTHONUNBUFFERED": 1}],
                "steps": [
                    {"run_test": {"pattern": "rediscluster", "docker_services": "rediscluster", "snapshot": True}}
                ],
            },
            pkgs={
                "redis-py-cluster": [">=1.3,<1.4", ">=2.0,<2.1", ">=2.1,<2.2", latest("redis-py-cluster")],
            },
        ),
        Venv(
            name="redis",
            ci={
                "machine": {"image": "ubuntu-2004:current"},
                "environment": [{"BOTO_CONFIG": "/dev/null"}, {"PYTHONUNBUFFERED": 1}],
                "steps": [{"run_test": {"docker_services": "redis", "pattern": "redis$", "snapshot": True}}],
                "parallelism": 4,
            },
            venvs=[
                Venv(
                    pys=select_pys(),
                    command="pytest {cmdargs} --ignore-glob='*asyncio*' tests/contrib/redis",
                    pkgs={
                        "redis": [
                            ">=2.10,<2.11",
                            ">=3.0,<3.1",
                            ">=3.1,<3.2",
                            ">=3.2,<3.3",
                            ">=3.3,<3.4",
                            ">=3.4,<3.5",
                            ">=3.5,<3.6",
                        ],
                    },
                ),
                Venv(
                    pys=select_pys(min_version="3.6"),
                    command="pytest {cmdargs} tests/contrib/redis",
                    pkgs={
                        "pytest-asyncio": latest("pytest-asyncio"),
                        "redis": [
                            ">=4.2,<4.3",
                            latest("redis"),
                        ],
                    },
                ),
            ],
        ),
        Venv(
            name="aredis",
            pys=select_pys(min_version="3.6", max_version="3.9"),
            command="pytest {cmdargs} tests/contrib/aredis",
            pkgs={
                "pytest-asyncio": latest("pytest-asyncio"),
                "aredis": [
                    "~=1.1.0",
                    latest("aredis"),
                ],
            },
            ci={
                "machine": {"image": "ubuntu-2004:current"},
                "environment": [{"BOTO_CONFIG": "/dev/null"}, {"PYTHONUNBUFFERED": 1}],
                "steps": [{"run_test": {"docker_services": "redis", "pattern": "aredis$", "snapshot": True}}],
                "parallelism": 4,
            },
        ),
        Venv(
            name="yaaredis",
            pys=select_pys(min_version="3.6", max_version="3.9"),
            command="pytest {cmdargs} tests/contrib/yaaredis",
            pkgs={
                "pytest-asyncio": latest("pytest-asyncio"),
                "yaaredis": [
                    "~=2.0.0",
                    latest("yaaredis"),
                ],
            },
            ci={
                "machine": {"image": "ubuntu-2004:current"},
                "environment": [{"BOTO_CONFIG": "/dev/null"}, {"PYTHONUNBUFFERED": 1}],
                "steps": [{"run_test": {"docker_services": "redis", "pattern": "yaaredis$", "snapshot": True}}],
                "parallelism": 4,
            },
        ),
        Venv(
            name="sanic",
            command="pytest {cmdargs} tests/contrib/sanic",
            pkgs={
                "pytest-asyncio": latest("pytest-asyncio"),
                "requests": latest("requests"),
            },
            venvs=[
                Venv(
                    pys=select_pys(min_version="3.7", max_version="3.9"),
                    pkgs={
                        "sanic": ["~=19.12", "~=20.12"],
                        "pytest-sanic": ["~=1.6.2"],
                    },
                ),
                Venv(
                    pys=select_pys(min_version="3.7"),
                    pkgs={
                        "sanic": ["~=21.3.0"],
                        "pytest-sanic": latest("pytest-sanic"),
                        "httpx": ["~=0.15.4"],
                    },
                ),
                Venv(
                    pys=select_pys(min_version="3.7"),
                    pkgs={
                        "sanic": [
                            "~=21.6.0",
                        ],
                        "pytest-sanic": latest("pytest-sanic"),
                    },
                ),
                Venv(
                    pys=select_pys(min_version="3.7"),
                    pkgs={
                        "sanic": [
                            "~=21.9.0",
                            "~=21.12.0",
                        ],
                        "sanic-testing": "~=0.8.3",
                    },
                ),
                Venv(
                    pys=select_pys(min_version="3.7"),
                    pkgs={
                        "sanic": "~=22.3.0",
                        "sanic-testing": "~=22.3.0",
                    },
                ),
                Venv(
                    pys=select_pys(min_version="3.7"),
                    pkgs={
                        "sanic": "~=22.9.0",
                        "sanic-testing": "~=22.9.0",
                    },
                ),
                Venv(
                    pys=select_pys(min_version="3.7"),
                    pkgs={
                        "sanic": latest("sanic"),
                        "sanic-testing": latest("sanic-testing"),
                    },
                ),
            ],
            ci={
                "machine": {"image": "ubuntu-2004:current"},
                "environment": [{"BOTO_CONFIG": "/dev/null"}, {"PYTHONUNBUFFERED": 1}],
                "steps": [{"run_test": {"pattern": "sanic", "snapshot": True}}],
            },
        ),
        Venv(
            name="snowflake",
            command="pytest {cmdargs} tests/contrib/snowflake",
            pkgs={
                "responses": "~=0.16.0",
            },
            venvs=[
                Venv(
                    # 2.2.0 dropped 2.7 support
                    pys=select_pys(max_version="3.9"),
                    pkgs={
                        "snowflake-connector-python": [
                            "~=2.0.0",
                            "~=2.1.0",
                        ],
                    },
                ),
                Venv(
                    # 2.3.7 dropped 3.5 support
                    pys=select_pys(min_version="3.5", max_version="3.9"),
                    pkgs={
                        "snowflake-connector-python": [
                            "~=2.2.0",
                        ],
                    },
                ),
                Venv(
                    # 2.3.x needs pyarrow >=0.17,<0.18 which does not install on Python 3.9
                    pys=select_pys(min_version="3.6", max_version="3.8"),
                    pkgs={
                        "snowflake-connector-python": [
                            "~=2.3.0",
                        ],
                    },
                ),
                Venv(
                    pys=select_pys(min_version="3.6", max_version="3.9"),
                    pkgs={
                        "snowflake-connector-python": [
                            "~=2.4.0",
                            "~=2.5.0",
                            "~=2.6.0",
                            latest("snowflake-connector-python"),
                        ],
                    },
                ),
            ],
            ci={
                "machine": {"image": "ubuntu-2004:current"},
                "environment": [{"BOTO_CONFIG": "/dev/null"}, {"PYTHONUNBUFFERED": 1}],
                "steps": [{"run_test": {"pattern": "snowflake", "snapshot": True}}],
                "parallelism": 4,
            },
        ),
        Venv(
            pys=["3"],
            name="reno",
            pkgs={
                "reno": latest("reno"),
            },
            command="reno {cmdargs}",
        ),
        Venv(
            name="aioredis",
            # aioredis was merged into redis as of v2.0.1, no longer maintained and does not support Python 3.11 onward
            pys=select_pys(min_version="3.6", max_version="3.10"),
            command="pytest {cmdargs} tests/contrib/aioredis",
            pkgs={
                "pytest-asyncio": latest("pytest-asyncio"),
                "aioredis": [
                    "~=1.3.0",
                    latest("aioredis"),
                ],
            },
            ci={
                "machine": {"image": "ubuntu-2004:current"},
                "environment": [{"BOTO_CONFIG": "/dev/null"}, {"PYTHONUNBUFFERED": 1}],
                "steps": [{"run_test": {"docker_services": "redis", "pattern": "aioredis$", "snapshot": True}}],
                "parallelism": 4,
            },
        ),
        Venv(
            name="asyncpg",
            command="pytest {cmdargs} tests/contrib/asyncpg",
            pkgs={
                "pytest-asyncio": latest("pytest-asyncio"),
            },
            ci={
                "machine": {"image": "ubuntu-2004:current"},
                "environment": [{"BOTO_CONFIG": "/dev/null"}, {"PYTHONUNBUFFERED": 1}],
                "steps": [{"run_test": {"pattern": "asyncpg", "snapshot": True, "docker_services": "postgres"}}],
            },
            venvs=[
                Venv(
                    pys=select_pys(min_version="3.6", max_version="3.8"),
                    pkgs={
                        "asyncpg": [
                            "~=0.18.0",
                            "~=0.20.0",
                            "~=0.22.0",
                            "~=0.24.0",
                            latest("asyncpg"),
                        ],
                    },
                ),
                Venv(
                    pys=["3.9"],
                    pkgs={
                        "asyncpg": [
                            "~=0.20.0",
                            "~=0.22.0",
                            "~=0.24.0",
                            latest("asyncpg"),
                        ],
                    },
                ),
                Venv(
                    pys=["3.10"],
                    pkgs={
                        "asyncpg": [
                            "~=0.24.0",
                            latest("asyncpg"),
                        ],
                    },
                ),
                Venv(
                    pys=["3.11"],
                    pkgs={"asyncpg": latest("asyncpg")},
                ),
            ],
        ),
        Venv(
            name="stdlib",
            venvs=[
                Venv(
                    name="asyncio",
                    command="pytest {cmdargs} tests/contrib/asyncio",
                    pys=select_pys(min_version="3.5"),
                    pkgs={
                        "pytest-asyncio": latest("pytest-asyncio"),
                    },
                ),
                Venv(
                    name="futures",
                    command="pytest {cmdargs} tests/contrib/futures",
                    venvs=[
                        # futures is backported for 2.7
                        Venv(pys=["2.7"], pkgs={"futures": ["~=3.0", "~=3.1", "~=3.2", "~=3.4"]}),
                        Venv(
                            pys=select_pys(min_version="3.5"),
                        ),
                    ],
                ),
                Venv(
                    name="sqlite3",
                    command="pytest {cmdargs} tests/contrib/sqlite3",
                    pys=select_pys(),
                ),
                Venv(
                    name="dbapi",
                    command="pytest {cmdargs} tests/contrib/dbapi",
                    pys=select_pys(),
                ),
            ],
            ci={
                "executor": "ddtrace_dev_small",
                "parallelism": 1,
                "steps": [{"run_test": {"pattern": "asyncio$|sqlite3$|futures$|dbapi$"}}],
            },
        ),
        Venv(
            name="dogpile_cache",
            command="pytest {cmdargs} tests/contrib/dogpile_cache",
            venvs=[
                Venv(
                    pys=select_pys(max_version="3.5"),
                    pkgs={
                        "dogpile.cache": [
                            "==0.6.*",
                            "==0.7.*",
                            "==0.8.*",
                            "==0.9.*",
                        ],
                        "decorator": "<5",
                    },
                ),
                Venv(
                    pys=select_pys(min_version="3.6", max_version="3.10"),
                    pkgs={
                        "dogpile.cache": [
                            "==0.6.*",
                            "==0.7.*",
                            "==0.8.*",
                            "==0.9.*",
                            "==1.0.*",
                            latest("dogpile.cache"),
                        ],
                    },
                ),
                Venv(
                    pys=select_pys(min_version="3.11"),
                    pkgs={
                        "dogpile.cache": [
                            "==0.8.*",
                            "==0.9.*",
                            "==1.0.*",
                            "==1.1.*",
                            latest("dogpile.cache"),
                        ],
                    },
                ),
            ],
            ci={
                "executor": "ddtrace_dev",
                "parallelism": 4,
                "steps": [{"run_test": {"pattern": "dogpile_cache"}}],
            },
        ),
        Venv(
            name="consul",
            pys=select_pys(),
            command="pytest {cmdargs} tests/contrib/consul",
            pkgs={
                "python-consul": [
                    ">=0.7,<1.0",
                    ">=1.0,<1.1",
                    ">=1.1,<1.2",
                    latest("python-consul"),
                ],
            },
            ci={
                "executor": "ddtrace_dev",
                "parallelism": 4,
                "docker": [{"image": "datadog/dd-trace-py:buster"}, {"image": "consul:1.6.0"}],
                "steps": [{"run_test": {"pattern": "consul"}}],
            },
        ),
        Venv(
            name="opentracer",
            pkgs={"opentracing": latest("opentracing")},
            venvs=[
                Venv(
                    pys=select_pys(),
                    command="pytest {cmdargs} tests/opentracer/core",
                ),
                Venv(
                    pys=select_pys(min_version="3.5"),
                    command="pytest {cmdargs} tests/opentracer/test_tracer_asyncio.py",
                    pkgs={"pytest-asyncio": latest("pytest-asyncio")},
                ),
                Venv(
                    pys=select_pys(min_version="3.5"),
                    command="pytest {cmdargs} tests/opentracer/test_tracer_tornado.py",
                    # TODO: update opentracing tests to be compatible with Tornado v6.
                    # https://github.com/opentracing/opentracing-python/issues/136
                    pkgs={
                        "tornado": ["~=4.4.0", "~=4.5.0", "~=5.0.0", "~=5.1.0"],
                    },
                ),
                Venv(
                    command="pytest {cmdargs} tests/opentracer/test_tracer_gevent.py",
                    venvs=[
                        Venv(
                            pys=select_pys(max_version="3.6"),
                            pkgs={
                                "gevent": ["~=1.1.0", "~=1.2.0"],
                                "greenlet": "~=1.0",
                            },
                        ),
                        Venv(
                            pys=select_pys(min_version="3.7", max_version="3.8"),
                            pkgs={
                                "gevent": ["~=1.3.0", "~=1.4.0"],
                                # greenlet>0.4.17 wheels are incompatible with gevent and python>3.7
                                # This issue was fixed in gevent v20.9:
                                # https://github.com/gevent/gevent/issues/1678#issuecomment-697995192
                                "greenlet": "<0.4.17",
                            },
                        ),
                        Venv(
                            pys="3.9",
                            pkgs={
                                "gevent": ["~=20.9.0", "~=20.12.0", "~=21.1.0"],
                                "greenlet": "~=1.0",
                            },
                        ),
                        Venv(
                            pys="3.10",
                            pkgs={
                                "gevent": "~=21.8.0",
                            },
                        ),
                        Venv(
                            pys="3.11",
                            pkgs={
                                "gevent": "~=22.8.0",
                            },
                        ),
                    ],
                ),
            ],
            ci={
                "executor": "ddtrace_dev",
                "parallelism": 4,
                "steps": [{"run_test": {"pattern": "opentracer"}}],
            },
        ),
        Venv(
            name="pyodbc",
            command="pytest {cmdargs} tests/contrib/pyodbc",
            # FIXME: check if this constraint is no longer required
            pys=select_pys(max_version="3.9"),
            pkgs={"pyodbc": [">=3.0,<4.0", ">=4.0,<5.0", latest("pyodbc")]},
            ci={
                "executor": "ddtrace_dev",
                "parallelism": 4,
                "docker": [{"image": "datadog/dd-trace-py:buster"}],
                "steps": [{"run_test": {"pattern": "pyodbc"}}],
            },
        ),
        Venv(
            name="pylibmc",
            command="pytest {cmdargs} tests/contrib/pylibmc",
            venvs=[
                Venv(
                    pys=select_pys(max_version="3.10"),
                    pkgs={
                        "pylibmc": [">=1.4,<1.5", ">=1.5,<1.6", latest("pylibmc")],
                    },
                ),
                Venv(
                    pys=select_pys(min_version="3.11"),
                    pkgs={
                        "pylibmc": [">=1.6,<1.7", latest("pylibmc")],
                    },
                ),
            ],
            ci={
                "executor": "ddtrace_dev",
                "parallelism": 4,
                "docker": [{"image": "datadog/dd-trace-py:buster"}, {"image": "memcached:1.5-alpine"}],
                "steps": [{"run_test": {"pattern": "pylibmc"}}],
            },
        ),
    ],
)


def latest_version(packages):
    """
    Show the latest version of packages that are not yet into LATEST_VERSIONS.
    May be used to understand why a test from the "latest" workflow is failing.
    Also show the packages with no update for more than 3 years (in blue)
    """
    from datetime import datetime

    def get(package):
        try:
            res = urlopen(f"https://pypi.org/pypi/{package}/json")
            j = json.loads(res.read().decode())
            d = datetime.now() - datetime.strptime(
                j["releases"][j["info"]["version"]][0]["upload_time"], "%Y-%m-%dT%H:%M:%S"
            )
            c = datetime.now() - datetime.strptime(
                j["releases"][LATEST_VERSIONS[package]][0]["upload_time"], "%Y-%m-%dT%H:%M:%S"
            )
            return j["info"]["version"], c.days, d.days
        except HTTPError:
            print(f"error on {package}")
            return "", -1, -1

    res = {}
    for p in packages:
        v = get(p)
        if v:
            res[p] = v
    return res


if __name__ == "__main__":
    for package in LATEST_VERSIONS:
        lv, cdays, udays = latest_version([package])[package]
        if lv != LATEST_VERSIONS[package]:
            print(f"{package[:24]:<24s} {LATEST_VERSIONS[package]:>12s} {cdays:4d} days ago")
            print(f"\x1B[91m >> update            to {lv:>12s} {udays:4d} days ago\x1B[0m")
        elif cdays > 3 * 365:
            print(f"\x1B[104m{package[:24]:<24s} {LATEST_VERSIONS[package]:>12s} {cdays:4d} days ago\x1B[0m")

    print("all packages scanned.")<|MERGE_RESOLUTION|>--- conflicted
+++ resolved
@@ -999,7 +999,7 @@
                         }
                     }
                 ],
-                "parallelism": 6,
+                "parallelism": 8,
             },
             venvs=[
                 Venv(
@@ -1036,16 +1036,8 @@
                 Venv(
                     pys=select_pys(min_version="3.8", max_version="3.10"),
                     pkgs={
-<<<<<<< HEAD
                         "django": ["~=4.0.0", latest("django")],
-                        "channels": ["~=3.0", latest("channels")],
-=======
-                        "django": [
-                            "~=4.0.0",
-                            latest,
-                        ],
-                        "channels": [latest],
->>>>>>> deab734a
+                        "channels": [latest("channels")],
                     },
                 ),
                 Venv(
@@ -1055,11 +1047,7 @@
                             "~=4.1.0",
                             latest("django"),
                         ],
-<<<<<<< HEAD
-                        "channels": ["~=3.0", latest("channels")],
-=======
-                        "channels": [latest],
->>>>>>> deab734a
+                        "channels": [latest("channels")],
                     },
                 ),
             ],
