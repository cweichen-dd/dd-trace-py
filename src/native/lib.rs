<<<<<<< HEAD
#[allow(clippy::useless_conversion)]
mod crashtracker;
#[allow(clippy::useless_conversion)]
=======
>>>>>>> bf8e827d
mod ddsketch;
mod library_config;

use pyo3::prelude::*;
use pyo3::wrap_pyfunction;

#[pymodule]
fn _native(m: &Bound<'_, PyModule>) -> PyResult<()> {
    m.add_class::<ddsketch::DDSketchPy>()?;
    m.add_class::<library_config::PyConfigurator>()?;
<<<<<<< HEAD

    #[cfg(all(unix, feature = "crashtracker"))]
    {
        m.add_class::<crashtracker::StacktraceCollectionPy>()?;
        m.add_class::<crashtracker::CrashtrackerConfigurationPy>()?;
        m.add_class::<crashtracker::CrashtrackerReceiverConfigPy>()?;
        m.add_class::<crashtracker::MetadataPy>()?;
        m.add_class::<crashtracker::CrashtrackerStatus>()?;
        m.add_function(wrap_pyfunction!(crashtracker::crashtracker_init, m)?)?;
        m.add_function(wrap_pyfunction!(crashtracker::crashtracker_on_fork, m)?)?;
        m.add_function(wrap_pyfunction!(crashtracker::crashtracker_status, m)?)?;
        m.add_function(wrap_pyfunction!(crashtracker::crashtracker_receiver, m)?)?;
    }
=======
    m.add_class::<library_config::PyTracerMetadata>()?;
    m.add_class::<library_config::PyAnonymousFileHandle>()?;
    m.add_wrapped(wrap_pyfunction!(library_config::store_metadata))?;
>>>>>>> bf8e827d
    Ok(())
}<|MERGE_RESOLUTION|>--- conflicted
+++ resolved
@@ -1,9 +1,5 @@
-<<<<<<< HEAD
-#[allow(clippy::useless_conversion)]
+
 mod crashtracker;
-#[allow(clippy::useless_conversion)]
-=======
->>>>>>> bf8e827d
 mod ddsketch;
 mod library_config;
 
@@ -14,24 +10,21 @@
 fn _native(m: &Bound<'_, PyModule>) -> PyResult<()> {
     m.add_class::<ddsketch::DDSketchPy>()?;
     m.add_class::<library_config::PyConfigurator>()?;
-<<<<<<< HEAD
 
     #[cfg(all(unix, feature = "crashtracker"))]
     {
         m.add_class::<crashtracker::StacktraceCollectionPy>()?;
         m.add_class::<crashtracker::CrashtrackerConfigurationPy>()?;
         m.add_class::<crashtracker::CrashtrackerReceiverConfigPy>()?;
-        m.add_class::<crashtracker::MetadataPy>()?;
+        m.add_class::<crashtracker::CrashtrackerMetadataPy>()?;
         m.add_class::<crashtracker::CrashtrackerStatus>()?;
         m.add_function(wrap_pyfunction!(crashtracker::crashtracker_init, m)?)?;
         m.add_function(wrap_pyfunction!(crashtracker::crashtracker_on_fork, m)?)?;
         m.add_function(wrap_pyfunction!(crashtracker::crashtracker_status, m)?)?;
         m.add_function(wrap_pyfunction!(crashtracker::crashtracker_receiver, m)?)?;
     }
-=======
     m.add_class::<library_config::PyTracerMetadata>()?;
     m.add_class::<library_config::PyAnonymousFileHandle>()?;
     m.add_wrapped(wrap_pyfunction!(library_config::store_metadata))?;
->>>>>>> bf8e827d
     Ok(())
 }