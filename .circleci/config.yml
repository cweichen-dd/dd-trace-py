version: 2.1

s3_dir_dev: &s3_dir_dev trace-dev
s3_dir_prod: &s3_dir_prod trace
s3_bucket: &s3_bucket pypi.datadoghq.com

resource_class: &resource_class medium
cimg_base_image: &cimg_base_image cimg/base:stable
python38-alpine_image: &python38-alpine_image python:3.8-alpine
python38_image: &python38_image circleci/python:3.8
python37_image: &python37_image circleci/python:3.7
python36_image: &python36_image circleci/python:3.6
python35_image: &python35_image circleci/python:3.5
python27_image: &python27_image circleci/python:2.7
ddtrace_dev_image: &ddtrace_dev_image datadog/dd-trace-py:latest
datadog_agent_image: &datadog_agent_image datadog/agent:latest
redis_image: &redis_image redis:4.0-alpine
rediscluster_image: &rediscluster_image grokzen/redis-cluster:4.0.9
memcached_image: &memcached_image memcached:1.5-alpine
cassandra_image: &cassandra_image cassandra:3.11.7
consul_image: &consul_image consul:1.6.0
moto_image: &moto_image palazzem/moto:1.0.1
localstack_image: &localstack_image localstack/localstack:0.12.1
elasticsearch_image: &elasticsearch_image elasticsearch:2.3
mysql_image: &mysql_image mysql:5.7
postgres_image: &postgres_image postgres:10.5-alpine
mongo_image: &mongo_image mongo:3.6
httpbin_image: &httpbin_image kennethreitz/httpbin@sha256:2c7abc4803080c22928265744410173b6fea3b898872c01c5fd0f0f9df4a59fb
vertica_image: &vertica_image sumitchawla/vertica:latest
rabbitmq_image: &rabbitmq_image rabbitmq:3.7-alpine

orbs:
  win: circleci/windows@2.2.0

machine_executor: &machine_executor
  machine:
    image: ubuntu-1604:201903-01
  environment:
    - BOTO_CONFIG: /dev/null
  steps:
    - &pyenv-set-global
      run:
        name: Set global pyenv
        command: |
          pyenv global 3.6.5

contrib_job: &contrib_job
  executor: ddtrace_dev
  parallelism: 4

commands:
  deploy_docs:
    description: "Deploy docs"
    parameters:
      s3_dir:
        type: string
      s3_bucket:
        type: string
        default: *s3_bucket
    steps:
      - build_docs
      - run: pip install awscli
      - run:
          name: Release docs
          command: aws s3 cp --recursive docs/_build/html/ "s3://<< parameters.s3_bucket >>/<< parameters.s3_dir >>/docs/"

  deploy_wheels:
    description: "Deploy wheels"
    parameters:
      s3_dir:
        type: string
        default: *s3_dir_dev
      s3_bucket:
        type: string
        default: *s3_bucket
    steps:
      - run: pip install awscli cython mkwheelhouse
      - run:
          name: Release wheels to dev site
          command: scripts/mkwheelhouse
          environment:
            S3_DIR: << parameters.s3_dir >>
            S3_BUCKET: << parameters.s3_bucket >>

  save_codecov:
    description: "Push code coverage results to codecov.io"
    steps:
      - run: pip install coverage
      - run: bash <(curl -s https://codecov.io/bash)

  setup_tox:
    description: "Install tox"
    steps:
      - run: pip install -U tox

  setup_riot:
    description: "Install riot"
    steps:
      # Make sure we install and run riot on Python 3
      - run: pip3 install -U riot

  restore_tox_cache:
    description: "Restore .tox directory from previous runs for faster installs"
    steps:
      - restore_cache:
          # In the cache key:
          #   - .Environment.CIRCLE_JOB: We do separate tox environments by job name, so caching and restoring is
          #                              much faster.
          key: tox-cache-{{ .Environment.CIRCLE_JOB }}-{{ checksum "tox.ini" }}

  save_tox_cache:
    description: "Save .tox directory into cache for faster installs next time"
    steps:
      - save_cache:
          # In the cache key:
          #   - .Environment.CIRCLE_JOB: We do separate tox environments by job name, so caching and restoring is
          #                              much faster.
          key: tox-cache-{{ .Environment.CIRCLE_JOB }}-{{ checksum "tox.ini" }}
          paths:
            - ".tox"

  run_test:
    description: "Run tests matching a pattern"
    parameters:
      pattern:
        type: string
        default: ""
      wait:
        type: string
        default: ""
      snapshot:
        type: boolean
        default: false
      docker_services:
        type: string
        default: ""
    steps:
      - attach_workspace:
          at: .
      - checkout
      - when:
          condition:
              << parameters.snapshot >>
          steps:
            - run: SNAPSHOT_CI=1 docker-compose up -d testagent << parameters.docker_services >>
            - run:
                command: docker-compose logs -f
                background: true
            - run:
                command: "echo -p2.7,-p3.5,-p3.6,-p3.7,-p3.8,-p3.9 | tr ',' '\n' | circleci tests split | xargs ./scripts/ddtest riot -v run -s '<< parameters.pattern >>'"
      - unless:
          condition:
              << parameters.snapshot >>
          steps:
            - when:
                condition:
                  << parameters.wait >>
                steps:
                  - setup_tox
                  - run:
                      name: "Waiting for << parameters.wait >>"
                      command: tox -e 'wait' << parameters.wait >>
            - setup_riot
            - run:
                command: "echo -p2.7,-p3.5,-p3.6,-p3.7,-p3.8,-p3.9 | tr ',' '\n' | circleci tests split | xargs riot -v run -s '<< parameters.pattern >>'"
            - save_codecov

  run_tox_scenario:
    description: "Run scripts/run-tox-scenario with setup, caching and persistence"
    parameters:
      pattern:
        type: string
      wait:
        type: string
        default: ""
    steps:
      - checkout
      - setup_tox
      - restore_tox_cache
      - when:
          condition:
            << parameters.wait >>
          steps:
            - run:
                name: "Waiting for << parameters.wait >>"
                command: tox -e 'wait' << parameters.wait >>
      - run:
          name: "Run scripts/run-tox-scenario"
          command: scripts/run-tox-scenario '<< parameters.pattern >>'
      - save_tox_cache
      - save_codecov

  test_build:
    description: "Build the package extensions and wheel to validate builds work"
    steps:
      - checkout
      - run:
          name: Run test build
          command: .circleci/scripts/test_build.sh

  build_docs:
    steps:
      - setup_tox
      - run: |
          sudo apt-get update
          sudo apt-get install -y --no-install-recommends libenchant-dev
      - run: tox -e docs

executors:
  cimg_base:
    docker:
      - image: *cimg_base_image
    resource_class: *resource_class
  python38-alpine:
    docker:
      - image: *python38-alpine_image
    resource_class: *resource_class
  python38:
    docker:
      - image: *python38_image
    resource_class: *resource_class
  python37:
    docker:
      - image: *python37_image
    resource_class: *resource_class
  python36:
    docker:
      - image: *python36_image
    resource_class: *resource_class
  python35:
    docker:
      - image: *python35_image
    resource_class: *resource_class
  python27:
    docker:
      - image: *python27_image
    resource_class: *resource_class
  ddtrace_dev:
    docker:
      - image: *ddtrace_dev_image
    resource_class: *resource_class

# Common configuration blocks as YAML anchors
# See: https://circleci.com/blog/circleci-hacks-reuse-yaml-in-your-circleci-config-with-yaml/
httpbin_local: &httpbin_local
  image: *httpbin_image
  name: httpbin.org

deploy_docs_filters: &deploy_docs_filters
  filters:
    tags:
      only: /(^docs$)|(^v[0-9]+(\.[0-9]+)*$)/
    branches:
      ignore: /.*/

datadog_agent: &datadog_agent
  image: *datadog_agent_image
  environment:
    DD_API_KEY: invalid_key_but_this_is_fine
    DD_APM_ENABLED: true
    DD_APM_RECEIVER_SOCKET: /tmp/ddagent/trace.sock
    DD_BIND_HOST: 0.0.0.0
    DD_LOG_LEVEL: DEBUG

mysql_server: &mysql_server
  image: *mysql_image
  environment:
    - MYSQL_ROOT_PASSWORD=admin
    - MYSQL_PASSWORD=test
    - MYSQL_USER=test
    - MYSQL_DATABASE=test

postgres_server: &postgres_server
  image: *postgres_image
  environment:
    - POSTGRES_PASSWORD=postgres
    - POSTGRES_USER=postgres
    - POSTGRES_DB=postgres

jobs:
  black:
    executor: python38
    steps:
      - run_test:
          pattern: "black"

  ccheck:
    executor: cimg_base
    steps:
      - checkout
      - run: sudo apt-get update
      - run: sudo apt-get install --yes clang-format gcc-10 python3 python3-setuptools cython3
      - run: scripts/cformat.sh
      - run: DD_COMPILE_DEBUG=1 CC=gcc-10 python3 setup.py build_ext

  flake8:
    executor: python38
    steps:
      - run_test:
          pattern: "flake8"

  build_base_venvs:
    executor: ddtrace_dev
    parallelism: 6
    steps:
      - checkout
      - setup_riot
      - run:
          name: "Generate base virtual environments."
          command: "echo '2.7,3.5,3.6,3.7,3.8,3.9' | tr ',' '\n' | circleci tests split | xargs -I PY riot -v generate --python=PY"
      - persist_to_workspace:
          root: .
          paths:
            - "."

  build-docker-ci-image:
    executor: cimg_base
    steps:
      - checkout
      - setup_remote_docker:
          docker_layer_caching: true
      - run: |
          docker build .

  test_build_alpine:
    executor: python38-alpine
    steps:
      - run: apk add git gcc musl-dev libffi-dev openssl-dev bash
      - test_build
  test_build_py38:
    executor: python38
    steps:
      - test_build
  test_build_py37:
    executor: python37
    steps:
      - test_build
  test_build_py36:
    executor: python36
    steps:
      - test_build
  test_build_py35:
    executor: python35
    steps:
      - test_build
  test_build_py27:
    executor: python27
    steps:
      - test_build
  test_build_win_py38: &test_build_win
    executor:
      name: win/default
      size: *resource_class
      shell: bash.exe
    environment:
      PYTHON_VERSION: 3.8.3
    working_directory: ~/repo
    steps:
      - checkout
      - test_build
  test_build_win_py37:
    <<: *test_build_win
    environment:
      PYTHON_VERSION: 3.7.7
  test_build_win_py36:
    <<: *test_build_win
    environment:
      PYTHON_VERSION: 3.6.8
  test_build_win_py35:
    <<: *test_build_win
    environment:
      PYTHON_VERSION: 3.5.4

  tracer:
    <<: *contrib_job
    steps:
      - run_test:
          pattern: "tracer"

  opentracer:
    <<: *contrib_job
    steps:
      - run_tox_scenario:
          pattern: '^py..-opentracer'

  profile:
    <<: *contrib_job
    parallelism: 6
    steps:
      - run_tox_scenario:
          pattern: '^py..-profile'

  integration_agent5:
    <<: *machine_executor
    steps:
      - checkout
      - run: docker-compose up -d ddagent5
      - run:
          command: docker-compose logs -f
          background: true
      - run:
          command: ./scripts/ddtest scripts/run-tox-scenario '^py..-integration-v5'

  integration_agent:
    <<: *machine_executor
    steps:
      - checkout
      - run: docker-compose up -d ddagent
      - run:
          command: docker-compose logs -f
          background: true
      - run:
          command: ./scripts/ddtest scripts/run-tox-scenario '^py..-integration-latest'

  integration_testagent:
    <<: *machine_executor
    steps:
      - checkout
      - run: SNAPSHOT_CI=1 docker-compose up -d testagent
      - run:
          command: docker-compose logs -f
          background: true
      - run:
          command: ./scripts/ddtest scripts/run-tox-scenario '^py..-integration-snapshot'

  vendor:
    <<: *contrib_job
    docker:
      - image: *ddtrace_dev_image
    steps:
      - run_tox_scenario:
          pattern: '^py..-vendor'

  futures:
    <<: *contrib_job
    steps:
      - run_tox_scenario:
          pattern: '^futures_contrib-'

  boto:
    <<: *machine_executor
    parallelism: 4
    steps:
      - run_test:
          pattern: '^boto'  # run boto and botocore
          snapshot: true
          docker_services: "localstack"

  ddtracerun:
    <<: *contrib_job
    docker:
      - image: *ddtrace_dev_image
      - image: *redis_image
    steps:
      - run_tox_scenario:
          pattern: '^py..-ddtracerun$'

  test_logging:
    <<: *contrib_job
    steps:
      - run_tox_scenario:
          pattern: '^py..-test_logging$'

  asyncio:
    <<: *contrib_job
    steps:
      - run_tox_scenario:
          pattern: '^asyncio_contrib-'

  pylons:
    <<: *contrib_job
    steps:
      - run_tox_scenario:
          pattern: '^pylons_contrib-'

  aiohttp:
    <<: *contrib_job
    steps:
      - run_tox_scenario:
          pattern: '^aiohttp_contrib-'

  asgi:
    <<: *contrib_job
    steps:
      - run_test:
          pattern: 'asgi$'

  tornado:
    <<: *contrib_job
    steps:
      - run_tox_scenario:
          pattern: '^tornado_contrib-'

  twisted:
    <<: *machine_executor
    steps:
      - checkout
      - run: SNAPSHOT_CI=1 docker-compose up -d mysql testagent
      - run:
          command: docker-compose logs -f
          background: true
      - run:
          command: ./scripts/ddtest scripts/run-tox-scenario '^twisted_contrib-'

  bottle:
    <<: *contrib_job
    steps:
      - run_tox_scenario:
          pattern: '^bottle_contrib\(_autopatch\)\?-'

  cassandra:
    <<: *contrib_job
    docker:
      - image: *ddtrace_dev_image
        environment:
          CASS_DRIVER_NO_EXTENSIONS: 1
      - image: *cassandra_image
        environment:
          - MAX_HEAP_SIZE=512M
          - HEAP_NEWSIZE=256M
    steps:
      - run_tox_scenario:
          wait: cassandra
          pattern: '^cassandra_contrib-'

  celery:
    <<: *contrib_job
    parallelism: 6
    docker:
      - image: *ddtrace_dev_image
      - image: redis:4.0-alpine
    steps:
      - run_tox_scenario:
          pattern: '^celery_contrib-'

  consul:
    <<: *contrib_job
    docker:
      - image: *ddtrace_dev_image
      - image: *consul_image
    steps:
      - run_tox_scenario:
          pattern: '^consul_contrib-'

  dogpile_cache:
    <<: *contrib_job
    steps:
      - run_tox_scenario:
          pattern: '^dogpile_contrib-'

  elasticsearch:
    <<: *contrib_job
    docker:
      - image: *ddtrace_dev_image
      - image: *elasticsearch_image
    steps:
      - run_tox_scenario:
          pattern: '^elasticsearch_contrib-'

  falcon:
    <<: *contrib_job
    steps:
      - run_tox_scenario:
          pattern: '^falcon_contrib'

  django:
    <<: *machine_executor
    parallelism: 6
    steps:
      - run_test:
          pattern: 'django$'
          snapshot: true
          docker_services: "memcached redis"

  djangorestframework:
    <<: *machine_executor
    parallelism: 6
    steps:
      - run_test:
          pattern: 'djangorestframework'
          snapshot: true
          docker_services: "memcached redis"

  flask:
    <<: *contrib_job
    docker:
      - image: *ddtrace_dev_image
      - image: *redis_image
      - image: *memcached_image
    steps:
      - run_tox_scenario:
          pattern: '^flask_\(cache_\)\?contrib\(_autopatch\)\?-'

  gevent:
    <<: *contrib_job
    steps:
      - run_tox_scenario:
          pattern: '^gevent_contrib-'

  httplib:
    <<: *contrib_job
    steps:
      - run_tox_scenario:
          pattern: '^httplib_contrib'

  grpc:
    <<: *contrib_job
    steps:
      - run_tox_scenario:
          pattern: '^grpc_contrib-'

  molten:
    <<: *contrib_job
    steps:
      - run_tox_scenario:
          pattern: '^molten_contrib-'

  mysqlconnector:
    <<: *contrib_job
    docker:
      - image: *ddtrace_dev_image
      - *mysql_server
    steps:
      - run_tox_scenario:
          wait: mysql
          pattern: '^mysql_contrib-.*-mysqlconnector'

  mysqlpython:
    <<: *contrib_job
    docker:
      - image: *ddtrace_dev_image
      - *mysql_server
    steps:
      - run_tox_scenario:
          wait: mysql
          pattern: '^mysqldb_contrib-.*-mysqlclient'

  mysqldb:
    executor: ddtrace_dev
    docker:
      - image: *ddtrace_dev_image
      - *mysql_server
    steps:
      - run_tox_scenario:
          wait: mysql
          pattern: '^mysqldb_contrib-.*-mysqldb'

  pymysql:
    <<: *contrib_job
    docker:
      - image: *ddtrace_dev_image
      - *mysql_server
    steps:
      - run_tox_scenario:
          wait: mysql
          pattern: '^pymysql_contrib-'

  pylibmc:
    <<: *contrib_job
    docker:
      - image: *ddtrace_dev_image
      - image: *memcached_image
    steps:
      - run_tox_scenario:
          pattern: '^pylibmc_contrib-'

  pytest:
    executor: ddtrace_dev
    steps:
      - run_tox_scenario:
          pattern: '^pytest_contrib'

  pymemcache:
    <<: *contrib_job
    docker:
      - image: *ddtrace_dev_image
      - image: *memcached_image
    steps:
      - run_tox_scenario:
          pattern: '^pymemcache_contrib\(_autopatch\)\?-'

  mongoengine:
    <<: *machine_executor
    parallelism: 1
    steps:
      - run_test:
          pattern: 'mongoengine'
          snapshot: true
          docker_services: 'mongo'

  pymongo:
    <<: *contrib_job
    docker:
      - image: *ddtrace_dev_image
      - image: *mongo_image
    steps:
      - run_test:
          pattern: "pymongo"

  pynamodb:
    <<: *contrib_job
    steps:
      - run_test:
          pattern: "pynamodb"

  pyodbc:
    <<: *contrib_job
    docker:
      - image: *ddtrace_dev_image
    steps:
      - run_tox_scenario:
          pattern: '^pyodbc_contrib-'

  pyramid:
    <<: *contrib_job
    steps:
      - run_tox_scenario:
          pattern: '^pyramid_contrib\(_autopatch\)\?-'

  requests:
    <<: *contrib_job
    docker:
      - image: *ddtrace_dev_image
      - *httpbin_local
    steps:
      - run_test:
          pattern: "requests"

  requestsgevent:
    <<: *contrib_job
    steps:
      - run_tox_scenario:
          pattern: '^requests_gevent_contrib-'

  sanic:
    <<: *contrib_job
    steps:
      - run_tox_scenario:
          pattern: '^sanic_contrib-'

  starlette:
    <<: *machine_executor
    steps:
      - run_test:
          pattern: "starlette"
          snapshot: true

  sqlalchemy:
    <<: *contrib_job
    docker:
      - image: *ddtrace_dev_image
      - *postgres_server
      - *mysql_server
    steps:
      - run_tox_scenario:
          wait: postgres mysql
          pattern: '^sqlalchemy_contrib-'

  dbapi:
    <<: *contrib_job
    steps:
      - run_tox_scenario:
          pattern: '^dbapi_contrib-'

  psycopg:
    <<: *contrib_job
    docker:
      - image: *ddtrace_dev_image
      - *postgres_server
    steps:
      - run_tox_scenario:
          wait: postgres
          pattern: '^psycopg_contrib-'

  aiobotocore:
    <<: *contrib_job
    docker:
      - image: *ddtrace_dev_image
      - image: *moto_image
    steps:
      - run_tox_scenario:
          pattern: '^aiobotocore_contrib'

  aiopg:
    <<: *contrib_job
    docker:
      - image: *ddtrace_dev_image
      - *postgres_server
    steps:
      - run_tox_scenario:
          wait: postgres
          pattern: '^aiopg_contrib-'

  redis:
    <<: *machine_executor
    parallelism: 4
    steps:
      - checkout
      - run: SNAPSHOT_CI=1 docker-compose up -d redis testagent
      - run:
          command: docker-compose logs -f
          background: true
      - run:
          command: ./scripts/ddtest scripts/run-tox-scenario '^redis_contrib-'

  rediscluster:
    <<: *contrib_job
    docker:
      - image: *ddtrace_dev_image
      - image: *rediscluster_image
        environment:
          - IP=0.0.0.0
    steps:
      - run_tox_scenario:
          wait: rediscluster
          pattern: '^rediscluster_contrib-'

  vertica:
    <<: *contrib_job
    docker:
      - image: *ddtrace_dev_image
      - image: *vertica_image
        environment:
          - VP_TEST_USER=dbadmin
          - VP_TEST_PASSWORD=abc123
          - VP_TEST_DATABASE=docker
    steps:
      - run_tox_scenario:
          wait: vertica
          pattern: '^vertica_contrib-'

  kombu:
    <<: *contrib_job
    docker:
      - image: *ddtrace_dev_image
      - image: *rabbitmq_image
    steps:
      - run_tox_scenario:
          wait: rabbitmq
          pattern: '^kombu_contrib-'

  sqlite3:
    <<: *contrib_job
    steps:
      - run_tox_scenario:
          pattern: '^sqlite3_contrib-'

  benchmarks:
    executor: ddtrace_dev
    steps:
      - checkout
      - setup_tox
      - restore_tox_cache
      - run:
          command: |
            mkdir -p /tmp/test-reports
            tox -e 'benchmarks-{py27,py35,py36,py37,py38}'
      - save_tox_cache

  deploy_master:
    # build the master branch releasing development docs and wheels
    <<: *machine_executor
    steps:
      - checkout
      - *pyenv-set-global
      - deploy_docs:
          s3_dir: *s3_dir_dev
      - deploy_wheels

  deploy_staging:
    <<: *machine_executor
    steps:
      - checkout
      - *pyenv-set-global
      - deploy_wheels

  jinja2:
    <<: *contrib_job
    steps:
      - run_tox_scenario:
          pattern: '^jinja2_contrib-'

  mako:
    <<: *contrib_job
    steps:
      - run_tox_scenario:
          pattern: '^mako_contrib-'

  algoliasearch:
    <<: *contrib_job
    steps:
      - run_tox_scenario:
          pattern: '^algoliasearch_contrib-'

  build_docs:
    # deploy official documentation
    <<: *machine_executor
    steps:
      - checkout
      - *pyenv-set-global
      - build_docs
      - run:
          command: |
             mkdir -p /tmp/docs
             cp -r docs/_build/html/* /tmp/docs
      - store_artifacts:
          path: /tmp/docs

  deploy_docs:
    # deploy official documentation
    executor: python38
    steps:
      - checkout
      - deploy_docs:
          s3_dir: *s3_dir_prod

requires_pre_test: &requires_pre_test
  requires:
    - black
    - flake8
    - ccheck
    - build_base_venvs

requires_tests: &requires_tests
  - build_docs
  - aiobotocore
  - aiohttp
  - aiopg
  - asyncio
  - algoliasearch
  - asgi
  - benchmarks
  - boto
  - bottle
  - cassandra
  - celery
  - consul
  - dbapi
  - ddtracerun
  - dogpile_cache
  - django
  - djangorestframework
  - elasticsearch
  - falcon
  - flask
  - futures
  - gevent
  - grpc
  - httplib
  - integration_agent5
  - integration_agent
  - integration_testagent
  - vendor
  - profile
  - jinja2
  - kombu
  - mako
  - molten
  - mongoengine
  - mysqlconnector
  - mysqldb
  - mysqlpython
  - opentracer
  - psycopg
  - pylibmc
  - pylons
  - pymemcache
  - pymongo
  - pymysql
  - pynamodb
  - pyodbc
  - pyramid
  - pytest
  - redis
  - rediscluster
  - requests
  - sqlalchemy
  - sqlite3
  - starlette
  - test_build_alpine
  - test_build_py38
  - test_build_py37
  - test_build_py36
  - test_build_py35
  - test_build_py27
  - test_logging
  - tracer
  - tornado
  - twisted
  - vertica
  - build-docker-ci-image

workflows:
  version: 2

  deploy_docs:
    jobs:
      - build_docs:
          <<: *deploy_docs_filters
      - approve_docs_deployment:
          <<: *deploy_docs_filters
          type: approval
          requires:
            - build_docs
      - deploy_docs:
          <<: *deploy_docs_filters
          requires:
            - approve_docs_deployment
  test:
    jobs:
      # Jobs that should run before individual integration test suites
      - build_docs
      - black
      - flake8
      - ccheck
      - build_base_venvs

      # Test building the package
      - test_build_alpine: *requires_pre_test
      - test_build_py38: *requires_pre_test
      - test_build_py37: *requires_pre_test
      - test_build_py36: *requires_pre_test
      - test_build_py35: *requires_pre_test
      - test_build_py27: *requires_pre_test
      - test_build_win_py38: *requires_pre_test
      - test_build_win_py37: *requires_pre_test
      - test_build_win_py36: *requires_pre_test
      - test_build_win_py35: *requires_pre_test

      # Integration test suites
      - aiobotocore: *requires_pre_test
      - aiohttp: *requires_pre_test
      - aiopg: *requires_pre_test
      - asyncio: *requires_pre_test
      - algoliasearch: *requires_pre_test
      - asgi: *requires_pre_test
      - benchmarks: *requires_pre_test
      - boto: *requires_pre_test
      - bottle: *requires_pre_test
      - cassandra: *requires_pre_test
      - celery: *requires_pre_test
      - consul: *requires_pre_test
      - dbapi: *requires_pre_test
      - ddtracerun: *requires_pre_test
      - django: *requires_pre_test
      - djangorestframework: *requires_pre_test
      - dogpile_cache: *requires_pre_test
      - elasticsearch: *requires_pre_test
      - falcon: *requires_pre_test
      - flask: *requires_pre_test
      - futures: *requires_pre_test
      - gevent: *requires_pre_test
      - grpc: *requires_pre_test
      - httplib: *requires_pre_test
      - integration_agent5: *requires_pre_test
      - integration_agent: *requires_pre_test
      - integration_testagent: *requires_pre_test
      - vendor: *requires_pre_test
      - profile: *requires_pre_test
      - jinja2: *requires_pre_test
      - kombu: *requires_pre_test
      - mako: *requires_pre_test
      - molten: *requires_pre_test
      - mongoengine: *requires_pre_test
      - mysqlconnector: *requires_pre_test
      - mysqldb: *requires_pre_test
      - mysqlpython: *requires_pre_test
      - opentracer: *requires_pre_test
      - psycopg: *requires_pre_test
      - pylibmc: *requires_pre_test
      - pylons: *requires_pre_test
      - pymemcache: *requires_pre_test
      - pymongo: *requires_pre_test
      - pymysql: *requires_pre_test
      - pynamodb: *requires_pre_test
      - pyodbc: *requires_pre_test
      - pyramid: *requires_pre_test
      - pytest: *requires_pre_test
      - redis: *requires_pre_test
      - rediscluster: *requires_pre_test
      - requests: *requires_pre_test
      - sanic: *requires_pre_test
      - starlette: *requires_pre_test
      - sqlalchemy: *requires_pre_test
      - sqlite3: *requires_pre_test
      - test_logging: *requires_pre_test
      - tornado: *requires_pre_test
<<<<<<< HEAD
      - twisted: *requires_pre_test
      # tracer
=======
>>>>>>> 415c5cc0
      - tracer: *requires_pre_test
      - vertica: *requires_pre_test
      - build-docker-ci-image: *requires_pre_test
      - deploy_master:
          filters:
            branches:
              only: master
      - deploy_staging:
          filters:
            branches:
              only: staging<|MERGE_RESOLUTION|>--- conflicted
+++ resolved
@@ -1085,11 +1085,7 @@
       - sqlite3: *requires_pre_test
       - test_logging: *requires_pre_test
       - tornado: *requires_pre_test
-<<<<<<< HEAD
       - twisted: *requires_pre_test
-      # tracer
-=======
->>>>>>> 415c5cc0
       - tracer: *requires_pre_test
       - vertica: *requires_pre_test
       - build-docker-ci-image: *requires_pre_test
