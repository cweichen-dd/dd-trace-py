#!/usr/bin/env bash

set -o pipefail

CHECKPOINT_FILENAME="latest-success-commit"
RIOT_PATTERN=${1}
DDTRACE_FLAG=$([ -v _CI_DD_API_KEY ] && echo '--ddtrace')
GIT_MESSAGE_LOWERCASE=$(git log -1 --pretty=%B | tr "[:upper:]" "[:lower:]")
if [[ $GIT_MESSAGE_LOWERCASE == *"itr:noskip"* ]]; then
    COLLECT_COVERAGE=true
else
    if [[ -v CIRCLE_PULL_REQUEST ]]; then
        COLLECT_COVERAGE=false
    else
        echo "Getting coverage for non-PR branch"
        COLLECT_COVERAGE=true
    fi
fi
COVERAGE_FLAG=$([[ "${2:-false}" == false && $COLLECT_COVERAGE == false ]] && echo '--no-cov')
DDTEST_CMD=$([[ ${3} == "1" ]] && echo "./scripts/ddtest")

RIOT_HASHES=( $(riot list --hash-only $RIOT_PATTERN | sort) )
echo "Found ${#RIOT_HASHES[@]} riot hashes: ${RIOT_HASHES[@]}"
if [[ ${#RIOT_HASHES[@]} -eq 0 ]]; then
    echo "No riot hashes found for pattern: $RIOT_PATTERN"
    if [[ -v CIRCLECI ]]; then
        circleci step halt
    fi
    exit 1
fi

if [[ -v CIRCLECI ]]; then
    # circleci tests splits expects one test per line
    RIOT_HASHES=( $( printf '%s\n' "${RIOT_HASHES[@]}"  | circleci tests split) )
    if [[ ${#RIOT_HASHES[@]} -eq 0 ]]; then
        echo "No riot hashes found after split, halting."
        circleci step halt
        exit 0
    fi
    echo "${#RIOT_HASHES[@]} hashes split for CircleCI: ${RIOT_HASHES[@]}"
fi



set -e

if ! [[ -v CIRCLECI && $CIRCLE_BRANCH =~ main ]]; then
    if [[ -f "$CHECKPOINT_FILENAME" ]]; then
        latest_success_commit=$(cat $CHECKPOINT_FILENAME)
        if ! hatch run scripts:needs_testrun $CIRCLE_JOB --sha $latest_success_commit; then
            echo "The $CIRCLE_JOB job succeeded at commit $latest_success_commit."
            echo "None of the changes on this branch since that commit affect the $CIRCLE_JOB job."
            echo "Skipping this job."
            circleci step halt
        fi
    fi
fi

for hash in ${RIOT_HASHES[@]}; do
    echo "Running riot hash: $hash"
    ($DDTEST_CMD riot -P -v run --exitfirst --pass-env -s $hash $COVERAGE_FLAG $DDTRACE_FLAG)
    exit_code=$?
    if [ $exit_code -ne 0 ] ; then
        if [[ -v CIRCLECI ]]; then
            circleci step halt
        fi
        exit $exit_code
    fi
done

rm -f $CHECKPOINT_FILENAME
echo $CIRCLE_SHA1 > $CHECKPOINT_FILENAME
echo "All tests passed. Saved $CIRCLE_SHA1 as the latest successful commit for job $CIRCLE_JOB"

./scripts/check-diff \
    ".riot/requirements/" \
    "Changes detected after running riot. Consider deleting changed files, \
    running scripts/compile-and-prune-test-requirements and committing the result."

./scripts/check-diff \
    "ddtrace/contrib/integration_registry/registry.yaml" \
<<<<<<< HEAD
    "Registry YAML file (ddtrace/contrib/integration_registry/registry.yaml) was modified. Please commit the changes."
=======
    "Registry YAML file (ddtrace/contrib/integration_registry/registry.yaml) was modified. Please run: \
    \`python scripts/integration_registry/update_and_format_registry.py\` and commit the changes."
>>>>>>> bc56c534
<|MERGE_RESOLUTION|>--- conflicted
+++ resolved
@@ -79,9 +79,5 @@
 
 ./scripts/check-diff \
     "ddtrace/contrib/integration_registry/registry.yaml" \
-<<<<<<< HEAD
-    "Registry YAML file (ddtrace/contrib/integration_registry/registry.yaml) was modified. Please commit the changes."
-=======
     "Registry YAML file (ddtrace/contrib/integration_registry/registry.yaml) was modified. Please run: \
-    \`python scripts/integration_registry/update_and_format_registry.py\` and commit the changes."
->>>>>>> bc56c534
+    \`python scripts/integration_registry/update_and_format_registry.py\` and commit the changes."