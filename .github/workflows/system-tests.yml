--- conflicted
+++ resolved
@@ -69,20 +69,8 @@
         if: needs.needs-run.outputs.outcome == 'success' || github.event_name == 'schedule'
         run: ./build.sh
 
-<<<<<<< HEAD
-      - name: Run INTEGRATIONS 
-        if: needs.needs-run.outputs.outcome == 'success' || github.event_name == 'schedule'
-        run: ./run.sh INTEGRATIONS 
-
-      - name: Run CROSSED_TRACING_LIBRARIES 
-        if: needs.needs-run.outputs.outcome == 'success' || github.event_name == 'schedule'
-        run: ./run.sh CROSSED_TRACING_LIBRARIES 
-
-      - name: Run
-=======
       - name: Save
         id: save
->>>>>>> 92ba69f9
         if: needs.needs-run.outputs.outcome == 'success' || github.event_name == 'schedule'
         run: |
           docker image save system_tests/weblog:latest | gzip > ${{ matrix.weblog-variant}}_weblog_${{ github.sha }}.tar.gz
@@ -214,9 +202,6 @@
         if: (needs.needs-run.outputs.outcome == 'success' || github.event_name == 'schedule') && matrix.scenario == 'appsec-1'
         run: ./run.sh APPSEC_DISABLED
 
-<<<<<<< HEAD
-      # even on failures, we want to have artifact to be able to investigate
-=======
       - name: Run APPSEC_BLOCKING
         if: (needs.needs-run.outputs.outcome == 'success' || github.event_name == 'schedule') && matrix.scenario == 'appsec-1'
 
@@ -229,7 +214,6 @@
         if: (needs.needs-run.outputs.outcome == 'success' || github.event_name == 'schedule') && matrix.scenario == 'appsec-1'
         run: ./run.sh APPSEC_REQUEST_BLOCKING
 
->>>>>>> 92ba69f9
       # The compress step speed up a lot the upload artifact process
       - name: Compress artifact
         if: needs.needs-run.outputs.outcome == 'success' || github.event_name == 'schedule'
