--- conflicted
+++ resolved
@@ -781,12 +781,6 @@
         if service and service not in self._services and self._is_span_internal(span):
             self._services.add(service)
 
-<<<<<<< HEAD
-=======
-        if not trace_id:
-            self._sampler.sample(span)
-
->>>>>>> dfb16f74
         # Only call span processors if the tracer is enabled
         if self.enabled:
             for p in chain(self._span_processors, SpanProcessor.__processors__, self._deferred_processors):
