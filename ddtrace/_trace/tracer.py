import functools
from itertools import chain
import logging
import os
from os import environ
from os import getpid
from threading import RLock
from typing import TYPE_CHECKING
from typing import Any
from typing import Callable
from typing import Dict
from typing import List
from typing import Optional
from typing import Set
from typing import Tuple
from typing import TypeVar
from typing import Union

from ddtrace import _hooks
from ddtrace import config
from ddtrace._trace.context import Context
from ddtrace._trace.processor import SpanAggregator
from ddtrace._trace.processor import SpanProcessor
from ddtrace._trace.processor import SpanSamplingProcessor
from ddtrace._trace.processor import TopLevelSpanProcessor
from ddtrace._trace.processor import TraceProcessor
from ddtrace._trace.processor import TraceSamplingProcessor
from ddtrace._trace.processor import TraceTagsProcessor
from ddtrace._trace.provider import DefaultContextProvider
from ddtrace._trace.span import Span
from ddtrace.constants import ENV_KEY
from ddtrace.constants import HOSTNAME_KEY
from ddtrace.constants import PID
from ddtrace.constants import VERSION_KEY
from ddtrace.filters import TraceFilter
from ddtrace.internal import agent
from ddtrace.internal import atexit
from ddtrace.internal import compat
from ddtrace.internal import debug
from ddtrace.internal import forksafe
from ddtrace.internal import hostname
from ddtrace.internal.atexit import register_on_exit_signal
from ddtrace.internal.constants import SAMPLING_DECISION_TRACE_TAG_KEY
from ddtrace.internal.constants import SPAN_API_DATADOG
from ddtrace.internal.dogstatsd import get_dogstatsd_client
from ddtrace.internal.logger import get_logger
from ddtrace.internal.peer_service.processor import PeerServiceProcessor
from ddtrace.internal.processor.endpoint_call_counter import EndpointCallCounterProcessor
from ddtrace.internal.runtime import get_runtime_id
from ddtrace.internal.sampling import SpanSamplingRule
from ddtrace.internal.sampling import get_span_sampling_rules
from ddtrace.internal.schema.processor import BaseServiceProcessor
from ddtrace.internal.serverless import has_aws_lambda_agent_extension
from ddtrace.internal.serverless import in_aws_lambda
from ddtrace.internal.serverless import in_azure_function_consumption_plan
from ddtrace.internal.serverless import in_gcp_function
from ddtrace.internal.serverless.mini_agent import maybe_start_serverless_mini_agent
from ddtrace.internal.service import ServiceStatusError
from ddtrace.internal.utils import _get_metas_to_propagate
from ddtrace.internal.utils.deprecations import DDTraceDeprecationWarning
from ddtrace.internal.utils.http import verify_url
from ddtrace.internal.writer import AgentWriter
from ddtrace.internal.writer import LogWriter
from ddtrace.internal.writer import TraceWriter
from ddtrace.sampler import BasePrioritySampler
from ddtrace.sampler import BaseSampler
from ddtrace.sampler import DatadogSampler
from ddtrace.settings.asm import config as asm_config
from ddtrace.settings.peer_service import _ps_config
from ddtrace.vendor.debtcollector import deprecate


if TYPE_CHECKING:
    from ddtrace.internal.writer import AgentResponse  # noqa: F401
    from ddtrace.settings import Config  # noqa: F401

log = get_logger(__name__)


_INTERNAL_APPLICATION_SPAN_TYPES = {"custom", "template", "web", "worker"}


AnyCallable = TypeVar("AnyCallable", bound=Callable)


def _start_appsec_processor() -> Optional[Any]:
    # FIXME: type should be AppsecSpanProcessor but we have a cyclic import here
    try:
        from ddtrace.appsec._processor import AppSecSpanProcessor

        return AppSecSpanProcessor()
    except Exception as e:
        # DDAS-001-01
        log.error(
            "[DDAS-001-01] "
            "AppSec could not start because of an unexpected error. No security activities will "
            "be collected. "
            "Please contact support at https://docs.datadoghq.com/help/ for help. Error details: "
            "\n%s",
            repr(e),
        )
        if config._raise:
            raise
    return None


def _default_span_processors_factory(
    trace_filters: List[TraceFilter],
    trace_writer: TraceWriter,
    partial_flush_enabled: bool,
    partial_flush_min_spans: int,
    appsec_enabled: bool,
    iast_enabled: bool,
    compute_stats_enabled: bool,
    single_span_sampling_rules: List[SpanSamplingRule],
    agent_url: str,
    trace_sampler: BaseSampler,
    profiling_span_processor: EndpointCallCounterProcessor,
) -> Tuple[List[SpanProcessor], Optional[Any], List[SpanProcessor]]:
    # FIXME: type should be AppsecSpanProcessor but we have a cyclic import here
    """Construct the default list of span processors to use."""
    trace_processors: List[TraceProcessor] = []
    trace_processors += [
        PeerServiceProcessor(_ps_config),
        BaseServiceProcessor(),
        TraceSamplingProcessor(compute_stats_enabled, trace_sampler),
        TraceTagsProcessor(),
    ]
    trace_processors += trace_filters

    span_processors: List[SpanProcessor] = []
    span_processors += [TopLevelSpanProcessor()]

    if asm_config._asm_libddwaf_available:
        if appsec_enabled:
            if asm_config._api_security_enabled:
                from ddtrace.appsec._api_security.api_manager import APIManager

                APIManager.enable()

            appsec_processor = _start_appsec_processor()
            if appsec_processor:
                span_processors.append(appsec_processor)
        else:
            # api_security_active will keep track of the service status of APIManager
            # we don't want to import the module if it was not started before due to
            # one click activation of ASM via Remote Config
            if asm_config._api_security_active:
                from ddtrace.appsec._api_security.api_manager import APIManager

                APIManager.disable()

            appsec_processor = None
    else:
        appsec_processor = None

    if iast_enabled:
        from ddtrace.appsec._iast.processor import AppSecIastSpanProcessor

        span_processors.append(AppSecIastSpanProcessor())

    if compute_stats_enabled:
        # Inline the import to avoid pulling in ddsketch or protobuf
        # when importing ddtrace.
        from ddtrace.internal.processor.stats import SpanStatsProcessorV06

        span_processors.append(
            SpanStatsProcessorV06(
                agent_url,
            ),
        )

    span_processors.append(profiling_span_processor)

    if single_span_sampling_rules:
        span_processors.append(SpanSamplingProcessor(single_span_sampling_rules))

    # These need to run after all the other processors
    deferred_processors: List[SpanProcessor] = [
        SpanAggregator(
            partial_flush_enabled=partial_flush_enabled,
            partial_flush_min_spans=partial_flush_min_spans,
            trace_processors=trace_processors,
            writer=trace_writer,
        )
    ]
    return span_processors, appsec_processor, deferred_processors


class Tracer(object):
    """
    Tracer is used to create, sample and submit spans that measure the
    execution time of sections of code.

    If you're running an application that will serve a single trace per thread,
    you can use the global tracer instance::

        from ddtrace import tracer
        trace = tracer.trace('app.request', 'web-server').finish()
    """

    SHUTDOWN_TIMEOUT = 5

    def __init__(
        self,
        url: Optional[str] = None,
        dogstatsd_url: Optional[str] = None,
        context_provider: Optional[DefaultContextProvider] = None,
    ) -> None:
        """
        Create a new ``Tracer`` instance. A global tracer is already initialized
        for common usage, so there is no need to initialize your own ``Tracer``.

        :param url: The Datadog agent URL.
        :param dogstatsd_url: The DogStatsD URL.
        """

        maybe_start_serverless_mini_agent()

        self._filters: List[TraceFilter] = []

        # globally set tags
        self._tags = config.tags.copy()

        # collection of services seen, used for runtime metrics tags
        # a buffer for service info so we don't perpetually send the same things
        self._services: Set[str] = set()
        if config.service:
            self._services.add(config.service)

        # Runtime id used for associating data collected during runtime to
        # traces
        self._pid = getpid()

        self.enabled = config._tracing_enabled
        self.context_provider = context_provider or DefaultContextProvider()
        self._user_sampler: Optional[BaseSampler] = None
        self._sampler: BaseSampler = DatadogSampler()
        self._dogstatsd_url = agent.get_stats_url() if dogstatsd_url is None else dogstatsd_url
        self._compute_stats = config._trace_compute_stats
        self._agent_url: str = agent.get_trace_url() if url is None else url
        verify_url(self._agent_url)

        if self._use_log_writer() and url is None:
            writer: TraceWriter = LogWriter()
        else:
            writer = AgentWriter(
                agent_url=self._agent_url,
                priority_sampling=config._priority_sampling,
                dogstatsd=get_dogstatsd_client(self._dogstatsd_url),
                sync_mode=self._use_sync_mode(),
                headers={"Datadog-Client-Computed-Stats": "yes"} if self._compute_stats else {},
                response_callback=self._agent_response_callback,
            )
        self._single_span_sampling_rules: List[SpanSamplingRule] = get_span_sampling_rules()
        self._writer: TraceWriter = writer
        self._partial_flush_enabled = config._partial_flush_enabled
        self._partial_flush_min_spans = config._partial_flush_min_spans
        self._asm_enabled = asm_config._asm_enabled
        # Direct link to the appsec processor
        self._appsec_processor = None
        self._iast_enabled = asm_config._iast_enabled
        self._endpoint_call_counter_span_processor = EndpointCallCounterProcessor()
        self._span_processors, self._appsec_processor, self._deferred_processors = _default_span_processors_factory(
            self._filters,
            self._writer,
            self._partial_flush_enabled,
            self._partial_flush_min_spans,
            self._asm_enabled,
            self._iast_enabled,
            self._compute_stats,
            self._single_span_sampling_rules,
            self._agent_url,
            self.sampler,
            self._endpoint_call_counter_span_processor,
        )
        if config._data_streams_enabled:
            # Inline the import to avoid pulling in ddsketch or protobuf
            # when importing ddtrace.
            from ddtrace.internal.datastreams.processor import DataStreamsProcessor

            self.data_streams_processor = DataStreamsProcessor(self._agent_url)
            register_on_exit_signal(self._atexit)

        self._hooks = _hooks.Hooks()
        atexit.register(self._atexit)
        forksafe.register_before_fork(self.sample_before_fork)
        forksafe.register(self._child_after_fork)

        self._shutdown_lock = RLock()

        self._new_process = False
        config._subscribe(["_trace_sample_rate"], self._on_global_config_update)
        config._subscribe(["logs_injection"], self._on_global_config_update)
        config._subscribe(["tags"], self._on_global_config_update)
        config._subscribe(["_tracing_enabled"], self._on_global_config_update)

    def _atexit(self) -> None:
        key = "ctrl-break" if os.name == "nt" else "ctrl-c"
        log.debug(
            "Waiting %d seconds for tracer to finish. Hit %s to quit.",
            self.SHUTDOWN_TIMEOUT,
            key,
        )
        self.shutdown(timeout=self.SHUTDOWN_TIMEOUT)

    def sample(self, span):
        self._sampler.sample(span)

    @property
    def sampler(self):
        deprecate(
            "tracer.sampler is deprecated and will be removed.",
            message="To manually sample call tracer.sample(span) instead.",
            category=DDTraceDeprecationWarning,
        )
        return self._sampler

    @sampler.setter
    def sampler(self, value):
        deprecate(
            "Setting a custom sampler is deprecated and will be removed.",
            message="""Please use DD_TRACE_SAMPLING_RULES to configure the sampler instead:
    https://ddtrace.readthedocs.io/en/stable/configuration.html#DD_TRACE_SAMPLING_RULES""",
            category=DDTraceDeprecationWarning,
        )
        self._sampler = value

    def on_start_span(self, func: Callable) -> Callable:
        """Register a function to execute when a span start.

        Can be used as a decorator.

        :param func: The function to call when starting a span.
                     The started span will be passed as argument.
        """
        self._hooks.register(self.__class__.start_span, func)
        return func

    def deregister_on_start_span(self, func: Callable) -> Callable:
        """Unregister a function registered to execute when a span starts.

        Can be used as a decorator.

        :param func: The function to stop calling when starting a span.
        """

        self._hooks.deregister(self.__class__.start_span, func)
        return func

    def sample_before_fork(self) -> None:
        span = self.current_root_span()
        if span is not None and span.context.sampling_priority is None:
            self.sampler.sample(span)

    @property
    def sampler(self):
        return self._sampler_current

    @sampler.setter
    def sampler(self, value):
        self._sampler_current = value
        # we need to update the processor that uses the sampler
        if getattr(self, "_deferred_processors", None):
            for aggregator in self._deferred_processors:
                if type(aggregator) == SpanAggregator:
                    for processor in aggregator._trace_processors:
                        if type(processor) == TraceSamplingProcessor:
                            processor.sampler = value
                            break
                    else:
                        log.debug("No TraceSamplingProcessor available to update sampling rate")

    @property
    def debug_logging(self):
        return log.isEnabledFor(logging.DEBUG)

    def current_trace_context(self, *args, **kwargs) -> Optional[Context]:
        """Return the context for the current trace.

        If there is no active trace then None is returned.
        """
        active = self.context_provider.active()
        if isinstance(active, Context):
            return active
        elif isinstance(active, Span):
            return active.context
        return None

    def get_log_correlation_context(self) -> Dict[str, str]:
        """Retrieves the data used to correlate a log with the current active trace.
        Generates a dictionary for custom logging instrumentation including the trace id and
        span id of the current active span, as well as the configured service, version, and environment names.
        If there is no active span, a dictionary with an empty string for each value will be returned.
        """
        active: Optional[Union[Context, Span]] = None
        if self.enabled:
            active = self.context_provider.active()

        if isinstance(active, Span) and active.service:
            service = active.service
        else:
            service = config.service

        return {
            "trace_id": str(active.trace_id) if active else "0",
            "span_id": str(active.span_id) if active else "0",
            "service": service or "",
            "version": config.version or "",
            "env": config.env or "",
        }

    # TODO: deprecate this method and make sure users create a new tracer if they need different parameters
    def configure(
        self,
        enabled: Optional[bool] = None,
        hostname: Optional[str] = None,
        port: Optional[int] = None,
        uds_path: Optional[str] = None,
        https: Optional[bool] = None,
        sampler: Optional[BaseSampler] = None,
        context_provider: Optional[DefaultContextProvider] = None,
        wrap_executor: Optional[Callable] = None,
        priority_sampling: Optional[bool] = None,
        settings: Optional[Dict[str, Any]] = None,
        dogstatsd_url: Optional[str] = None,
        writer: Optional[TraceWriter] = None,
        partial_flush_enabled: Optional[bool] = None,
        partial_flush_min_spans: Optional[int] = None,
        api_version: Optional[str] = None,
        compute_stats_enabled: Optional[bool] = None,
        appsec_enabled: Optional[bool] = None,
        iast_enabled: Optional[bool] = None,
    ) -> None:
        """Configure a Tracer.

        :param bool enabled: If True, finished traces will be submitted to the API, else they'll be dropped.
        :param str hostname: Hostname running the Trace Agent
        :param int port: Port of the Trace Agent
        :param str uds_path: The Unix Domain Socket path of the agent.
        :param bool https: Whether to use HTTPS or HTTP.
        :param object sampler: A custom Sampler instance, locally deciding to totally drop the trace or not.
        :param object context_provider: The ``ContextProvider`` that will be used to retrieve
            automatically the current call context. This is an advanced option that usually
            doesn't need to be changed from the default value
        :param object wrap_executor: callable that is used when a function is decorated with
            ``Tracer.wrap()``. This is an advanced option that usually doesn't need to be changed
            from the default value
        :param priority_sampling: enable priority sampling, this is required for
            complete distributed tracing support. Enabled by default.
        :param str dogstatsd_url: URL for UDP or Unix socket connection to DogStatsD
        """
        if enabled is not None:
            self.enabled = enabled

        if settings is not None:
            self._filters = settings.get("FILTERS") or self._filters

        if partial_flush_enabled is not None:
            self._partial_flush_enabled = partial_flush_enabled

        if partial_flush_min_spans is not None:
            self._partial_flush_min_spans = partial_flush_min_spans

        if appsec_enabled is not None:
            self._asm_enabled = asm_config._asm_enabled = appsec_enabled

        if iast_enabled is not None:
            self._iast_enabled = asm_config._iast_enabled = iast_enabled

        if sampler is not None:
            self._sampler = sampler
            self._user_sampler = self._sampler

        self._dogstatsd_url = dogstatsd_url or self._dogstatsd_url

        if any(x is not None for x in [hostname, port, uds_path, https]):
            # If any of the parts of the URL have updated, merge them with
            # the previous writer values.
            prev_url_parsed = compat.parse.urlparse(self._agent_url)

            if uds_path is not None:
                if hostname is None and prev_url_parsed.scheme == "unix":
                    hostname = prev_url_parsed.hostname
                new_url = "unix://%s%s" % (hostname or "", uds_path)
            else:
                if https is None:
                    https = prev_url_parsed.scheme == "https"
                if hostname is None:
                    hostname = prev_url_parsed.hostname or ""
                if port is None:
                    port = prev_url_parsed.port
                scheme = "https" if https else "http"
                new_url = "%s://%s:%s" % (scheme, hostname, port)
            verify_url(new_url)
            self._agent_url = new_url
        else:
            new_url = None

        if compute_stats_enabled is not None:
            self._compute_stats = compute_stats_enabled

        try:
            self._writer.stop()
        except ServiceStatusError:
            # It's possible the writer never got started
            pass

        if writer is not None:
            self._writer = writer
        elif any(x is not None for x in [new_url, api_version, sampler, dogstatsd_url, appsec_enabled]):
            if self._asm_enabled:
                api_version = "v0.4"
            self._writer = AgentWriter(
                self._agent_url,
                priority_sampling=priority_sampling in (None, True) or config._priority_sampling,
                dogstatsd=get_dogstatsd_client(self._dogstatsd_url),
                sync_mode=self._use_sync_mode(),
                api_version=api_version,
                headers={"Datadog-Client-Computed-Stats": "yes"} if compute_stats_enabled else {},
                response_callback=self._agent_response_callback,
            )
        elif writer is None and isinstance(self._writer, LogWriter):
            # No need to do anything for the LogWriter.
            pass
        if isinstance(self._writer, AgentWriter):
            self._writer.dogstatsd = get_dogstatsd_client(self._dogstatsd_url)

        if any(
            x is not None
            for x in [
                partial_flush_min_spans,
                partial_flush_enabled,
                writer,
                dogstatsd_url,
                hostname,
                port,
                https,
                uds_path,
                api_version,
                sampler,
                settings.get("FILTERS") if settings is not None else None,
                compute_stats_enabled,
                appsec_enabled,
                iast_enabled,
            ]
        ):
            self._span_processors, self._appsec_processor, self._deferred_processors = _default_span_processors_factory(
                self._filters,
                self._writer,
                self._partial_flush_enabled,
                self._partial_flush_min_spans,
                self._asm_enabled,
                self._iast_enabled,
                self._compute_stats,
                self._single_span_sampling_rules,
                self._agent_url,
                self.sampler,
                self._endpoint_call_counter_span_processor,
            )

        if context_provider is not None:
            self.context_provider = context_provider

        if wrap_executor is not None:
            self._wrap_executor = wrap_executor

        self._generate_diagnostic_logs()

    def _agent_response_callback(self, resp):
        # type: (AgentResponse) -> None
        """Handle the response from the agent.

        The agent can return updated sample rates for the priority sampler.
        """
        try:
            if isinstance(self._sampler, BasePrioritySampler):
                self._sampler.update_rate_by_service_sample_rates(
                    resp.rate_by_service,
                )
        except ValueError:
            log.error("sample_rate is negative, cannot update the rate samplers")

    def _generate_diagnostic_logs(self):
        if config._debug_mode or config._startup_logs_enabled:
            try:
                info = debug.collect(self)
            except Exception as e:
                msg = "Failed to collect start-up logs: %s" % e
                self._log_compat(logging.WARNING, "- DATADOG TRACER DIAGNOSTIC - %s" % msg)
            else:
                if log.isEnabledFor(logging.INFO):
                    msg = "- DATADOG TRACER CONFIGURATION - %s" % info
                    self._log_compat(logging.INFO, msg)

                # Always log errors since we're either in debug_mode or start up logs
                # are enabled.
                agent_error = info.get("agent_error")
                if agent_error:
                    msg = "- DATADOG TRACER DIAGNOSTIC - %s" % agent_error
                    self._log_compat(logging.WARNING, msg)

    def _child_after_fork(self):
        self._pid = getpid()

        # Assume that the services of the child are not necessarily a subset of those
        # of the parent.
        self._services = set()
        if config.service:
            self._services.add(config.service)

        # Re-create the background writer thread
        self._writer = self._writer.recreate()
        self._span_processors, self._appsec_processor, self._deferred_processors = _default_span_processors_factory(
            self._filters,
            self._writer,
            self._partial_flush_enabled,
            self._partial_flush_min_spans,
            self._asm_enabled,
            self._iast_enabled,
            self._compute_stats,
            self._single_span_sampling_rules,
            self._agent_url,
            self.sampler,
            self._endpoint_call_counter_span_processor,
        )

        self._new_process = True

    def _start_span_after_shutdown(
        self,
        name: str,
        child_of: Optional[Union[Span, Context]] = None,
        service: Optional[str] = None,
        resource: Optional[str] = None,
        span_type: Optional[str] = None,
        activate: bool = False,
        span_api: str = SPAN_API_DATADOG,
    ) -> Span:
        log.warning("Spans started after the tracer has been shut down will not be sent to the Datadog Agent.")
        return self._start_span(name, child_of, service, resource, span_type, activate, span_api)

    def _start_span(
        self,
        name: str,
        child_of: Optional[Union[Span, Context]] = None,
        service: Optional[str] = None,
        resource: Optional[str] = None,
        span_type: Optional[str] = None,
        activate: bool = False,
        span_api: str = SPAN_API_DATADOG,
    ) -> Span:
        """Return a span that represents an operation called ``name``.

        Note that the :meth:`.trace` method will almost always be preferred
        over this method as it provides automatic span parenting. This method
        should only be used if manual parenting is desired.

        :param str name: the name of the operation being traced.
        :param object child_of: a ``Span`` or a ``Context`` instance representing the parent for this span.
        :param str service: the name of the service being traced.
        :param str resource: an optional name of the resource being tracked.
        :param str span_type: an optional operation type.
        :param activate: activate the span once it is created.

        To start a new root span::

            span = tracer.start_span("web.request")

        To create a child for a root span::

            root_span = tracer.start_span("web.request")
            span = tracer.start_span("web.decoder", child_of=root_span)

        Spans from ``start_span`` are not activated by default::

            with tracer.start_span("parent") as parent:
                assert tracer.current_span() is None
                with tracer.start_span("child", child_of=parent):
                    assert tracer.current_span() is None

            new_parent = tracer.start_span("new_parent", activate=True)
            assert tracer.current_span() is new_parent

        Note: be sure to finish all spans to avoid memory leaks and incorrect
        parenting of spans.
        """
        if self._new_process:
            self._new_process = False

            # The spans remaining in the context can not and will not be
            # finished in this new process. So to avoid memory leaks the
            # strong span reference (which will never be finished) is replaced
            # with a context representing the span.
            if isinstance(child_of, Span):
                new_ctx = Context(
                    sampling_priority=child_of.context.sampling_priority,
                    span_id=child_of.span_id,
                    trace_id=child_of.trace_id,
                    is_remote=False,
                )

                # If the child_of span was active then activate the new context
                # containing it so that the strong span referenced is removed
                # from the execution.
                if self.context_provider.active() is child_of:
                    self.context_provider.activate(new_ctx)
                child_of = new_ctx

        parent: Optional[Span] = None
        if child_of is not None:
            if isinstance(child_of, Context):
                context = child_of
            else:
                context = child_of.context
                parent = child_of
        else:
            context = Context(is_remote=False)

        trace_id = context.trace_id
        parent_id = context.span_id

        # The following precedence is used for a new span's service:
        # 1. Explicitly provided service name
        #     a. User provided or integration provided service name
        # 2. Parent's service name (if defined)
        # 3. Globally configured service name
        #     a. `config.service`/`DD_SERVICE`/`DD_TAGS`
        if service is None:
            if parent:
                service = parent.service
            else:
                service = config.service

        # Update the service name based on any mapping
        service = config.service_mapping.get(service, service)

        links = context._span_links if not parent else []

        if trace_id:
            # child_of a non-empty context, so either a local child span or from a remote context
            span = Span(
                name=name,
                context=context,
                trace_id=trace_id,
                parent_id=parent_id,
                service=service,
                resource=resource,
                span_type=span_type,
                span_api=span_api,
                links=links,
                on_finish=[self._on_span_finish],
            )

            # Extra attributes when from a local parent
            if parent:
                span._parent = parent
                span._local_root = parent._local_root

            if span._local_root is None:
                span._local_root = span
            for k, v in _get_metas_to_propagate(context):
                if k != SAMPLING_DECISION_TRACE_TAG_KEY:
                    span._meta[k] = v
        else:
            # this is the root span of a new trace
            span = Span(
                name=name,
                context=context,
                service=service,
                resource=resource,
                span_type=span_type,
                span_api=span_api,
                on_finish=[self._on_span_finish],
            )
            span._local_root = span
            if config.report_hostname:
                span.set_tag_str(HOSTNAME_KEY, hostname.get_hostname())

        if not span._parent:
            span.set_tag_str("runtime-id", get_runtime_id())
            span._metrics[PID] = self._pid

        # Apply default global tags.
        if self._tags:
            span.set_tags(self._tags)

        if config.env:
            span.set_tag_str(ENV_KEY, config.env)

        # Only set the version tag on internal spans.
        if config.version:
            root_span = self.current_root_span()
            # if: 1. the span is the root span and the span's service matches the global config; or
            #     2. the span is not the root, but the root span's service matches the span's service
            #        and the root span has a version tag
            # then the span belongs to the user application and so set the version tag
            if (root_span is None and service == config.service) or (
                root_span and root_span.service == service and root_span.get_tag(VERSION_KEY) is not None
            ):
                span.set_tag_str(VERSION_KEY, config.version)

        if activate:
            self.context_provider.activate(span)

        # update set of services handled by tracer
        if service and service not in self._services and self._is_span_internal(span):
            self._services.add(service)

<<<<<<< HEAD
=======
        if not trace_id:
            self.sample(span)

>>>>>>> cce871aa
        # Only call span processors if the tracer is enabled
        if self.enabled:
            for p in chain(self._span_processors, SpanProcessor.__processors__, self._deferred_processors):
                p.on_span_start(span)
        self._hooks.emit(self.__class__.start_span, span)

        return span

    start_span = _start_span

    def _on_span_finish(self, span: Span) -> None:
        active = self.current_span()
        # Debug check: if the finishing span has a parent and its parent
        # is not the next active span then this is an error in synchronous tracing.
        if span._parent is not None and active is not span._parent:
            log.debug("span %r closing after its parent %r, this is an error when not using async", span, span._parent)

        # Only call span processors if the tracer is enabled
        if self.enabled:
            for p in chain(self._span_processors, SpanProcessor.__processors__, self._deferred_processors):
                p.on_span_finish(span)

        if log.isEnabledFor(logging.DEBUG):
            log.debug("finishing span %s (enabled:%s)", span._pprint(), self.enabled)

    def _log_compat(self, level, msg):
        """Logs a message for the given level.

        Instead, something like this will be printed to stderr:
            No handlers could be found for logger "ddtrace.tracer"

        Since the global tracer is configured on import and it is recommended
        to import the tracer as early as possible, it will likely be the case
        that there are no handlers installed yet.
        """
        log.log(level, msg)

    def trace(
        self,
        name: str,
        service: Optional[str] = None,
        resource: Optional[str] = None,
        span_type: Optional[str] = None,
        span_api: str = SPAN_API_DATADOG,
    ) -> Span:
        """Activate and return a new span that inherits from the current active span.

        :param str name: the name of the operation being traced
        :param str service: the name of the service being traced. If not set,
                            it will inherit the service from its parent.
        :param str resource: an optional name of the resource being tracked.
        :param str span_type: an optional operation type.

        The returned span *must* be ``finish``'d or it will remain in memory
        indefinitely::

            >>> span = tracer.trace("web.request")
                try:
                    # do something
                finally:
                    span.finish()

            >>> with tracer.trace("web.request") as span:
                    # do something

        Example of the automatic parenting::

            parent = tracer.trace("parent")     # has no parent span
            assert tracer.current_span() is parent

            child  = tracer.trace("child")
            assert child.parent_id == parent.span_id
            assert tracer.current_span() is child
            child.finish()

            # parent is now the active span again
            assert tracer.current_span() is parent
            parent.finish()

            assert tracer.current_span() is None

            parent2 = tracer.trace("parent2")
            assert parent2.parent_id is None
            parent2.finish()
        """
        return self.start_span(
            name,
            child_of=self.context_provider.active(),
            service=service,
            resource=resource,
            span_type=span_type,
            activate=True,
            span_api=span_api,
        )

    def current_root_span(self) -> Optional[Span]:
        """Returns the root span of the current execution.

        This is useful for attaching information related to the trace as a
        whole without needing to add to child spans.

        For example::

            # get the root span
            root_span = tracer.current_root_span()
            # set the host just once on the root span
            if root_span:
                root_span.set_tag('host', '127.0.0.1')
        """
        span = self.current_span()
        if span is None:
            return None
        return span._local_root

    def current_span(self) -> Optional[Span]:
        """Return the active span in the current execution context.

        Note that there may be an active span represented by a context object
        (like from a distributed trace) which will not be returned by this
        method.
        """
        active = self.context_provider.active()
        return active if isinstance(active, Span) else None

    @property
    def agent_trace_url(self) -> Optional[str]:
        """Trace agent url"""
        if isinstance(self._writer, AgentWriter):
            return self._writer.agent_url

        return None

    def flush(self):
        """Flush the buffer of the trace writer. This does nothing if an unbuffered trace writer is used."""
        self._writer.flush_queue()

    def wrap(
        self,
        name: Optional[str] = None,
        service: Optional[str] = None,
        resource: Optional[str] = None,
        span_type: Optional[str] = None,
    ) -> Callable[[AnyCallable], AnyCallable]:
        """
        A decorator used to trace an entire function. If the traced function
        is a coroutine, it traces the coroutine execution when is awaited.
        If a ``wrap_executor`` callable has been provided in the ``Tracer.configure()``
        method, it will be called instead of the default one when the function
        decorator is invoked.

        :param str name: the name of the operation being traced. If not set,
                         defaults to the fully qualified function name.
        :param str service: the name of the service being traced. If not set,
                            it will inherit the service from it's parent.
        :param str resource: an optional name of the resource being tracked.
        :param str span_type: an optional operation type.

        >>> @tracer.wrap('my.wrapped.function', service='my.service')
            def run():
                return 'run'

        >>> # name will default to 'execute' if unset
            @tracer.wrap()
            def execute():
                return 'executed'

        >>> # or use it in asyncio coroutines
            @tracer.wrap()
            async def coroutine():
                return 'executed'

        >>> @tracer.wrap()
            @asyncio.coroutine
            def coroutine():
                return 'executed'

        You can access the current span using `tracer.current_span()` to set
        tags:

        >>> @tracer.wrap()
            def execute():
                span = tracer.current_span()
                span.set_tag('a', 'b')
        """

        def wrap_decorator(f: AnyCallable) -> AnyCallable:
            # FIXME[matt] include the class name for methods.
            span_name = name if name else "%s.%s" % (f.__module__, f.__name__)

            # detect if the the given function is a coroutine to use the
            # right decorator; this initial check ensures that the
            # evaluation is done only once for each @tracer.wrap
            if compat.iscoroutinefunction(f):
                # call the async factory that creates a tracing decorator capable
                # to await the coroutine execution before finishing the span. This
                # code is used for compatibility reasons to prevent Syntax errors
                # in Python 2
                func_wrapper = compat.make_async_decorator(
                    self,
                    f,
                    span_name,
                    service=service,
                    resource=resource,
                    span_type=span_type,
                )
            else:

                @functools.wraps(f)
                def func_wrapper(*args, **kwargs):
                    # if a wrap executor has been configured, it is used instead
                    # of the default tracing function
                    if getattr(self, "_wrap_executor", None):
                        return self._wrap_executor(
                            self,
                            f,
                            args,
                            kwargs,
                            span_name,
                            service=service,
                            resource=resource,
                            span_type=span_type,
                        )

                    # otherwise fallback to a default tracing
                    with self.trace(span_name, service=service, resource=resource, span_type=span_type):
                        return f(*args, **kwargs)

            return func_wrapper

        return wrap_decorator

    def set_tags(self, tags: Dict[str, str]) -> None:
        """Set some tags at the tracer level.
        This will append those tags to each span created by the tracer.

        :param dict tags: dict of tags to set at tracer level
        """
        self._tags.update(tags)

    def shutdown(self, timeout: Optional[float] = None) -> None:
        """Shutdown the tracer and flush finished traces. Avoid calling shutdown multiple times.

        :param timeout: How long in seconds to wait for the background worker to flush traces
            before exiting or :obj:`None` to block until flushing has successfully completed (default: :obj:`None`)
        :type timeout: :obj:`int` | :obj:`float` | :obj:`None`
        """
        with self._shutdown_lock:
            # Thread safety: Ensures tracer is shutdown synchronously
            span_processors = self._span_processors
            deferred_processors = self._deferred_processors
            self._span_processors = []
            self._deferred_processors = []

            for processor in chain(span_processors, SpanProcessor.__processors__, deferred_processors):
                if hasattr(processor, "shutdown"):
                    processor.shutdown(timeout)

            if config._telemetry_enabled:
                from ddtrace.internal import telemetry

                telemetry.disable_and_flush()

            atexit.unregister(self._atexit)
            forksafe.unregister(self._child_after_fork)
            forksafe.unregister_before_fork(self.sample_before_fork)

        self.start_span = self._start_span_after_shutdown  # type: ignore[assignment]

    @staticmethod
    def _use_log_writer() -> bool:
        """Returns whether the LogWriter should be used in the environment by
        default.

        The LogWriter required by default in AWS Lambdas when the Datadog Agent extension
        is not available in the Lambda.
        """
        if (
            environ.get("DD_AGENT_HOST")
            or environ.get("DATADOG_TRACE_AGENT_HOSTNAME")
            or environ.get("DD_TRACE_AGENT_URL")
        ):
            # If one of these variables are set, we definitely have an agent
            return False
        elif in_aws_lambda() and has_aws_lambda_agent_extension():
            # If the Agent Lambda extension is available then an AgentWriter is used.
            return False
        elif in_gcp_function() or in_azure_function_consumption_plan():
            return False
        else:
            return in_aws_lambda()

    @staticmethod
    def _use_sync_mode() -> bool:
        """Returns, if an `AgentWriter` is to be used, whether it should be run
         in synchronous mode by default.

        There are only two cases in which this is desirable:

        - AWS Lambdas can have the Datadog agent installed via an extension.
          When it's available traces must be sent synchronously to ensure all
          are received before the Lambda terminates.
        - Google Cloud Functions and Azure Consumption Plan Functions have a mini-agent spun up by the tracer.
          Similarly to AWS Lambdas, sync mode should be used to avoid data loss.
        """
        return (
            (in_aws_lambda() and has_aws_lambda_agent_extension())
            or in_gcp_function()
            or in_azure_function_consumption_plan()
        )

    @staticmethod
    def _is_span_internal(span):
        return not span.span_type or span.span_type in _INTERNAL_APPLICATION_SPAN_TYPES

    def _on_global_config_update(self, cfg, items):
        # type: (Config, List) -> None
        if "_trace_sample_rate" in items:
            # Reset the user sampler if one exists
            if cfg._get_source("_trace_sample_rate") != "remote_config" and self._user_sampler:
                self._sampler = self._user_sampler
                return

            if cfg._get_source("_trace_sample_rate") != "default":
                sample_rate = cfg._trace_sample_rate
            else:
                sample_rate = None

            sampler = DatadogSampler(default_sample_rate=sample_rate)
            self._sampler = sampler

        if "tags" in items:
            self._tags = cfg.tags.copy()

        if "_tracing_enabled" in items:
            if self.enabled:
                if cfg._tracing_enabled is False:
                    self.enabled = False
            else:
                # the product specification says not to allow tracing to be re-enabled remotely at runtime
                if cfg._tracing_enabled is True and cfg._get_source("_tracing_enabled") != "remote_config":
                    self.enabled = True

        if "logs_injection" in items:
            if config.logs_injection:
                from ddtrace.contrib.logging import patch

                patch()
            else:
                from ddtrace.contrib.logging import unpatch

                unpatch()<|MERGE_RESOLUTION|>--- conflicted
+++ resolved
@@ -305,7 +305,10 @@
         self.shutdown(timeout=self.SHUTDOWN_TIMEOUT)
 
     def sample(self, span):
-        self._sampler.sample(span)
+        if self._sampler is not None:
+            self._sampler.sample(span)
+        else:
+            log.debug("No sampler available to sample span")
 
     @property
     def sampler(self):
@@ -351,14 +354,15 @@
     def sample_before_fork(self) -> None:
         span = self.current_root_span()
         if span is not None and span.context.sampling_priority is None:
-            self.sampler.sample(span)
+            self.sample(span)
+
 
     @property
-    def sampler(self):
+    def _sampler(self):
         return self._sampler_current
 
     @sampler.setter
-    def sampler(self, value):
+    def _sampler(self, value):
         self._sampler_current = value
         # we need to update the processor that uses the sampler
         if getattr(self, "_deferred_processors", None):
@@ -368,8 +372,8 @@
                         if type(processor) == TraceSamplingProcessor:
                             processor.sampler = value
                             break
-                    else:
-                        log.debug("No TraceSamplingProcessor available to update sampling rate")
+            else:
+                log.debug("No TraceSamplingProcessor available to update sampling rate")
 
     @property
     def debug_logging(self):
@@ -807,12 +811,6 @@
         if service and service not in self._services and self._is_span_internal(span):
             self._services.add(service)
 
-<<<<<<< HEAD
-=======
-        if not trace_id:
-            self.sample(span)
-
->>>>>>> cce871aa
         # Only call span processors if the tracer is enabled
         if self.enabled:
             for p in chain(self._span_processors, SpanProcessor.__processors__, self._deferred_processors):
