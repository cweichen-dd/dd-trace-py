import functools
from inspect import iscoroutinefunction
from itertools import chain
import logging
import os
from os import getpid
import sys
from threading import RLock
from typing import Callable
from typing import Dict
from typing import List
from typing import Optional
from typing import Tuple
from typing import TypeVar
from typing import Union

from ddtrace._hooks import Hooks
from ddtrace._trace.context import Context
from ddtrace._trace.processor import SpanAggregator
from ddtrace._trace.processor import SpanProcessor
from ddtrace._trace.processor import TopLevelSpanProcessor
from ddtrace._trace.processor import TraceProcessor
from ddtrace._trace.provider import BaseContextProvider
from ddtrace._trace.provider import DefaultContextProvider
from ddtrace._trace.span import Span
from ddtrace.appsec._constants import APPSEC
from ddtrace.appsec._processor import AppSecSpanProcessor
from ddtrace.constants import _HOSTNAME_KEY
from ddtrace.constants import ENV_KEY
from ddtrace.constants import PID
from ddtrace.constants import VERSION_KEY
from ddtrace.internal import atexit
from ddtrace.internal import compat
from ddtrace.internal import debug
from ddtrace.internal import forksafe
from ddtrace.internal import hostname
from ddtrace.internal.atexit import register_on_exit_signal
from ddtrace.internal.constants import SAMPLING_DECISION_TRACE_TAG_KEY
from ddtrace.internal.constants import SPAN_API_DATADOG
from ddtrace.internal.core import dispatch
from ddtrace.internal.hostname import get_hostname
from ddtrace.internal.logger import get_logger
from ddtrace.internal.native import PyTracerMetadata
from ddtrace.internal.native import store_metadata
from ddtrace.internal.peer_service.processor import PeerServiceProcessor
from ddtrace.internal.processor.endpoint_call_counter import EndpointCallCounterProcessor
from ddtrace.internal.runtime import get_runtime_id
from ddtrace.internal.schema.processor import BaseServiceProcessor
from ddtrace.internal.service import ServiceStatusError
from ddtrace.internal.utils import _get_metas_to_propagate
from ddtrace.internal.utils.formats import format_trace_id
from ddtrace.internal.writer import AgentWriter
from ddtrace.internal.writer import HTTPWriter
from ddtrace.internal.writer import TraceWriter
from ddtrace.settings._config import Config
from ddtrace.settings._config import config
from ddtrace.settings.asm import config as asm_config
from ddtrace.settings.peer_service import _ps_config
from ddtrace.version import get_version


log = get_logger(__name__)


AnyCallable = TypeVar("AnyCallable", bound=Callable)


def _start_appsec_processor() -> Optional[AppSecSpanProcessor]:
    try:
        return AppSecSpanProcessor()
    except Exception as e:
        # DDAS-001-01
        log.error(
            "[DDAS-001-01] "
            "AppSec could not start because of an unexpected error. No security activities will "
            "be collected. "
            "Please contact support at https://docs.datadoghq.com/help/ for help. Error details: "
            "\n%s",
            repr(e),
        )
        if config._raise:
            raise
    return None


def _default_span_processors_factory(
    trace_filters: List[TraceProcessor],
    writer: Optional[TraceWriter],
    partial_flush_enabled: bool,
    partial_flush_min_spans: int,
    profiling_span_processor: EndpointCallCounterProcessor,
<<<<<<< HEAD
) -> Tuple[List[SpanProcessor], Optional[AppSecSpanProcessor], List[SpanProcessor]]:
    # FIXME: type should be AppsecSpanProcessor but we have a cyclic import here
=======
) -> Tuple[List[SpanProcessor], Optional["AppSecSpanProcessor"], SpanAggregator]:
>>>>>>> 518a9130
    """Construct the default list of span processors to use."""
    trace_processors: List[TraceProcessor] = []
    trace_processors += [
        PeerServiceProcessor(_ps_config),
        BaseServiceProcessor(),
    ]
    trace_processors += trace_filters

    span_processors: List[SpanProcessor] = []
    span_processors += [TopLevelSpanProcessor()]

    appsec_processor: Optional["AppSecSpanProcessor"] = None
    if asm_config._asm_libddwaf_available:
        if asm_config._asm_enabled:
            if asm_config._api_security_enabled:
                from ddtrace.appsec._api_security.api_manager import APIManager

                APIManager.enable()

            appsec_processor = _start_appsec_processor()
        else:
            # api_security_active will keep track of the service status of APIManager
            # we don't want to import the module if it was not started before due to
            # one click activation of ASM via Remote Config
            if asm_config._api_security_active:
                from ddtrace.appsec._api_security.api_manager import APIManager

                APIManager.disable()

    if asm_config._iast_enabled:
        from ddtrace.appsec._iast.processor import AppSecIastSpanProcessor

        span_processors.append(AppSecIastSpanProcessor())

    if config._trace_compute_stats:
        # Inline the import to avoid pulling in ddsketch or protobuf
        # when importing ddtrace.
        from ddtrace.internal.processor.stats import SpanStatsProcessorV06

        span_processors.append(
            SpanStatsProcessorV06(),
        )

    span_processors.append(profiling_span_processor)

    # These need to run after all the other processors
    span_aggregagtor = SpanAggregator(
        partial_flush_enabled=partial_flush_enabled,
        partial_flush_min_spans=partial_flush_min_spans,
        trace_processors=trace_processors,
        writer=writer,
    )
    return span_processors, appsec_processor, span_aggregagtor


class Tracer(object):
    """
    Tracer is used to create, sample and submit spans that measure the
    execution time of sections of code.

    If you're running an application that will serve a single trace per thread,
    you can use the global tracer instance::

        from ddtrace.trace import tracer
        trace = tracer.trace('app.request', 'web-server').finish()
    """

    SHUTDOWN_TIMEOUT = 5
    _instance = None

    def __init__(self) -> None:
        """
        Create a new ``Tracer`` instance. A global tracer is already initialized
        for common usage, so there is no need to initialize your own ``Tracer``.
        """

        # Do not set self._instance if this is a subclass of Tracer. Here we only want
        # to reference the global instance.
        if type(self) is Tracer:
            if Tracer._instance is None:
                Tracer._instance = self
            else:
                log.error(
                    "Initializing multiple Tracer instances is not supported. Use ``ddtrace.trace.tracer`` instead.",
                )

        self._user_trace_processors: List[TraceProcessor] = []

        # globally set tags
        self._tags = config.tags.copy()

        # Runtime id used for associating data collected during runtime to
        # traces
        self._pid = getpid()

        self.enabled = config._tracing_enabled
        self.context_provider: BaseContextProvider = DefaultContextProvider()

        if asm_config._apm_opt_out:
            self.enabled = False
            # Disable compute stats (neither agent or tracer should compute them)
            config._trace_compute_stats = False
        # Direct link to the appsec processor
        self._endpoint_call_counter_span_processor = EndpointCallCounterProcessor()
        self._span_processors, self._appsec_processor, self._span_aggregator = _default_span_processors_factory(
            self._user_trace_processors,
            None,
            config._partial_flush_enabled,
            config._partial_flush_min_spans,
            self._endpoint_call_counter_span_processor,
        )
        if config._data_streams_enabled:
            # Inline the import to avoid pulling in ddsketch or protobuf
            # when importing ddtrace.
            from ddtrace.internal.datastreams.processor import DataStreamsProcessor

            self.data_streams_processor = DataStreamsProcessor()
            register_on_exit_signal(self._atexit)

        self._hooks = Hooks()
        forksafe.register_before_fork(self._sample_before_fork)

        # Non-global tracers require that we still register these hooks, until
        # their usage is fully deprecated. The global one will be managed by the
        # product protocol. We also need to register these hooks if the library
        # was not bootstrapped correctly.
        if not isinstance(self, Tracer) or "ddtrace.bootstrap.sitecustomize" not in sys.modules:
            atexit.register(self._atexit)
            forksafe.register(self._child_after_fork)

        self._shutdown_lock = RLock()

        self._new_process = False
        config._subscribe(["_trace_sampling_rules"], self._on_global_config_update)
        config._subscribe(["_logs_injection"], self._on_global_config_update)
        config._subscribe(["tags"], self._on_global_config_update)
        config._subscribe(["_tracing_enabled"], self._on_global_config_update)

        metadata = PyTracerMetadata(
            runtime_id=get_runtime_id(),
            tracer_version=get_version(),
            hostname=get_hostname(),
            service_name=config.service or None,
            service_env=config.env or None,
            service_version=config.version or None,
        )
        try:
            self._config_on_disk = store_metadata(metadata)
        except Exception as e:
            log.debug("Failed to store the configuration on disk", extra=dict(error=e))

    @property
    def _agent_url(self):
        return getattr(self._span_aggregator.writer, "intake_url", None)

    @_agent_url.setter
    def _agent_url(self, value):
        if isinstance(self._span_aggregator.writer, HTTPWriter):
            self._span_aggregator.writer.intake_url = value

    def _atexit(self) -> None:
        key = "ctrl-break" if os.name == "nt" else "ctrl-c"
        log.debug(
            "Waiting %d seconds for tracer to finish. Hit %s to quit.",
            self.SHUTDOWN_TIMEOUT,
            key,
        )
        self.shutdown(timeout=self.SHUTDOWN_TIMEOUT)

    def on_start_span(self, func: Callable) -> Callable:
        """Register a function to execute when a span start.

        Can be used as a decorator.

        :param func: The function to call when starting a span.
                     The started span will be passed as argument.
        """
        self._hooks.register(self.__class__.start_span, func)
        return func

    def deregister_on_start_span(self, func: Callable) -> Callable:
        """Unregister a function registered to execute when a span starts.

        Can be used as a decorator.

        :param func: The function to stop calling when starting a span.
        """

        self._hooks.deregister(self.__class__.start_span, func)
        return func

    def sample(self, span):
        self._sampler.sample(span)

    def _sample_before_fork(self) -> None:
        span = self.current_root_span()
        if span is not None and span.context.sampling_priority is None:
            self.sample(span)

    @property
    def _sampler(self):
        return self._span_aggregator.sampling_processor.sampler

    @_sampler.setter
    def _sampler(self, value):
        self._span_aggregator.sampling_processor.sampler = value

    @property
    def debug_logging(self):
        return log.isEnabledFor(logging.DEBUG)

    def current_trace_context(self, *args, **kwargs) -> Optional[Context]:
        """Return the context for the current trace.

        If there is no active trace then None is returned.
        """
        active = self.context_provider.active()
        if isinstance(active, Context):
            return active
        elif isinstance(active, Span):
            return active.context
        return None

    def get_log_correlation_context(self, active: Optional[Union[Context, Span]] = None) -> Dict[str, str]:
        """Retrieves the data used to correlate a log with the current active trace.
        Generates a dictionary for custom logging instrumentation including the trace id and
        span id of the current active span, as well as the configured service, version, and environment names.
        If there is no active span, a dictionary with an empty string for each value will be returned.
        """
        if active is None and (self.enabled or asm_config._apm_opt_out):
            active = self.context_provider.active()

        if isinstance(active, Span) and active.service:
            service = active.service
        else:
            service = config.service

        span_id = "0"
        trace_id = "0"
        if active:
            span_id = str(active.span_id) if active.span_id else span_id
            trace_id = format_trace_id(active.trace_id) if active.trace_id else trace_id

        return {
            "trace_id": trace_id,
            "span_id": span_id,
            "service": service or "",
            "version": config.version or "",
            "env": config.env or "",
        }

    def configure(
        self,
        context_provider: Optional[BaseContextProvider] = None,
        compute_stats_enabled: Optional[bool] = None,
        appsec_enabled: Optional[bool] = None,
        iast_enabled: Optional[bool] = None,
        apm_tracing_disabled: Optional[bool] = None,
        trace_processors: Optional[List[TraceProcessor]] = None,
    ) -> None:
        """Configure a Tracer.

        :param object context_provider: The ``ContextProvider`` that will be used to retrieve
            automatically the current call context. This is an advanced option that usually
            doesn't need to be changed from the default value.
        :param bool appsec_enabled: Enables Application Security Monitoring (ASM) for the tracer.
        :param bool iast_enabled: Enables IAST support for the tracer
        :param bool apm_tracing_disabled: When APM tracing is disabled ensures ASM support is still enabled.
        :param List[TraceProcessor] trace_processors: This parameter sets TraceProcessor (ex: TraceFilters).
           Trace processors are used to modify and filter traces based on certain criteria.
        """

        if appsec_enabled is not None:
            asm_config._asm_enabled = appsec_enabled

        if iast_enabled is not None:
            asm_config._iast_enabled = iast_enabled

        if apm_tracing_disabled is not None:
            asm_config._apm_tracing_enabled = not apm_tracing_disabled

        if asm_config._apm_opt_out:
            config._tracing_enabled = self.enabled = False
            # Disable compute stats (neither agent or tracer should compute them)
            config._trace_compute_stats = False
            log.debug("ASM standalone mode is enabled, traces will be rate limited at 1 trace per minute")
        elif asm_config._apm_tracing_enabled:
            config._tracing_enabled = self.enabled = True

        if compute_stats_enabled is not None:
            config._trace_compute_stats = compute_stats_enabled

        if isinstance(self._span_aggregator.writer, AgentWriter):
            if appsec_enabled:
                self._span_aggregator.writer._api_version = "v0.4"

        if trace_processors:
            self._user_trace_processors = trace_processors

        if any(
            x is not None
            for x in [
                trace_processors,
                compute_stats_enabled,
                appsec_enabled,
                iast_enabled,
            ]
        ):
            self._recreate()

        if context_provider is not None:
            self.context_provider = context_provider

        self._generate_diagnostic_logs()

<<<<<<< HEAD
    def _agent_response_callback(self, resp: AgentResponse) -> None:
        """Handle the response from the agent.

        The agent can return updated sample rates for the priority sampler.
        """
        try:
            self._sampler.update_rate_by_service_sample_rates(
                resp.rate_by_service,
            )
        except ValueError as e:
            log.error("Failed to set agent service sample rates: %s", str(e))

    def _generate_diagnostic_logs(self) -> None:
=======
    def _generate_diagnostic_logs(self):
>>>>>>> 518a9130
        if config._debug_mode or config._startup_logs_enabled:
            try:
                info = debug.collect(self)
            except Exception as e:
                log.warning("- DATADOG TRACER DIAGNOSTIC - Failed to collect start-up logs: %s", e)
            else:
                if log.isEnabledFor(logging.INFO):
                    log.info("- DATADOG TRACER CONFIGURATION - %s", info)

                # Always log errors since we're either in debug_mode or start up logs
                # are enabled.
                agent_error = info.get("agent_error")
                if agent_error:
                    log.warning("- DATADOG TRACER DIAGNOSTIC - %s", agent_error)

    def _child_after_fork(self):
        self._pid = getpid()
        self._recreate()
        self._new_process = True

    def _recreate(self):
        """Re-initialize the tracer's processors and trace writer. This method should only be used in tests."""
        # Stop the writer.
        # This will stop the periodic thread in HTTPWriters, preventing memory leaks and unnecessary I/O.
        try:
            self._span_aggregator.writer.stop()
        except ServiceStatusError:
            # Some writers (ex: AgentWriter), start when the first trace chunk is encoded. Stopping
            # the writer before that point will raise a ServiceStatusError.
            pass
        # Re-create the background writer thread
        self._span_aggregator.writer = self._span_aggregator.writer.recreate()
        self.enabled = config._tracing_enabled
        self._span_processors, self._appsec_processor, self._span_aggregator = _default_span_processors_factory(
            self._user_trace_processors,
            self._span_aggregator.writer,
            self._span_aggregator.partial_flush_enabled,
            self._span_aggregator.partial_flush_min_spans,
            self._endpoint_call_counter_span_processor,
        )

    def _start_span_after_shutdown(
        self,
        name: str,
        child_of: Optional[Union[Span, Context]] = None,
        service: Optional[str] = None,
        resource: Optional[str] = None,
        span_type: Optional[str] = None,
        activate: bool = False,
        span_api: str = SPAN_API_DATADOG,
    ) -> Span:
        log.warning("Spans started after the tracer has been shut down will not be sent to the Datadog Agent.")
        return self._start_span(name, child_of, service, resource, span_type, activate, span_api)

    def _start_span(
        self,
        name: str,
        child_of: Optional[Union[Span, Context]] = None,
        service: Optional[str] = None,
        resource: Optional[str] = None,
        span_type: Optional[str] = None,
        activate: bool = False,
        span_api: str = SPAN_API_DATADOG,
    ) -> Span:
        """Return a span that represents an operation called ``name``.

        Note that the :meth:`.trace` method will almost always be preferred
        over this method as it provides automatic span parenting. This method
        should only be used if manual parenting is desired.

        :param str name: the name of the operation being traced.
        :param object child_of: a ``Span`` or a ``Context`` instance representing the parent for this span.
        :param str service: the name of the service being traced.
        :param str resource: an optional name of the resource being tracked.
        :param str span_type: an optional operation type.
        :param activate: activate the span once it is created.

        To start a new root span::

            span = tracer.start_span("web.request")

        To create a child for a root span::

            root_span = tracer.start_span("web.request")
            span = tracer.start_span("web.decoder", child_of=root_span)

        Spans from ``start_span`` are not activated by default::

            with tracer.start_span("parent") as parent:
                assert tracer.current_span() is None
                with tracer.start_span("child", child_of=parent):
                    assert tracer.current_span() is None

            new_parent = tracer.start_span("new_parent", activate=True)
            assert tracer.current_span() is new_parent

        Note: be sure to finish all spans to avoid memory leaks and incorrect
        parenting of spans.
        """
        if self._new_process:
            self._new_process = False

            # The spans remaining in the context can not and will not be
            # finished in this new process. So to avoid memory leaks the
            # strong span reference (which will never be finished) is replaced
            # with a context representing the span.
            if isinstance(child_of, Span):
                new_ctx = child_of.context
                # If the child_of span was active then activate the new context
                # containing it so that the strong span referenced is removed
                # from the execution.
                if self.context_provider.active() is child_of:
                    self.context_provider.activate(new_ctx)
                child_of = new_ctx

        parent: Optional[Span] = None
        if child_of is not None:
            if isinstance(child_of, Context):
                context = child_of
            else:
                context = child_of.context
                parent = child_of
        else:
            context = Context(is_remote=False)

        trace_id = context.trace_id
        parent_id = context.span_id

        # The following precedence is used for a new span's service:
        # 1. Explicitly provided service name
        #     a. User provided or integration provided service name
        # 2. Parent's service name (if defined)
        # 3. Globally configured service name
        #     a. `config.service`/`DD_SERVICE`/`DD_TAGS`
        if service is None:
            if parent:
                service = parent.service
            else:
                service = config.service

        # Update the service name based on any mapping
        service = config.service_mapping.get(service, service)

        links = context._span_links if not parent else []
        if trace_id or links or context._baggage:
            # child_of a non-empty context, so either a local child span or from a remote context
            span = Span(
                name=name,
                context=context,
                trace_id=trace_id,
                parent_id=parent_id,
                service=service,
                resource=resource,
                span_type=span_type,
                span_api=span_api,
                links=links,
                on_finish=[self._on_span_finish],
            )

            # Extra attributes when from a local parent
            if parent:
                span._parent = parent
                span._local_root = parent._local_root

            for k, v in _get_metas_to_propagate(context):
                # We do not want to propagate AppSec propagation headers
                # to children spans, only across distributed spans
                if k not in (SAMPLING_DECISION_TRACE_TAG_KEY, APPSEC.PROPAGATION_HEADER):
                    span._meta[k] = v
        else:
            # this is the root span of a new trace
            span = Span(
                name=name,
                context=context,
                service=service,
                resource=resource,
                span_type=span_type,
                span_api=span_api,
                on_finish=[self._on_span_finish],
            )
            if config._report_hostname:
                span.set_tag_str(_HOSTNAME_KEY, hostname.get_hostname())

        if not span._parent:
            span.set_tag_str("runtime-id", get_runtime_id())
            span._metrics[PID] = self._pid

        # Apply default global tags.
        if self._tags:
            span.set_tags(self._tags)

        if config.env:
            span.set_tag_str(ENV_KEY, config.env)

        # Only set the version tag on internal spans.
        if config.version:
            root_span = self.current_root_span()
            # if: 1. the span is the root span and the span's service matches the global config; or
            #     2. the span is not the root, but the root span's service matches the span's service
            #        and the root span has a version tag
            # then the span belongs to the user application and so set the version tag
            if (root_span is None and service == config.service) or (
                root_span and root_span.service == service and root_span.get_tag(VERSION_KEY) is not None
            ):
                span.set_tag_str(VERSION_KEY, config.version)

        if activate:
            self.context_provider.activate(span)

        # Only call span processors if the tracer is enabled (even if APM opted out)
        if self.enabled or asm_config._apm_opt_out:
            for p in chain(
                self._span_processors, SpanProcessor.__processors__, [self._appsec_processor, self._span_aggregator]
            ):
                if p:
                    p.on_span_start(span)
        self._hooks.emit(self.__class__.start_span, span)
        dispatch("trace.span_start", (span,))
        return span

    start_span = _start_span

    def _on_span_finish(self, span: Span) -> None:
        active = self.current_span()
        # Debug check: if the finishing span has a parent and its parent
        # is not the next active span then this is an error in synchronous tracing.
        if span._parent is not None and active is not span._parent:
            log.debug("span %r closing after its parent %r, this is an error when not using async", span, span._parent)

        # Only call span processors if the tracer is enabled (even if APM opted out)
        if self.enabled or asm_config._apm_opt_out:
            for p in chain(
                self._span_processors, SpanProcessor.__processors__, [self._appsec_processor, self._span_aggregator]
            ):
                if p:
                    p.on_span_finish(span)

        dispatch("trace.span_finish", (span,))

        if log.isEnabledFor(logging.DEBUG):
            log.debug("finishing span %s (enabled:%s)", span._pprint(), self.enabled)

    def trace(
        self,
        name: str,
        service: Optional[str] = None,
        resource: Optional[str] = None,
        span_type: Optional[str] = None,
        span_api: str = SPAN_API_DATADOG,
    ) -> Span:
        """Activate and return a new span that inherits from the current active span.

        :param str name: the name of the operation being traced
        :param str service: the name of the service being traced. If not set,
                            it will inherit the service from its parent.
        :param str resource: an optional name of the resource being tracked.
        :param str span_type: an optional operation type.

        The returned span *must* be ``finish``'d or it will remain in memory
        indefinitely::

            >>> span = tracer.trace("web.request")
                try:
                    # do something
                finally:
                    span.finish()

            >>> with tracer.trace("web.request") as span:
                    # do something

        Example of the automatic parenting::

            parent = tracer.trace("parent")     # has no parent span
            assert tracer.current_span() is parent

            child  = tracer.trace("child")
            assert child.parent_id == parent.span_id
            assert tracer.current_span() is child
            child.finish()

            # parent is now the active span again
            assert tracer.current_span() is parent
            parent.finish()

            assert tracer.current_span() is None

            parent2 = tracer.trace("parent2")
            assert parent2.parent_id is None
            parent2.finish()
        """
        return self.start_span(
            name,
            child_of=self.context_provider.active(),
            service=service,
            resource=resource,
            span_type=span_type,
            activate=True,
            span_api=span_api,
        )

    def current_root_span(self) -> Optional[Span]:
        """Returns the local root span of the current execution/process.

        Note: This cannot be used to access the true root span of the trace
        in a distributed tracing setup if the actual root span occurred in
        another execution/process.

        This is useful for attaching information to the local root span
        of the current execution/process, which is often also service
        entry span.

        For example::

            # get the local root span
            local_root_span = tracer.current_root_span()
            # set the host just once on the root span
            if local_root_span:
                local_root_span.set_tag('host', '127.0.0.1')
        """
        span = self.current_span()
        if span is None:
            return None
        return span._local_root

    def current_span(self) -> Optional[Span]:
        """Return the active span in the current execution context.

        Note that there may be an active span represented by a context object
        (like from a distributed trace) which will not be returned by this
        method.
        """
        active = self.context_provider.active()
        return active if isinstance(active, Span) else None

    @property
    def agent_trace_url(self) -> Optional[str]:
        """Trace agent url"""
        if isinstance(self._span_aggregator.writer, AgentWriter):
            return self._span_aggregator.writer.agent_url

        return None

    def flush(self):
        """Flush the buffer of the trace writer. This does nothing if an unbuffered trace writer is used."""
        self._span_aggregator.writer.flush_queue()

    def wrap(
        self,
        name: Optional[str] = None,
        service: Optional[str] = None,
        resource: Optional[str] = None,
        span_type: Optional[str] = None,
    ) -> Callable[[AnyCallable], AnyCallable]:
        """
        A decorator used to trace an entire function. If the traced function
        is a coroutine, it traces the coroutine execution when is awaited.

        :param str name: the name of the operation being traced. If not set,
                         defaults to the fully qualified function name.
        :param str service: the name of the service being traced. If not set,
                            it will inherit the service from it's parent.
        :param str resource: an optional name of the resource being tracked.
        :param str span_type: an optional operation type.

        >>> @tracer.wrap('my.wrapped.function', service='my.service')
            def run():
                return 'run'

        >>> # name will default to 'execute' if unset
            @tracer.wrap()
            def execute():
                return 'executed'

        >>> # or use it in asyncio coroutines
            @tracer.wrap()
            async def coroutine():
                return 'executed'

        >>> @tracer.wrap()
            @asyncio.coroutine
            def coroutine():
                return 'executed'

        You can access the current span using `tracer.current_span()` to set
        tags:

        >>> @tracer.wrap()
            def execute():
                span = tracer.current_span()
                span.set_tag('a', 'b')
        """

        def wrap_decorator(f: AnyCallable) -> AnyCallable:
            # FIXME[matt] include the class name for methods.
            span_name = name if name else "%s.%s" % (f.__module__, f.__name__)

            # detect if the the given function is a coroutine to use the
            # right decorator; this initial check ensures that the
            # evaluation is done only once for each @tracer.wrap
            if iscoroutinefunction(f):
                # call the async factory that creates a tracing decorator capable
                # to await the coroutine execution before finishing the span. This
                # code is used for compatibility reasons to prevent Syntax errors
                # in Python 2
                func_wrapper = compat.make_async_decorator(
                    self,
                    f,
                    span_name,
                    service=service,
                    resource=resource,
                    span_type=span_type,
                )
            else:

                @functools.wraps(f)
                def func_wrapper(*args, **kwargs):
                    # if a wrap executor has been configured, it is used instead
                    # of the default tracing function
                    if getattr(self, "_wrap_executor", None):
                        return self._wrap_executor(
                            self,
                            f,
                            args,
                            kwargs,
                            span_name,
                            service=service,
                            resource=resource,
                            span_type=span_type,
                        )

                    # otherwise fallback to a default tracing
                    with self.trace(span_name, service=service, resource=resource, span_type=span_type):
                        return f(*args, **kwargs)

            return func_wrapper

        return wrap_decorator

    def set_tags(self, tags: Dict[str, str]) -> None:
        """Set some tags at the tracer level.
        This will append those tags to each span created by the tracer.

        :param dict tags: dict of tags to set at tracer level
        """
        self._tags.update(tags)

    def shutdown(self, timeout: Optional[float] = None) -> None:
        """Shutdown the tracer and flush finished traces. Avoid calling shutdown multiple times.

        :param timeout: How long in seconds to wait for the background worker to flush traces
            before exiting or :obj:`None` to block until flushing has successfully completed (default: :obj:`None`)
        :type timeout: :obj:`int` | :obj:`float` | :obj:`None`
        """
        with self._shutdown_lock:
            # Thread safety: Ensures tracer is shutdown synchronously
            for processor in chain(
                self._span_processors, SpanProcessor.__processors__, [self._appsec_processor, self._span_aggregator]
            ):
                if processor:
                    processor.shutdown(timeout)
            self.enabled = False
            forksafe.unregister_before_fork(self._sample_before_fork)
            # Non-global tracers require that we still register these hooks,
            # until their usage is fully deprecated. The global one will be
            # managed by the product protocol. We also need to register these
            # hooks if the library was not bootstrapped correctly.
            if not isinstance(self, Tracer) or "ddtrace.bootstrap.sitecustomize" not in sys.modules:
                atexit.unregister(self._atexit)
                forksafe.unregister(self._child_after_fork)

        self.start_span = self._start_span_after_shutdown  # type: ignore[method-assign]

    def _on_global_config_update(self, cfg: Config, items: List[str]) -> None:
        # sampling configs always come as a pair
        if "_trace_sampling_rules" in items:
            self._sampler.set_sampling_rules(cfg._trace_sampling_rules)

        if "tags" in items:
            self._tags = cfg.tags.copy()

        if "_tracing_enabled" in items:
            if self.enabled:
                if cfg._tracing_enabled is False:
                    self.enabled = False
            else:
                # the product specification says not to allow tracing to be re-enabled remotely at runtime
                if cfg._tracing_enabled is True and cfg._get_source("_tracing_enabled") != "remote_config":
                    self.enabled = True

        if "_logs_injection" in items:
            if config._logs_injection:
                from ddtrace.contrib.internal.logging.patch import patch

                patch()
            else:
                from ddtrace.contrib.internal.logging.patch import unpatch

                unpatch()<|MERGE_RESOLUTION|>--- conflicted
+++ resolved
@@ -89,12 +89,7 @@
     partial_flush_enabled: bool,
     partial_flush_min_spans: int,
     profiling_span_processor: EndpointCallCounterProcessor,
-<<<<<<< HEAD
-) -> Tuple[List[SpanProcessor], Optional[AppSecSpanProcessor], List[SpanProcessor]]:
-    # FIXME: type should be AppsecSpanProcessor but we have a cyclic import here
-=======
 ) -> Tuple[List[SpanProcessor], Optional["AppSecSpanProcessor"], SpanAggregator]:
->>>>>>> 518a9130
     """Construct the default list of span processors to use."""
     trace_processors: List[TraceProcessor] = []
     trace_processors += [
@@ -410,23 +405,7 @@
 
         self._generate_diagnostic_logs()
 
-<<<<<<< HEAD
-    def _agent_response_callback(self, resp: AgentResponse) -> None:
-        """Handle the response from the agent.
-
-        The agent can return updated sample rates for the priority sampler.
-        """
-        try:
-            self._sampler.update_rate_by_service_sample_rates(
-                resp.rate_by_service,
-            )
-        except ValueError as e:
-            log.error("Failed to set agent service sample rates: %s", str(e))
-
-    def _generate_diagnostic_logs(self) -> None:
-=======
     def _generate_diagnostic_logs(self):
->>>>>>> 518a9130
         if config._debug_mode or config._startup_logs_enabled:
             try:
                 info = debug.collect(self)
