--- conflicted
+++ resolved
@@ -232,12 +232,8 @@
         self.enabled = config._tracing_enabled
         self.context_provider = context_provider or DefaultContextProvider()
         self._user_sampler: Optional[BaseSampler] = None
-<<<<<<< HEAD
-        self._sampler: BaseSampler = DatadogSampler()
+        self.sampler: BaseSampler = DatadogSampler()
         forksafe.register_before_in_child(self.sample_before_fork)
-=======
-        self.sampler: BaseSampler = DatadogSampler()
->>>>>>> 41fb9fd9
         self._dogstatsd_url = agent.get_stats_url() if dogstatsd_url is None else dogstatsd_url
         self._compute_stats = config._trace_compute_stats
         self._agent_url: str = agent.get_trace_url() if url is None else url
@@ -273,7 +269,7 @@
             self._compute_stats,
             self._single_span_sampling_rules,
             self._agent_url,
-            self._sampler,
+            self.sampler,
             self._endpoint_call_counter_span_processor,
         )
         if config._data_streams_enabled:
@@ -330,14 +326,14 @@
     def sample_before_fork(self) -> None:
         span = self.current_root_span()
         if span is not None and span.context.sampling_priority is None:
-            self._sampler.sample(span)
+            self.sampler.sample(span)
 
     @property
-    def _sampler(self):
+    def sampler(self):
         return self._sampler_current
 
-    @_sampler.setter
-    def _sampler(self, value):
+    @sampler.setter
+    def sampler(self, value):
         self._sampler_current = value
         # we need to update the processor that uses the sampler
         if getattr(self, "_deferred_processors", None):
@@ -534,7 +530,7 @@
                 self._compute_stats,
                 self._single_span_sampling_rules,
                 self._agent_url,
-                self._sampler,
+                self.sampler,
                 self._endpoint_call_counter_span_processor,
             )
 
@@ -600,7 +596,7 @@
             self._compute_stats,
             self._single_span_sampling_rules,
             self._agent_url,
-            self._sampler,
+            self.sampler,
             self._endpoint_call_counter_span_processor,
         )
 
@@ -786,12 +782,6 @@
         if service and service not in self._services and self._is_span_internal(span):
             self._services.add(service)
 
-<<<<<<< HEAD
-=======
-        if not trace_id:
-            self.sampler.sample(span)
-
->>>>>>> 41fb9fd9
         # Only call span processors if the tracer is enabled
         if self.enabled:
             for p in chain(self._span_processors, SpanProcessor.__processors__, self._deferred_processors):
@@ -1120,12 +1110,7 @@
                 sample_rate = None
 
             sampler = DatadogSampler(default_sample_rate=sample_rate)
-<<<<<<< HEAD
-
-            self._sampler = sampler
-=======
             self.sampler = sampler
->>>>>>> 41fb9fd9
 
         if "tags" in items:
             self._tags = cfg.tags.copy()
