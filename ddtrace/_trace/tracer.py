--- conflicted
+++ resolved
@@ -90,11 +90,7 @@
 
 def _default_span_processors_factory(
     profiling_span_processor: EndpointCallCounterProcessor,
-<<<<<<< HEAD
-) -> Tuple[List[SpanProcessor], Optional[Any], SpanAggregator]:
-=======
-) -> Tuple[List[SpanProcessor], Optional["AppSecSpanProcessor"]]:
->>>>>>> 427c82b8
+) -> Tuple[List[SpanProcessor], SpanAggregator]:
     """Construct the default list of span processors to use."""
     span_processors: List[SpanProcessor] = []
     span_processors += [TopLevelSpanProcessor()]
