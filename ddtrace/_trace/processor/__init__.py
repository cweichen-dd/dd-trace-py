--- conflicted
+++ resolved
@@ -3,11 +3,8 @@
 from itertools import chain
 from os import environ
 from threading import RLock
-<<<<<<< HEAD
+from typing import Any
 from typing import DefaultDict
-=======
-from typing import Any
->>>>>>> 427c82b8
 from typing import Dict
 from typing import List
 from typing import Optional
