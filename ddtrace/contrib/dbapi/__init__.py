--- conflicted
+++ resolved
@@ -102,11 +102,7 @@
             s.set_tag_str(COMPONENT, self._self_config.integration_name)
 
             # set span.kind to the type of request being performed
-<<<<<<< HEAD
             s.set_tag(SPAN_KIND, SPAN_CLIENT)
-=======
-            s.set_tag_str(SPAN_KIND, SPAN_CLIENT)
->>>>>>> dac3b7c1
 
             # set analytics sample rate if enabled but only for non-FetchTracedCursor
             if not isinstance(self, FetchTracedCursor):
@@ -289,11 +285,7 @@
             s.set_tag_str(COMPONENT, self._self_config.integration_name)
 
             # set span.kind to the type of request being performed
-<<<<<<< HEAD
             s.set_tag(SPAN_KIND, SPAN_CLIENT)
-=======
-            s.set_tag_str(SPAN_KIND, SPAN_CLIENT)
->>>>>>> dac3b7c1
 
             s.set_tags(pin.tags)
             s.set_tags(extra_tags)
