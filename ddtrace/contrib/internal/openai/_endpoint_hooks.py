from openai.version import VERSION as OPENAI_VERSION

from ddtrace.contrib.internal.openai.utils import TracedOpenAIAsyncStream
from ddtrace.contrib.internal.openai.utils import TracedOpenAIStream
from ddtrace.contrib.internal.openai.utils import _format_openai_api_key
from ddtrace.contrib.internal.openai.utils import _is_async_generator
from ddtrace.contrib.internal.openai.utils import _is_generator
from ddtrace.contrib.internal.openai.utils import _loop_handler
from ddtrace.contrib.internal.openai.utils import _process_finished_stream
from ddtrace.contrib.internal.openai.utils import _tag_tool_calls
from ddtrace.internal.utils.version import parse_version


API_VERSION = "v1"


class _EndpointHook:
    """
    Base class for all OpenAI endpoint hooks.
    Each new endpoint hook should declare `_request_arg_params` and `_request_kwarg_params`,
    which will be tagged automatically by _EndpointHook._record_request().
    For endpoint-specific request/response parameters that requires special casing, add that logic to
    the endpoint hook's `_record_request()` after a super call to the base `_EndpointHook._record_request()`.
    """

    # _request_arg_params must include the names of arg parameters in order.
    # If a given arg requires special casing, replace with `None` to avoid automatic tagging.
    _request_arg_params = ()
    # _request_kwarg_params must include the names of kwarg parameters to tag automatically.
    # If a given kwarg requires special casing, remove from this tuple to avoid automatic tagging.
    _request_kwarg_params = ()
    # _response_attrs is used to automatically tag specific response attributes.
    _response_attrs = ()
    _base_level_tag_args = ("api_base", "api_type", "api_version")
    ENDPOINT_NAME = "openai"
    HTTP_METHOD_TYPE = ""
    OPERATION_ID = ""  # Each endpoint hook must provide an operationID as specified in the OpenAI API specs:
    # https://raw.githubusercontent.com/openai/openai-openapi/master/openapi.yaml

    def _record_request(self, pin, integration, instance, span, args, kwargs):
        """
        Set base-level openai tags, as well as request params from args and kwargs.
        All inherited EndpointHook classes should include a super call to this method before performing
        endpoint-specific request tagging logic.
        """
        endpoint = self.ENDPOINT_NAME
        if endpoint is None:
            endpoint = "%s" % getattr(instance, "OBJECT_NAME", "")
        span.set_tag_str("openai.request.endpoint", "/%s/%s" % (API_VERSION, endpoint))
        span.set_tag_str("openai.request.method", self.HTTP_METHOD_TYPE)

        if self._request_arg_params and len(self._request_arg_params) > 1:
            for idx, arg in enumerate(self._request_arg_params):
                if idx >= len(args):
                    break
                if arg is None or args[idx] is None:
                    continue
                if arg in self._base_level_tag_args:
                    span.set_tag_str("openai.%s" % arg, str(args[idx]))
                elif arg == "organization":
                    span.set_tag_str("openai.organization.id", args[idx])
                elif arg == "api_key":
                    span.set_tag_str("openai.user.api_key", _format_openai_api_key(args[idx]))
                else:
                    span.set_tag_str("openai.request.%s" % arg, str(args[idx]))
        for kw_attr in self._request_kwarg_params:
            if kw_attr not in kwargs:
                continue
            if isinstance(kwargs[kw_attr], dict):
                for k, v in kwargs[kw_attr].items():
                    span.set_tag_str("openai.request.%s.%s" % (kw_attr, k), str(v))
            elif kw_attr == "engine":  # Azure OpenAI requires using "engine" instead of "model"
                span.set_tag_str("openai.request.model", str(kwargs[kw_attr]))
            else:
                span.set_tag_str("openai.request.%s" % kw_attr, str(kwargs[kw_attr]))

    def handle_request(self, pin, integration, instance, span, args, kwargs):
        self._record_request(pin, integration, instance, span, args, kwargs)
        resp, error = yield
        if hasattr(resp, "parse"):
            # Users can request the raw response, in which case we need to process on the parsed response
            # and return the original raw APIResponse.
            self._record_response(pin, integration, span, args, kwargs, resp.parse(), error)
            return resp
        return self._record_response(pin, integration, span, args, kwargs, resp, error)

    def _record_response(self, pin, integration, span, args, kwargs, resp, error):
        for resp_attr in self._response_attrs:
            if hasattr(resp, resp_attr):
                span.set_tag_str("openai.response.%s" % resp_attr, str(getattr(resp, resp_attr, "")))
        return resp


class _BaseCompletionHook(_EndpointHook):
    _request_arg_params = ("api_key", "api_base", "api_type", "request_id", "api_version", "organization")

    def _handle_streamed_response(self, integration, span, kwargs, resp, is_completion=False, is_response=False):
        """Handle streamed response objects returned from completions/chat endpoint calls.

        This method returns a wrapped version of the OpenAIStream/OpenAIAsyncStream objects
        to trace the response while it is read by the user.
        """
        if parse_version(OPENAI_VERSION) >= (1, 6, 0):
            if _is_async_generator(resp):
                return TracedOpenAIAsyncStream(resp, integration, span, kwargs, is_completion, is_response)
            elif _is_generator(resp):
                return TracedOpenAIStream(resp, integration, span, kwargs, is_completion, is_response)

        def shared_gen():
            try:
                streamed_chunks = yield
                _process_finished_stream(integration, span, kwargs, streamed_chunks, is_completion=is_completion, is_response=is_response)
            finally:
                span.finish()

        if _is_async_generator(resp):

            async def traced_streamed_response():
                g = shared_gen()
                g.send(None)
                n = kwargs.get("n", 1) or 1
                if is_completion:
                    prompts = kwargs.get("prompt", "")
                    if isinstance(prompts, list) and not isinstance(prompts[0], int):
                        n *= len(prompts)
                streamed_chunks = [[] for _ in range(n)]
                try:
                    async for chunk in resp:
                        _loop_handler(span, chunk, streamed_chunks)
                        yield chunk
                finally:
                    try:
                        g.send(streamed_chunks)
                    except StopIteration:
                        pass

            return traced_streamed_response()

        elif _is_generator(resp):

            def traced_streamed_response():
                g = shared_gen()
                g.send(None)
                n = kwargs.get("n", 1) or 1
                if is_completion:
                    prompts = kwargs.get("prompt", "")
                    if isinstance(prompts, list) and not isinstance(prompts[0], int):
                        n *= len(prompts)
                streamed_chunks = [[] for _ in range(n)]
                try:
                    for chunk in resp:
                        _loop_handler(span, chunk, streamed_chunks)
                        yield chunk
                finally:
                    try:
                        g.send(streamed_chunks)
                    except StopIteration:
                        pass

            return traced_streamed_response()
        return resp


class _CompletionHook(_BaseCompletionHook):
    _request_kwarg_params = (
        "model",
        "engine",
        "suffix",
        "max_tokens",
        "temperature",
        "top_p",
        "n",
        "stream",
        "logprobs",
        "echo",
        "stop",
        "presence_penalty",
        "frequency_penalty",
        "best_of",
        "logit_bias",
        "user",
    )
    _response_attrs = ("created", "id", "model")
    ENDPOINT_NAME = "completions"
    HTTP_METHOD_TYPE = "POST"
    OPERATION_ID = "createCompletion"

    def _record_request(self, pin, integration, instance, span, args, kwargs):
        super()._record_request(pin, integration, instance, span, args, kwargs)
        if integration.is_pc_sampled_span(span):
            prompt = kwargs.get("prompt", "")
            if isinstance(prompt, str):
                prompt = [prompt]
            for idx, p in enumerate(prompt):
                span.set_tag_str("openai.request.prompt.%d" % idx, integration.trunc(str(p)))

    def _record_response(self, pin, integration, span, args, kwargs, resp, error):
        resp = super()._record_response(pin, integration, span, args, kwargs, resp, error)
        if kwargs.get("stream") and error is None:
            return self._handle_streamed_response(integration, span, kwargs, resp, is_completion=True)
        integration.llmobs_set_tags(span, args=[], kwargs=kwargs, response=resp, operation="completion")
        if not resp:
            return
        for choice in resp.choices:
            span.set_tag_str("openai.response.choices.%d.finish_reason" % choice.index, str(choice.finish_reason))
            if integration.is_pc_sampled_span(span):
                span.set_tag_str("openai.response.choices.%d.text" % choice.index, integration.trunc(choice.text))
        integration.record_usage(span, resp.usage)
        return resp


class _CompletionWithRawResponseHook(_CompletionHook):
    pass


class _ChatCompletionHook(_BaseCompletionHook):
    _request_arg_params = ("api_key", "api_base", "api_type", "request_id", "api_version", "organization")
    _request_kwarg_params = (
        "model",
        "engine",
        "temperature",
        "top_p",
        "n",
        "stream",
        "stop",
        "max_tokens",
        "presence_penalty",
        "frequency_penalty",
        "logit_bias",
        "user",
    )
    _response_attrs = ("created", "id", "model")
    ENDPOINT_NAME = "chat/completions"
    HTTP_METHOD_TYPE = "POST"
    OPERATION_ID = "createChatCompletion"

    def _record_request(self, pin, integration, instance, span, args, kwargs):
        super()._record_request(pin, integration, instance, span, args, kwargs)
        for idx, m in enumerate(kwargs.get("messages", [])):
            role = getattr(m, "role", "")
            name = getattr(m, "name", "")
            content = getattr(m, "content", "")
            if isinstance(m, dict):
                content = m.get("content", "")
                role = m.get("role", "")
                name = m.get("name", "")
            if integration.is_pc_sampled_span(span):
                span.set_tag_str("openai.request.messages.%d.content" % idx, integration.trunc(str(content)))
            span.set_tag_str("openai.request.messages.%d.role" % idx, str(role))
            span.set_tag_str("openai.request.messages.%d.name" % idx, str(name))
        if parse_version(OPENAI_VERSION) >= (1, 26) and kwargs.get("stream"):
            stream_options = kwargs.get("stream_options", {})
            if not isinstance(stream_options, dict):
                stream_options = {}
            if stream_options.get("include_usage", None) is not None:
                # Only perform token chunk auto-extraction if this option is not explicitly set
                return
            span._set_ctx_item("_dd.auto_extract_token_chunk", True)
            stream_options["include_usage"] = True
            kwargs["stream_options"] = stream_options

    def _record_response(self, pin, integration, span, args, kwargs, resp, error):
        resp = super()._record_response(pin, integration, span, args, kwargs, resp, error)
        if kwargs.get("stream") and error is None:
            return self._handle_streamed_response(integration, span, kwargs, resp, is_completion=False)
        integration.llmobs_set_tags(span, args=[], kwargs=kwargs, response=resp, operation="chat")
        print("entering chat completion response")
        if not resp:
            return
        for choice in resp.choices:
            idx = choice.index
            finish_reason = getattr(choice, "finish_reason", None)
            message = choice.message
            span.set_tag_str("openai.response.choices.%d.finish_reason" % idx, str(finish_reason))
            span.set_tag_str("openai.response.choices.%d.message.role" % idx, choice.message.role)
            if integration.is_pc_sampled_span(span):
                span.set_tag_str(
                    "openai.response.choices.%d.message.content" % idx, integration.trunc(message.content or "")
                )
            if getattr(message, "function_call", None):
                _tag_tool_calls(integration, span, [message.function_call], idx)
            if getattr(message, "tool_calls", None):
                _tag_tool_calls(integration, span, message.tool_calls, idx)
        integration.record_usage(span, resp.usage)
        return resp


class _ChatCompletionWithRawResponseHook(_ChatCompletionHook):
    pass


class _EmbeddingHook(_EndpointHook):
    _request_arg_params = ("api_key", "api_base", "api_type", "request_id", "api_version", "organization")
    _request_kwarg_params = ("model", "engine", "user")
    _response_attrs = ("model",)
    ENDPOINT_NAME = "embeddings"
    HTTP_METHOD_TYPE = "POST"
    OPERATION_ID = "createEmbedding"

    def _record_request(self, pin, integration, instance, span, args, kwargs):
        """
        Embedding endpoint allows multiple inputs, each of which we specify a request tag for, so have to
        manually set them in _pre_response().
        """
        super()._record_request(pin, integration, instance, span, args, kwargs)
        embedding_input = kwargs.get("input", "")
        if integration.is_pc_sampled_span(span):
            if isinstance(embedding_input, str) or isinstance(embedding_input[0], int):
                embedding_input = [embedding_input]
            for idx, inp in enumerate(embedding_input):
                span.set_tag_str("openai.request.input.%d" % idx, integration.trunc(str(inp)))

    def _record_response(self, pin, integration, span, args, kwargs, resp, error):
        resp = super()._record_response(pin, integration, span, args, kwargs, resp, error)
        integration.llmobs_set_tags(span, args=[], kwargs=kwargs, response=resp, operation="embedding")
        if not resp:
            return
        span.set_metric("openai.response.embeddings_count", len(resp.data))
        span.set_metric("openai.response.embedding-length", len(resp.data[0].embedding))
        integration.record_usage(span, resp.usage)
        return resp


class _ListHook(_EndpointHook):
    """
    Hook for openai.ListableAPIResource, which is used by Model.list, File.list, and FineTune.list.
    """

    _request_arg_params = ("api_key", "request_id", "api_version", "organization", "api_base", "api_type")
    _request_kwarg_params = ("user",)
    ENDPOINT_NAME = None
    HTTP_METHOD_TYPE = "GET"
    OPERATION_ID = "list"

    def _record_request(self, pin, integration, instance, span, args, kwargs):
        super()._record_request(pin, integration, instance, span, args, kwargs)
        endpoint = span.get_tag("openai.request.endpoint")
        if endpoint.endswith("/models"):
            span.resource = "listModels"
        elif endpoint.endswith("/files"):
            span.resource = "listFiles"

    def _record_response(self, pin, integration, span, args, kwargs, resp, error):
        resp = super()._record_response(pin, integration, span, args, kwargs, resp, error)
        if not resp:
            return
        span.set_metric("openai.response.count", len(resp.data or []))
        return resp


class _ModelListHook(_ListHook):
    """
    Hook for openai.resources.models.Models.list (v1)
    """

    ENDPOINT_NAME = "models"
    OPERATION_ID = "listModels"


class _FileListHook(_ListHook):
    """
    Hook for openai.resources.files.Files.list (v1)
    """

    ENDPOINT_NAME = "files"
    OPERATION_ID = "listFiles"


class _RetrieveHook(_EndpointHook):
    """Hook for openai.APIResource, which is used by Model.retrieve, File.retrieve, and FineTune.retrieve."""

    _request_arg_params = (None, "api_key", "request_id", "request_timeout")
    _request_kwarg_params = ("user",)
    _response_attrs = (
        "id",
        "owned_by",
        "model",
        "parent",
        "root",
        "bytes",
        "created",
        "created_at",
        "purpose",
        "filename",
        "fine_tuned_model",
        "status",
        "status_details",
        "updated_at",
    )
    ENDPOINT_NAME = None
    HTTP_METHOD_TYPE = "GET"
    OPERATION_ID = "retrieve"

    def _record_request(self, pin, integration, instance, span, args, kwargs):
        super()._record_request(pin, integration, instance, span, args, kwargs)
        endpoint = span.get_tag("openai.request.endpoint")
        if endpoint.endswith("/models"):
            span.resource = "retrieveModel"
            if len(args) >= 1:
                span.set_tag_str("openai.request.model", args[0])
            else:
                span.set_tag_str("openai.request.model", kwargs.get("model", kwargs.get("id", "")))
        elif endpoint.endswith("/files"):
            span.resource = "retrieveFile"
            if len(args) >= 1:
                span.set_tag_str("openai.request.file_id", args[0])
            else:
                span.set_tag_str("openai.request.file_id", kwargs.get("file_id", kwargs.get("id", "")))
        span.set_tag_str("openai.request.endpoint", "%s/*" % endpoint)

    def _record_response(self, pin, integration, span, args, kwargs, resp, error):
        resp = super()._record_response(pin, integration, span, args, kwargs, resp, error)
        if not resp:
            return
        if hasattr(resp, "hyperparams"):
            for hyperparam in ("batch_size", "learning_rate_multiplier", "n_epochs", "prompt_loss_weight"):
                val = getattr(resp.hyperparams, hyperparam, "")
                span.set_tag_str("openai.response.hyperparams.%s" % hyperparam, str(val))
        for resp_attr in ("result_files", "training_files", "validation_files"):
            if hasattr(resp, resp_attr):
                span.set_metric("openai.response.%s_count" % resp_attr, len(getattr(resp, resp_attr, [])))
        if hasattr(resp, "events"):
            span.set_metric("openai.response.events_count", len(resp.events))
        return resp


class _ModelRetrieveHook(_RetrieveHook):
    """
    Hook for openai.resources.models.Models.retrieve
    """

    ENDPOINT_NAME = "models"
    OPERATION_ID = "retrieveModel"


class _FileRetrieveHook(_RetrieveHook):
    """
    Hook for openai.resources.files.Files.retrieve
    """

    ENDPOINT_NAME = "files"
    OPERATION_ID = "retrieveFile"


class _DeleteHook(_EndpointHook):
    """Hook for openai.DeletableAPIResource, which is used by File.delete, and Model.delete."""

    _request_arg_params = (None, "api_type", "api_version")
    _request_kwarg_params = ("user",)
    ENDPOINT_NAME = None
    HTTP_METHOD_TYPE = "DELETE"
    OPERATION_ID = "delete"

    def _record_request(self, pin, integration, instance, span, args, kwargs):
        super()._record_request(pin, integration, instance, span, args, kwargs)
        endpoint = span.get_tag("openai.request.endpoint")
        if endpoint.endswith("/models"):
            span.resource = "deleteModel"
            if len(args) >= 1:
                span.set_tag_str("openai.request.model", args[0])
            else:
                span.set_tag_str("openai.request.model", kwargs.get("model", kwargs.get("sid", "")))
        elif endpoint.endswith("/files"):
            span.resource = "deleteFile"
            if len(args) >= 1:
                span.set_tag_str("openai.request.file_id", args[0])
            else:
                span.set_tag_str("openai.request.file_id", kwargs.get("file_id", kwargs.get("sid", "")))
        span.set_tag_str("openai.request.endpoint", "%s/*" % endpoint)

    def _record_response(self, pin, integration, span, args, kwargs, resp, error):
        resp = super()._record_response(pin, integration, span, args, kwargs, resp, error)
        if not resp:
            return
        if hasattr(resp, "data"):
            if resp._headers.get("openai-organization"):
                span.set_tag_str("openai.organization.name", resp._headers.get("openai-organization"))
            span.set_tag_str("openai.response.id", resp.data.get("id", ""))
            span.set_tag_str("openai.response.deleted", str(resp.data.get("deleted", "")))
        else:
            span.set_tag_str("openai.response.id", str(resp.id))
            span.set_tag_str("openai.response.deleted", str(resp.deleted))
        return resp


class _FileDeleteHook(_DeleteHook):
    """
    Hook for openai.resources.files.Files.delete
    """

    ENDPOINT_NAME = "files"


class _ModelDeleteHook(_DeleteHook):
    """
    Hook for openai.resources.models.Models.delete
    """

    ENDPOINT_NAME = "models"


class _ImageHook(_EndpointHook):
    _response_attrs = ("created",)
    ENDPOINT_NAME = "images"
    HTTP_METHOD_TYPE = "POST"

    def _record_request(self, pin, integration, instance, span, args, kwargs):
        super()._record_request(pin, integration, instance, span, args, kwargs)
        span.set_tag_str("openai.request.model", "dall-e")

    def _record_response(self, pin, integration, span, args, kwargs, resp, error):
        resp = super()._record_response(pin, integration, span, args, kwargs, resp, error)
        if not resp:
            return
        choices = resp.data
        span.set_metric("openai.response.images_count", len(choices))
        if integration.is_pc_sampled_span(span):
            for idx, choice in enumerate(choices):
                if getattr(choice, "b64_json", None) is not None:
                    span.set_tag_str("openai.response.images.%d.b64_json" % idx, "returned")
                else:
                    span.set_tag_str("openai.response.images.%d.url" % idx, integration.trunc(choice.url))
        return resp


class _ImageCreateHook(_ImageHook):
    _request_arg_params = ("api_key", "api_base", "api_type", "api_version", "organization")
    _request_kwarg_params = ("prompt", "n", "size", "response_format", "user")
    ENDPOINT_NAME = "images/generations"
    OPERATION_ID = "createImage"


class _ImageEditHook(_ImageHook):
    _request_arg_params = (None, None, "api_key", "api_base", "api_type", "api_version", "organization")
    _request_kwarg_params = ("prompt", "n", "size", "response_format", "user", "image", "mask")
    ENDPOINT_NAME = "images/edits"
    OPERATION_ID = "createImageEdit"

    def _record_request(self, pin, integration, instance, span, args, kwargs):
        super()._record_request(pin, integration, instance, span, args, kwargs)
        if not integration.is_pc_sampled_span:
            return
        image = args[0] if len(args) >= 1 else kwargs.get("image", "")
        mask = args[1] if len(args) >= 2 else kwargs.get("mask", "")
        if image:
            if hasattr(image, "name"):
                span.set_tag_str("openai.request.image", integration.trunc(image.name.split("/")[-1]))
            else:
                span.set_tag_str("openai.request.image", "")
        if mask:
            if hasattr(mask, "name"):
                span.set_tag_str("openai.request.mask", integration.trunc(mask.name.split("/")[-1]))
            else:
                span.set_tag_str("openai.request.mask", "")


class _ImageVariationHook(_ImageHook):
    _request_arg_params = (None, "api_key", "api_base", "api_type", "api_version", "organization")
    _request_kwarg_params = ("n", "size", "response_format", "user", "image")
    ENDPOINT_NAME = "images/variations"
    OPERATION_ID = "createImageVariation"

    def _record_request(self, pin, integration, instance, span, args, kwargs):
        super()._record_request(pin, integration, instance, span, args, kwargs)
        if not integration.is_pc_sampled_span:
            return
        image = args[0] if len(args) >= 1 else kwargs.get("image", "")
        if image:
            if hasattr(image, "name"):
                span.set_tag_str("openai.request.image", integration.trunc(image.name.split("/")[-1]))
            else:
                span.set_tag_str("openai.request.image", "")


class _BaseAudioHook(_EndpointHook):
    _request_arg_params = ("model", None, "api_key", "api_base", "api_type", "api_version", "organization")
    _response_attrs = ("language", "duration")
    ENDPOINT_NAME = "audio"
    HTTP_METHOD_TYPE = "POST"

    def _record_request(self, pin, integration, instance, span, args, kwargs):
        super()._record_request(pin, integration, instance, span, args, kwargs)
        if not integration.is_pc_sampled_span:
            return
        audio_file = args[1] if len(args) >= 2 else kwargs.get("file", "")
        if audio_file and hasattr(audio_file, "name"):
            span.set_tag_str("openai.request.filename", integration.trunc(audio_file.name.split("/")[-1]))
        else:
            span.set_tag_str("openai.request.filename", "")

    def _record_response(self, pin, integration, span, args, kwargs, resp, error):
        resp = super()._record_response(pin, integration, span, args, kwargs, resp, error)
        text = ""
        if resp:
            resp_to_tag = resp.model_dump() if hasattr(resp, "model_dump") else resp
            if isinstance(resp_to_tag, str):
                text = resp
            elif isinstance(resp_to_tag, dict):
                text = resp_to_tag.get("text", "")
                if "segments" in resp_to_tag:
                    span.set_metric("openai.response.segments_count", len(resp_to_tag.get("segments")))
            if integration.is_pc_sampled_span(span):
                span.set_tag_str("openai.response.text", integration.trunc(text))
        return resp


class _AudioTranscriptionHook(_BaseAudioHook):
    _request_kwarg_params = (
        "prompt",
        "response_format",
        "temperature",
        "language",
        "user",
    )
    ENDPOINT_NAME = "audio/transcriptions"
    OPERATION_ID = "createTranscription"


class _AudioTranslationHook(_BaseAudioHook):
    _request_kwarg_params = (
        "prompt",
        "response_format",
        "temperature",
        "user",
    )
    ENDPOINT_NAME = "audio/translations"
    OPERATION_ID = "createTranslation"


class _ModerationHook(_EndpointHook):
    _request_arg_params = ("input", "model", "api_key")
    _request_kwarg_params = ("input", "model")
    _response_attrs = ("id", "model")
    _response_categories = (
        "hate",
        "hate/threatening",
        "harassment",
        "harassment/threatening",
        "self-harm",
        "self-harm/intent",
        "self-harm/instructions",
        "sexual",
        "sexual/minors",
        "violence",
        "violence/graphic",
    )
    ENDPOINT_NAME = "moderations"
    HTTP_METHOD_TYPE = "POST"
    OPERATION_ID = "createModeration"

    def _record_request(self, pin, integration, instance, span, args, kwargs):
        super()._record_request(pin, integration, instance, span, args, kwargs)

    def _record_response(self, pin, integration, span, args, kwargs, resp, error):
        resp = super()._record_response(pin, integration, span, args, kwargs, resp, error)
        if not resp:
            return
        results = resp.results[0]
        categories = results.categories
        scores = results.category_scores
        for category in self._response_categories:
            span.set_metric("openai.response.category_scores.%s" % category, getattr(scores, category, 0))
            span.set_metric("openai.response.categories.%s" % category, int(getattr(categories, category)))
        span.set_metric("openai.response.flagged", int(results.flagged))
        return resp


class _BaseFileHook(_EndpointHook):
    ENDPOINT_NAME = "files"


class _FileCreateHook(_BaseFileHook):
    _request_arg_params = (
        None,
        "purpose",
        "model",
        "api_key",
        "api_base",
        "api_type",
        "api_version",
        "organization",
        "user_provided_filename",
    )
    _request_kwarg_params = ("purpose", "user_provided_filename")
    _response_attrs = ("id", "bytes", "created_at", "filename", "purpose", "status", "status_details")
    HTTP_METHOD_TYPE = "POST"
    OPERATION_ID = "createFile"

    def _record_request(self, pin, integration, instance, span, args, kwargs):
        super()._record_request(pin, integration, instance, span, args, kwargs)
        fp = args[0] if len(args) >= 1 else kwargs.get("file", "")
        if fp and hasattr(fp, "name"):
            span.set_tag_str("openai.request.filename", fp.name.split("/")[-1])
        else:
            span.set_tag_str("openai.request.filename", "")

    def _record_response(self, pin, integration, span, args, kwargs, resp, error):
        resp = super()._record_response(pin, integration, span, args, kwargs, resp, error)
        return resp


class _FileDownloadHook(_BaseFileHook):
    _request_arg_params = (None, "api_key", "api_base", "api_type", "api_version", "organization")
    HTTP_METHOD_TYPE = "GET"
    OPERATION_ID = "downloadFile"
    ENDPOINT_NAME = "files/*/content"

    def _record_request(self, pin, integration, instance, span, args, kwargs):
        super()._record_request(pin, integration, instance, span, args, kwargs)
        span.set_tag_str("openai.request.file_id", args[0] if len(args) >= 1 else kwargs.get("file_id", ""))

    def _record_response(self, pin, integration, span, args, kwargs, resp, error):
        resp = super()._record_response(pin, integration, span, args, kwargs, resp, error)
        if not resp:
            return
        if isinstance(resp, bytes) or isinstance(resp, str):
            span.set_metric("openai.response.total_bytes", len(resp))
        else:
            span.set_metric("openai.response.total_bytes", getattr(resp, "total_bytes", 0))
        return resp


class _ResponseHook(_BaseCompletionHook):
    _request_arg_params = ()
    # Collecting all kwargs for responses
    _request_kwarg_params = (
        "model",
        "include",
        "instructions",
        "max_output_tokens",
        "metadata",
        "parallel_tool_calls",
        "previous_response_id",
        "reasoning",
        "service_tier",
        "store",
        "stream",
        "temperature",
        "text",
        "tool_choice",
        "tools",
        "top_p",
        "truncation",
        "user",
    )
    _response_attrs = ("model",)
    ENDPOINT_NAME = "responses"
    HTTP_METHOD_TYPE = "POST"
    OPERATION_ID = "createResponse"
<<<<<<< HEAD
    
    def _record_response(self, pin, integration, span, args, kwargs, resp, error):
        resp = super()._record_response(pin, integration, span, args, kwargs, resp, error)
        if kwargs.get("stream") and error is None:
            return self._handle_streamed_response(integration, span, kwargs, resp, is_completion=False, is_response=True)
        integration.llmobs_set_tags(span, args=[], kwargs=kwargs, response=resp, operation="responses")
=======

    def _record_response(self, pin, integration, span, args, kwargs, resp, error):
        resp = super()._record_response(pin, integration, span, args, kwargs, resp, error)
        if kwargs.get("stream") and error is None:
            return self._handle_streamed_response(integration, span, kwargs, resp, is_completion=False)
>>>>>>> ab03c610
        if not resp:
            return resp
        integration.record_usage(span, resp.usage)
        return resp<|MERGE_RESOLUTION|>--- conflicted
+++ resolved
@@ -747,20 +747,11 @@
     ENDPOINT_NAME = "responses"
     HTTP_METHOD_TYPE = "POST"
     OPERATION_ID = "createResponse"
-<<<<<<< HEAD
     
     def _record_response(self, pin, integration, span, args, kwargs, resp, error):
         resp = super()._record_response(pin, integration, span, args, kwargs, resp, error)
         if kwargs.get("stream") and error is None:
             return self._handle_streamed_response(integration, span, kwargs, resp, is_completion=False, is_response=True)
-        integration.llmobs_set_tags(span, args=[], kwargs=kwargs, response=resp, operation="responses")
-=======
-
-    def _record_response(self, pin, integration, span, args, kwargs, resp, error):
-        resp = super()._record_response(pin, integration, span, args, kwargs, resp, error)
-        if kwargs.get("stream") and error is None:
-            return self._handle_streamed_response(integration, span, kwargs, resp, is_completion=False)
->>>>>>> ab03c610
         if not resp:
             return resp
         integration.record_usage(span, resp.usage)
