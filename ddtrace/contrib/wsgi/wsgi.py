import functools
import sys
from typing import TYPE_CHECKING


if TYPE_CHECKING:  # pragma: no cover
    from typing import Any
    from typing import Callable
    from typing import Dict
    from typing import Iterable
    from typing import Optional

    from ddtrace import Pin
    from ddtrace import Span
    from ddtrace import Tracer
    from ddtrace.settings import Config

from six.moves.urllib.parse import quote

import ddtrace
from ddtrace import config
from ddtrace.ext import SpanTypes
from ddtrace.internal.logger import get_logger
from ddtrace.propagation._utils import from_wsgi_header
from ddtrace.propagation.http import HTTPPropagator
from ddtrace.vendor import wrapt

from .. import trace_utils
from ...constants import COMPONENT


log = get_logger(__name__)

propagator = HTTPPropagator

config._add(
    "wsgi",
    dict(
        _default_service="wsgi",
        distributed_tracing=True,
    ),
)


class _TracedIterable(wrapt.ObjectProxy):
    def __init__(self, wrapped, span, parent_span):
        super(_TracedIterable, self).__init__(wrapped)
        self._self_span = span
        self._self_parent_span = parent_span
        self._self_span_finished = False

    def __iter__(self):
        return self

    def __next__(self):
        try:
            return next(self.__wrapped__)
        except StopIteration:
            self._finish_spans()
            raise
        except Exception:
            self._self_span.set_exc_info(*sys.exc_info())
            self._finish_spans()
            raise

    # PY2 Support
    next = __next__

    def close(self):
        if getattr(self.__wrapped__, "close", None):
            self.__wrapped__.close()
        self._finish_spans()

    def _finish_spans(self):
        if not self._self_span_finished:
            self._self_span.finish()
            self._self_parent_span.finish()
            self._self_span_finished = True


class _DDWSGIMiddlewareBase(object):
    """Base WSGI middleware class.

    :param application: The WSGI application to apply the middleware to.
    :param tracer: Tracer instance to use the middleware with. Defaults to the global tracer.
    :param int_config: Integration specific configuration object.
    :param pin: Set tracing metadata on a particular traced connection
    """

    def __init__(self, application, tracer, int_config, pin):
        # type: (Iterable, Tracer, Config, Pin) -> None
        self.app = application
        self.tracer = tracer
        self._config = int_config
        self._pin = pin

    @property
    def _request_span_name(self):
        # type: () -> str
        "Returns the name of a request span. Example: `flask.request`"
        raise NotImplementedError

    @property
    def _application_span_name(self):
        # type: () -> str
        "Returns the name of an application span. Example: `flask.application`"
        raise NotImplementedError

    @property
    def _response_span_name(self):
        # type: () -> str
        "Returns the name of a response span. Example: `flask.response`"
        raise NotImplementedError

    def __call__(self, environ, start_response):
        # type: (Iterable, Callable) -> _TracedIterable
        trace_utils.activate_distributed_headers(self.tracer, int_config=self._config, request_headers=environ)

        req_span = self.tracer.trace(
            self._request_span_name,
            service=trace_utils.int_service(self._pin, self._config),
            span_type=SpanTypes.WEB,
        )

        # set component tag equal to name of integration
        req_span.set_tag_str(COMPONENT, self._config.integration_name)

        self._request_span_modifier(req_span, environ)

        try:
<<<<<<< HEAD
            app_span = self.tracer.start_span(self._application_span_name, child_of=req_span, activate=True)

            # set component tag equal to name of integration
            app_span.set_tag_str(COMPONENT, self._config.integration_name)

=======
            app_span = self.tracer.trace(self._application_span_name)
>>>>>>> 4bb896a0
            intercept_start_response = functools.partial(
                self._traced_start_response, start_response, req_span, app_span
            )
            result = self.app(environ, intercept_start_response)
            self._application_span_modifier(app_span, environ, result)
            app_span.finish()
        except BaseException:
            req_span.set_exc_info(*sys.exc_info())
            app_span.set_exc_info(*sys.exc_info())
            app_span.finish()
            req_span.finish()
            raise
        # start flask.response span. This span will be finished after iter(result) is closed.
        # start_span(child_of=...) is used to ensure correct parenting.
        resp_span = self.tracer.start_span(self._response_span_name, child_of=req_span, activate=True)

        # set component tag equal to name of integration
        resp_span.set_tag_str(COMPONENT, self._config.integration_name)

        self._response_span_modifier(resp_span, result)

        return _TracedIterable(iter(result), resp_span, req_span)

    def _traced_start_response(self, start_response, request_span, app_span, status, environ, exc_info=None):
        # type: (Callable, Span, Span, str, Dict, Any) -> None
        """sets the status code on a request span when start_response is called"""
        status_code, _ = status.split(" ", 1)
        trace_utils.set_http_meta(request_span, self._config, status_code=status_code)
        return start_response(status, environ, exc_info)

    def _request_span_modifier(self, req_span, environ):
        # type: (Span, Dict) -> None
        """Implement to modify span attributes on the request_span"""
        pass

    def _application_span_modifier(self, app_span, environ, result):
        # type: (Span, Dict, Iterable) -> None
        """Implement to modify span attributes on the application_span"""
        pass

    def _response_span_modifier(self, resp_span, response):
        # type: (Span, Dict) -> None
        """Implement to modify span attributes on the request_span"""
        pass


def construct_url(environ):
    """
    https://www.python.org/dev/peps/pep-3333/#url-reconstruction
    """
    url = environ["wsgi.url_scheme"] + "://"

    if environ.get("HTTP_HOST"):
        url += environ["HTTP_HOST"]
    else:
        url += environ["SERVER_NAME"]

        if environ["wsgi.url_scheme"] == "https":
            if environ["SERVER_PORT"] != "443":
                url += ":" + environ["SERVER_PORT"]
        else:
            if environ["SERVER_PORT"] != "80":
                url += ":" + environ["SERVER_PORT"]

    url += quote(environ.get("SCRIPT_NAME", ""))
    url += quote(environ.get("PATH_INFO", ""))
    if environ.get("QUERY_STRING"):
        url += "?" + environ["QUERY_STRING"]

    return url


def get_request_headers(environ):
    """
    Manually grab the request headers from the environ dictionary.
    """
    request_headers = {}
    for key in environ.keys():
        if key.startswith("HTTP"):
            request_headers[from_wsgi_header(key)] = environ[key]
    return request_headers


def default_wsgi_span_modifier(span, environ):
    span.resource = "{} {}".format(environ["REQUEST_METHOD"], environ["PATH_INFO"])


class DDWSGIMiddleware(_DDWSGIMiddlewareBase):
    """WSGI middleware providing tracing around an application.

    :param application: The WSGI application to apply the middleware to.
    :param tracer: Tracer instance to use the middleware with. Defaults to the global tracer.
    :param span_modifier: Span modifier that can add tags to the root span.
                            Defaults to using the request method and url in the resource.
    """

    _request_span_name = "wsgi.request"
    _application_span_name = "wsgi.application"
    _response_span_name = "wsgi.response"

    def __init__(self, application, tracer=None, span_modifier=default_wsgi_span_modifier):
        # type: (Iterable, Optional[Tracer], Callable[[Span, Dict[str, str]], None]) -> None
        super(DDWSGIMiddleware, self).__init__(application, tracer or ddtrace.tracer, config.wsgi, None)
        self.span_modifier = span_modifier

    def _traced_start_response(self, start_response, request_span, app_span, status, environ, exc_info=None):
        status_code, status_msg = status.split(" ", 1)
        request_span.set_tag("http.status_msg", status_msg)
        trace_utils.set_http_meta(request_span, self._config, status_code=status_code, response_headers=environ)

        with self.tracer.start_span(
            "wsgi.start_response",
            child_of=app_span,
            service=trace_utils.int_service(None, self._config),
            span_type=SpanTypes.WEB,
            activate=True,
        ) as span:
            # set component tag equal to name of integration
            span.set_tag_str(COMPONENT, self._config.integration_name)

            return start_response(status, environ, exc_info)

    def _request_span_modifier(self, req_span, environ):
        url = construct_url(environ)
        method = environ.get("REQUEST_METHOD")
        query_string = environ.get("QUERY_STRING")
        request_headers = get_request_headers(environ)
        trace_utils.set_http_meta(
            req_span, self._config, method=method, url=url, query=query_string, request_headers=request_headers
        )
        if self.span_modifier:
            self.span_modifier(req_span, environ)

    def _response_span_modifier(self, resp_span, response):
        if hasattr(response, "__class__"):
            resp_class = getattr(getattr(response, "__class__"), "__name__", None)
            if resp_class:
                resp_span.set_tag_str("result_class", resp_class)<|MERGE_RESOLUTION|>--- conflicted
+++ resolved
@@ -128,15 +128,9 @@
         self._request_span_modifier(req_span, environ)
 
         try:
-<<<<<<< HEAD
-            app_span = self.tracer.start_span(self._application_span_name, child_of=req_span, activate=True)
-
             # set component tag equal to name of integration
             app_span.set_tag_str(COMPONENT, self._config.integration_name)
 
-=======
-            app_span = self.tracer.trace(self._application_span_name)
->>>>>>> 4bb896a0
             intercept_start_response = functools.partial(
                 self._traced_start_response, start_response, req_span, app_span
             )
