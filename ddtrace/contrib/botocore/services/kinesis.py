from datetime import datetime
import json
from typing import Any  # noqa:F401
from typing import Dict  # noqa:F401
from typing import List  # noqa:F401
from typing import Optional  # noqa:F401

import botocore.client
import botocore.exceptions

from ddtrace import Span  # noqa:F401
from ddtrace import config
from ddtrace.internal import core
from ddtrace.internal.schema.span_attribute_schema import SpanDirection

from ....ext import SpanTypes
from ....ext import http
from ....internal.compat import time_ns
from ....internal.logger import get_logger
from ....internal.schema import schematize_cloud_messaging_operation
from ....internal.schema import schematize_service_name
from ....pin import Pin  # noqa:F401
from ....propagation.http import HTTPPropagator
from ..utils import extract_DD_context
from ..utils import get_kinesis_data_object
from ..utils import set_patched_api_call_span_tags
from ..utils import set_response_metadata_tags


log = get_logger(__name__)


MAX_KINESIS_DATA_SIZE = 1 << 20  # 1MB


class TraceInjectionSizeExceed(Exception):
    pass


def inject_trace_to_kinesis_stream_data(record, span, stream, inject_trace_context=True):
    # type: (Dict[str, Any], Span, str, bool) -> None
    """
    :record: contains args for the current botocore action, Kinesis record is at index 1
    :span: the span which provides the trace context to be propagated
    :inject_trace_context: whether to inject DataDog trace context
    Inject trace headers and DSM headers into the Kinesis record's Data field in addition to the existing
    data. Only possible if the existing data is JSON string or base64 encoded JSON string
    Max data size per record is 1MB (https://aws.amazon.com/kinesis/data-streams/faqs/)
    """
    if "Data" not in record:
        log.warning("Unable to inject context. The kinesis stream has no data")
        return

<<<<<<< HEAD
    data = record["Data"]
    line_break, data_obj = get_kinesis_data_object(data)
    if data_obj is not None:
        data_obj["_datadog"] = {}
        HTTPPropagator.inject(span.context, data_obj["_datadog"], span)
        data_json = json.dumps(data_obj)

        # if original string had a line break, add it back
        if line_break is not None:
            data_json += line_break

        # check if data size will exceed max size with headers
        data_size = len(data_json)
        if data_size >= MAX_KINESIS_DATA_SIZE:
            raise TraceInjectionSizeExceed(
                "Data including trace injection ({}) exceeds ({})".format(data_size, MAX_KINESIS_DATA_SIZE)
            )
=======
    # always inject if Data Stream is enabled, otherwise only inject if distributed tracing is enabled and this is the
    # first record in the payload
    if (config.botocore["distributed_tracing"] and inject_trace_context) or config._data_streams_enabled:
        data = record["Data"]
        line_break, data_obj = get_kinesis_data_object(data)
        if data_obj is not None:
            data_obj["_datadog"] = {}

            if config.botocore["distributed_tracing"] and inject_trace_context:
                HTTPPropagator.inject(span.context, data_obj["_datadog"])

            core.dispatch("botocore.kinesis.start", [stream, data_obj["_datadog"]])

            data_json = json.dumps(data_obj)

            # if original string had a line break, add it back
            if line_break is not None:
                data_json += line_break

            # check if data size will exceed max size with headers
            data_size = len(data_json)
            if data_size >= MAX_KINESIS_DATA_SIZE:
                raise TraceInjectionSizeExceed(
                    "Data including trace injection ({}) exceeds ({})".format(data_size, MAX_KINESIS_DATA_SIZE)
                )
>>>>>>> 2f33a9f5

            record["Data"] = data_json


def inject_trace_to_kinesis_stream(params, span, inject_trace_context=True):
    # type: (List[Any], Span, bool) -> None
    """
    :params: contains the params for the current botocore action
    :span: the span which provides the trace context to be propagated
    :inject_trace_context: whether to inject DataDog trace context
    Max data size per record is 1MB (https://aws.amazon.com/kinesis/data-streams/faqs/)
    """
    stream = params.get("StreamARN", params.get("StreamName", ""))
    if "Records" in params:
        records = params["Records"]

        if records:
            for i in range(0, len(records)):
                inject_to_trace = inject_trace_context and i == 0
                inject_trace_to_kinesis_stream_data(
                    records[i], span, stream, inject_trace_context=inject_to_trace
                )  # only inject trace data to first record
    elif "Data" in params:
        inject_trace_to_kinesis_stream_data(params, span, stream, inject_trace_context=inject_trace_context)


def patched_kinesis_api_call(original_func, instance, args, kwargs, function_vars):
    params = function_vars.get("params")
    trace_operation = function_vars.get("trace_operation")
    pin = function_vars.get("pin")
    endpoint_name = function_vars.get("endpoint_name")
    operation = function_vars.get("operation")

    message_received = False
    func_run = False
    func_run_err = None
    child_of = None
    start_ns = None
    result = None

    if operation == "GetRecords":
        try:
            start_ns = time_ns()
            func_run = True
            core.dispatch(f"botocore.{endpoint_name}.{operation}.pre", [params])
            result = original_func(*args, **kwargs)

            records = result["Records"]

            # dispatch to DSM to set checkpoints
            for record in records:
                _, data_obj = get_kinesis_data_object(record["Data"])
                time_estimate = record.get("ApproximateArrivalTimestamp", datetime.now()).timestamp()
                core.dispatch(
                    f"botocore.{endpoint_name}.{operation}.post", [params, time_estimate, data_obj.get("_datadog")]
                )

        except Exception as e:
            func_run_err = e
        if result is not None and "Records" in result and len(result["Records"]) >= 1:
            message_received = True
            if config.botocore.propagation_enabled:
                child_of = extract_DD_context(result["Records"])

    """
    We only want to create a span for the following cases:
        - not func_run: The function is not `getRecords` and we need to run it
        - func_run and message_received: Received a message when polling
        - config.empty_poll_enabled: We want to trace empty poll operations
        - func_run_err: There was an error when calling the `getRecords` function
    """
    if (func_run and message_received) or config.botocore.empty_poll_enabled or not func_run or func_run_err:
        with pin.tracer.start_span(
            trace_operation,
            service=schematize_service_name("{}.{}".format(pin.service, endpoint_name)),
            span_type=SpanTypes.HTTP,
            child_of=child_of if child_of is not None else pin.tracer.context_provider.active(),
            activate=True,
        ) as span:
            set_patched_api_call_span_tags(span, instance, args, params, endpoint_name, operation)

            # we need this since we may have ran the wrapped operation before starting the span
            # we need to ensure the span start time is correct
            if start_ns is not None and func_run:
                span.start_ns = start_ns

            if config.botocore["distributed_tracing"]:
                try_inject_DD_context(
                    endpoint_name, operation, params, span, trace_operation, inject_trace_context=True
                )

            # we still want to inject DSM context (if DSM is enabled) even if distributed tracing is disabled
            elif not config.botocore["distributed_tracing"] and config._data_streams_enabled:
                try_inject_DD_context(
                    endpoint_name, operation, params, span, trace_operation, inject_trace_context=False
                )

            try:
                if not func_run:
                    core.dispatch(f"botocore.{endpoint_name}.{operation}.pre", [params])
                    result = original_func(*args, **kwargs)
                    core.dispatch(f"botocore.{endpoint_name}.{operation}.post", [params, result])

                # raise error if it was encountered before the span was started
                if func_run_err:
                    raise func_run_err

                set_response_metadata_tags(span, result)
                return result

            except botocore.exceptions.ClientError as e:
                # `ClientError.response` contains the result, so we can still grab response metadata
                set_response_metadata_tags(span, e.response)

                # If we have a status code, and the status code is not an error,
                #   then ignore the exception being raised
                status_code = span.get_tag(http.STATUS_CODE)
                if status_code and not config.botocore.operations[span.resource].is_error_code(int(status_code)):
                    span._ignore_exception(botocore.exceptions.ClientError)
                raise
    # return results in the case that we ran the function, but no records were returned and empty
    # poll spans are disabled
    elif func_run:
        if func_run_err:
            raise func_run_err
        return result


def try_inject_DD_context(endpoint_name, operation, params, span, trace_operation, inject_trace_context):
    try:
        if endpoint_name == "kinesis" and operation in {"PutRecord", "PutRecords"}:
            inject_trace_to_kinesis_stream(params, span, inject_trace_context=inject_trace_context)
            span.name = schematize_cloud_messaging_operation(
                trace_operation,
                cloud_provider="aws",
                cloud_service="kinesis",
                direction=SpanDirection.OUTBOUND,
            )
    except Exception:
        log.warning("Unable to inject trace context", exc_info=True)<|MERGE_RESOLUTION|>--- conflicted
+++ resolved
@@ -51,25 +51,6 @@
         log.warning("Unable to inject context. The kinesis stream has no data")
         return
 
-<<<<<<< HEAD
-    data = record["Data"]
-    line_break, data_obj = get_kinesis_data_object(data)
-    if data_obj is not None:
-        data_obj["_datadog"] = {}
-        HTTPPropagator.inject(span.context, data_obj["_datadog"], span)
-        data_json = json.dumps(data_obj)
-
-        # if original string had a line break, add it back
-        if line_break is not None:
-            data_json += line_break
-
-        # check if data size will exceed max size with headers
-        data_size = len(data_json)
-        if data_size >= MAX_KINESIS_DATA_SIZE:
-            raise TraceInjectionSizeExceed(
-                "Data including trace injection ({}) exceeds ({})".format(data_size, MAX_KINESIS_DATA_SIZE)
-            )
-=======
     # always inject if Data Stream is enabled, otherwise only inject if distributed tracing is enabled and this is the
     # first record in the payload
     if (config.botocore["distributed_tracing"] and inject_trace_context) or config._data_streams_enabled:
@@ -79,7 +60,7 @@
             data_obj["_datadog"] = {}
 
             if config.botocore["distributed_tracing"] and inject_trace_context:
-                HTTPPropagator.inject(span.context, data_obj["_datadog"])
+                HTTPPropagator.inject(span.context, data_obj["_datadog"], span)
 
             core.dispatch("botocore.kinesis.start", [stream, data_obj["_datadog"]])
 
@@ -95,7 +76,6 @@
                 raise TraceInjectionSizeExceed(
                     "Data including trace injection ({}) exceeds ({})".format(data_size, MAX_KINESIS_DATA_SIZE)
                 )
->>>>>>> 2f33a9f5
 
             record["Data"] = data_json
 
