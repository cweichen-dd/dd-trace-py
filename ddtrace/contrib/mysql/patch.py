--- conflicted
+++ resolved
@@ -1,83 +1,4 @@
 from ..internal.mysql.patch import *  # noqa: F401,F403
 
 
-<<<<<<< HEAD
-# TODO: deprecate and remove this module
-=======
-from ddtrace import Pin
-from ddtrace import config
-from ddtrace.appsec._iast._metrics import _set_metric_iast_instrumented_sink
-from ddtrace.appsec._iast.constants import VULN_SQL_INJECTION
-from ddtrace.contrib.dbapi import TracedConnection
-from ddtrace.settings.asm import config as asm_config
-from ddtrace.vendor import wrapt
-
-from ...ext import db
-from ...ext import net
-from ...internal.schema import schematize_database_operation
-from ...internal.schema import schematize_service_name
-from ...internal.utils.formats import asbool
-from ...propagation._database_monitoring import _DBM_Propagator
-from ..trace_utils import _convert_to_string
-
-
-config._add(
-    "mysql",
-    dict(
-        _default_service=schematize_service_name("mysql"),
-        _dbapi_span_name_prefix="mysql",
-        _dbapi_span_operation_name=schematize_database_operation("mysql.query", database_provider="mysql"),
-        trace_fetch_methods=asbool(os.getenv("DD_MYSQL_TRACE_FETCH_METHODS", default=False)),
-        _dbm_propagator=_DBM_Propagator(0, "query"),
-    ),
-)
-
-
-def get_version():
-    # type: () -> str
-    return mysql.connector.version.VERSION_TEXT
-
-
-CONN_ATTR_BY_TAG = {
-    net.TARGET_HOST: "server_host",
-    net.TARGET_PORT: "server_port",
-    net.SERVER_ADDRESS: "server_host",
-    db.USER: "user",
-    db.NAME: "database",
-}
-
-
-def patch():
-    wrapt.wrap_function_wrapper("mysql.connector", "connect", _connect)
-    # `Connect` is an alias for `connect`, patch it too
-    if hasattr(mysql.connector, "Connect"):
-        mysql.connector.Connect = mysql.connector.connect
-
-    if asm_config._iast_enabled:
-        _set_metric_iast_instrumented_sink(VULN_SQL_INJECTION)
-
-
-def unpatch():
-    if isinstance(mysql.connector.connect, wrapt.ObjectProxy):
-        mysql.connector.connect = mysql.connector.connect.__wrapped__
-        if hasattr(mysql.connector, "Connect"):
-            mysql.connector.Connect = mysql.connector.connect
-
-
-def _connect(func, instance, args, kwargs):
-    conn = func(*args, **kwargs)
-    return patch_conn(conn)
-
-
-def patch_conn(conn):
-    tags = {
-        t: _convert_to_string(getattr(conn, a, None)) for t, a in CONN_ATTR_BY_TAG.items() if getattr(conn, a, "") != ""
-    }
-    tags[db.SYSTEM] = "mysql"
-    pin = Pin(tags=tags)
-
-    # grab the metadata from the conn
-    wrapped = TracedConnection(conn, pin=pin, cfg=config.mysql)
-    pin.onto(wrapped)
-    return wrapped
->>>>>>> da67b1f5
+# TODO: deprecate and remove this module