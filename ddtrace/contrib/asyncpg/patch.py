--- conflicted
+++ resolved
@@ -1,7 +1,6 @@
 from ..internal.asyncpg.patch import *  # noqa: F401,F403
 
 
-<<<<<<< HEAD
 from ...constants import SPAN_KIND
 from ...constants import SPAN_MEASURED_KEY
 from ...ext import SpanKind
@@ -164,6 +163,3 @@
     _unpatch(asyncpg)
 
     asyncpg._datadog_patch = False
-=======
-# TODO: deprecate and remove this module
->>>>>>> 7d6e673b
