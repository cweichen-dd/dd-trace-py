--- conflicted
+++ resolved
@@ -1,52 +1,6 @@
 from ddtrace.internal.utils.deprecations import DDTraceDeprecationWarning
 from ddtrace.vendor.debtcollector import deprecate
 
-<<<<<<< HEAD
-import ddtrace
-from ddtrace import config
-from ddtrace._trace.context import Context
-
-
-def _wrap_submit(func, args, kwargs):
-    """
-    Wrap `Executor` method used to submit a work executed in another
-    thread. This wrapper ensures that a new `Context` is created and
-    properly propagated using an intermediate function.
-    """
-    # DEV: Be sure to propagate a Context and not a Span since we are crossing thread boundaries
-    llmobs_ctx = None
-    if config._llmobs_enabled:
-        from ddtrace.llmobs import LLMObs
-
-        llmobs_ctx = LLMObs._instance._llmobs_context_provider.current_trace_context()
-    current_ctx: Optional[Context] = ddtrace.tracer.current_trace_context()
-
-    # The target function can be provided as a kwarg argument "fn" or the first positional argument
-    self = args[0]
-    if "fn" in kwargs:
-        fn = kwargs.pop("fn")
-        fn_args = args[1:]
-    else:
-        fn, fn_args = args[1], args[2:]
-    return func(self, _wrap_execution, (current_ctx, llmobs_ctx), fn, fn_args, kwargs)
-
-
-def _wrap_execution(ctx: Optional[Context], fn, args, kwargs):
-    """
-    Intermediate target function that is executed in a new thread;
-    it receives the original function with arguments and keyword
-    arguments, including our tracing `Context`. The current context
-    provider sets the Active context in a thread local storage
-    variable because it's outside the asynchronous loop.
-    """
-    if ctx is not None:
-        ddtrace.tracer.context_provider.activate(ctx[0])
-        if config._llmobs_enabled:
-            from ddtrace.llmobs import LLMObs
-
-            LLMObs._instance._llmobs_context_provider.activate(ctx[1])
-    return fn(*args, **kwargs)
-=======
 from ..internal.futures.threading import *  # noqa: F401,F403
 
 
@@ -58,5 +12,4 @@
 
     if name in globals():
         return globals()[name]
-    raise AttributeError("%s has no attribute %s", __name__, name)
->>>>>>> 6f46cc7c
+    raise AttributeError("%s has no attribute %s", __name__, name)