--- conflicted
+++ resolved
@@ -28,12 +28,8 @@
     with pin.tracer.trace(
         "tornado.template", service=pin.service, resource=resource, span_type=SpanTypes.TEMPLATE
     ) as span:
-<<<<<<< HEAD
         # set component tag equal to name of integration
         span.set_tag_str("component", config.tornado.integration_name)
 
-        span.set_tag("tornado.template_name", template_name)
-=======
         span.set_tag_str("tornado.template_name", template_name)
->>>>>>> 0a44edff
         return func(*args, **kwargs)