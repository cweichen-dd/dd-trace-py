--- conflicted
+++ resolved
@@ -28,14 +28,9 @@
 from ddtrace.internal.ci_visibility.constants import SUITE_ID as _SUITE_ID
 from ddtrace.internal.ci_visibility.constants import SUITE_TYPE as _SUITE_TYPE
 from ddtrace.internal.ci_visibility.constants import TEST
-<<<<<<< HEAD
 from ddtrace.internal.ci_visibility.coverage import _report_coverage_to_span
 from ddtrace.internal.ci_visibility.coverage import _start_coverage
 from ddtrace.internal.ci_visibility.coverage import _switch_coverage_context
-=======
-from ddtrace.internal.ci_visibility.coverage import _initialize_coverage
-from ddtrace.internal.ci_visibility.coverage import build_payload as build_coverage_payload
->>>>>>> 92425e84
 from ddtrace.internal.ci_visibility.utils import _add_start_end_source_file_path_data_to_span
 from ddtrace.internal.ci_visibility.utils import _generate_fully_qualified_test_name
 from ddtrace.internal.constants import COMPONENT
@@ -87,26 +82,6 @@
     unittest._datadog_tracer = tracer
 
 
-<<<<<<< HEAD
-=======
-def _start_coverage(root_dir: str):
-    coverage = _initialize_coverage(root_dir)
-    coverage.start()
-    return coverage
-
-
-def _detach_coverage(coverage_data, span: ddtrace.Span, root_dir: str):
-    span_id = str(span.trace_id)
-    coverage_data.stop()
-    if not coverage_data._collector or len(coverage_data._collector.data) == 0:
-        log.warning("No coverage collector or data found for item")
-        return
-    span.set_tag_str(COVERAGE_TAG_NAME, build_coverage_payload(coverage_data, root_dir, test_id=span_id))
-    coverage_data.erase()
-    del coverage_data
-
-
->>>>>>> 92425e84
 def _is_test_coverage_enabled(test_object) -> bool:
     return _CIVisibility._instance._collect_coverage_enabled and not _is_skipped_test(test_object)
 
@@ -136,11 +111,7 @@
     test_suite_name = _extract_suite_name_from_test_method(test_object)
     test_name = _extract_test_method_name(test_object)
     test_module_path = _extract_module_file_path(test_object)
-<<<<<<< HEAD
     test_module_suite_name = _generate_fully_qualified_test_name(test_module_path, test_suite_name, test_name)
-=======
-    test_module_suite_name = _generate_module_suite_test_path(test_module_path, test_suite_name, test_name)
->>>>>>> 92425e84
     return (
         hasattr(_CIVisibility, "_unittest_data")
         and test_module_suite_name in _CIVisibility._unittest_data["unskippable_tests"]
@@ -552,11 +523,7 @@
     test_name = obj.__name__
     test_suite_name = str(obj).split(".")[0].split()[1]
     test_module_path = os.path.relpath(obj.__code__.co_filename)
-<<<<<<< HEAD
     test_module_suite_name = _generate_fully_qualified_test_name(test_module_path, test_suite_name, test_name)
-=======
-    test_module_suite_name = _generate_module_suite_test_path(test_module_path, test_suite_name, test_name)
->>>>>>> 92425e84
     _CIVisibility._unittest_data["unskippable_tests"].add(test_module_suite_name)
     return obj
 
@@ -591,10 +558,8 @@
         with _start_test_span(instance, test_suite_span) as span:
             test_session_span = _CIVisibility._datadog_session_span
             root_directory = os.getcwd()
-<<<<<<< HEAD
             fqn_test = _generate_fully_qualified_test_name(test_module_path, test_suite_name, test_name)
-=======
->>>>>>> 92425e84
+
             if _CIVisibility.test_skipping_enabled():
                 if _is_marked_as_unskippable(instance):
                     span.set_tag_str(test.ITR_UNSKIPPABLE, "true")
@@ -623,7 +588,6 @@
                 )
                 result.stopTest(test=instance)
             else:
-<<<<<<< HEAD
                 if not hasattr(unittest, "_coverage"):
                     unittest._coverage = _start_coverage(root_directory)
                 _switch_coverage_context(unittest._coverage, fqn_test)
@@ -631,14 +595,6 @@
             _update_status_item(test_suite_span, span.get_tag(test.STATUS))
             if _is_test_coverage_enabled(instance):
                 _report_coverage_to_span(unittest._coverage, span, root_directory)
-=======
-                coverage = _start_coverage(root_directory)
-                instance._coverage = coverage
-                result = func(*args, **kwargs)
-            _update_status_item(test_suite_span, span.get_tag(test.STATUS))
-            if hasattr(instance, "_coverage"):
-                _detach_coverage(instance._coverage, span, root_directory)
->>>>>>> 92425e84
 
         _update_remaining_suites_and_modules(
             test_module_suite_path, test_module_path, test_module_span, test_suite_span
