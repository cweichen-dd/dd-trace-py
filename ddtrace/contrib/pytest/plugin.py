"""
This custom pytest plugin implements tracing for pytest by using pytest hooks. The plugin registers tracing code
to be run at specific points during pytest execution. The most important hooks used are:

    * pytest_sessionstart: during pytest session startup, a custom trace filter is configured to the global tracer to
        only send test spans, which are generated by the plugin.
    * pytest_runtest_protocol: this wraps around the execution of a pytest test function, which we trace. Most span
        tags are generated and added in this function. We also store the span on the underlying pytest test item to
        retrieve later when we need to report test status/result.
    * pytest_runtest_makereport: this hook is used to set the test status/result tag, including skipped tests and
        expected failures.

"""
from doctest import DocTest
import json
import re
from typing import Dict

from _pytest.nodes import get_fslocation_from_item
import pytest

import ddtrace
from ddtrace.constants import SPAN_KIND
from ddtrace.contrib.pytest.constants import FRAMEWORK
from ddtrace.contrib.pytest.constants import HELP_MSG
from ddtrace.contrib.pytest.constants import KIND
from ddtrace.contrib.pytest.constants import XFAIL_REASON
from ddtrace.ext import SpanTypes
from ddtrace.ext import test
from ddtrace.internal.ci_visibility import CIVisibility as _CIVisibility
from ddtrace.internal.ci_visibility import TEST_SKIPPING_LEVEL
from ddtrace.internal.ci_visibility.constants import EVENT_TYPE as _EVENT_TYPE
from ddtrace.internal.ci_visibility.constants import MODULE_ID as _MODULE_ID
from ddtrace.internal.ci_visibility.constants import MODULE_TYPE as _MODULE_TYPE
from ddtrace.internal.ci_visibility.constants import SESSION_ID as _SESSION_ID
from ddtrace.internal.ci_visibility.constants import SESSION_TYPE as _SESSION_TYPE
from ddtrace.internal.ci_visibility.constants import SUITE
from ddtrace.internal.ci_visibility.constants import SUITE_ID as _SUITE_ID
from ddtrace.internal.ci_visibility.constants import SUITE_TYPE as _SUITE_TYPE
<<<<<<< HEAD
from ddtrace.internal.ci_visibility.constants import TEST
=======
>>>>>>> eb7533eb
from ddtrace.internal.ci_visibility.coverage import _coverage_end
from ddtrace.internal.ci_visibility.coverage import _coverage_start
from ddtrace.internal.ci_visibility.coverage import _initialize
from ddtrace.internal.ci_visibility.coverage import enabled as coverage_enabled
from ddtrace.internal.constants import COMPONENT
from ddtrace.internal.logger import get_logger


SKIPPED_BY_ITR = "Skipped by Datadog Intelligent Test Runner"
PATCH_ALL_HELP_MSG = "Call ddtrace.patch_all before running tests."
log = get_logger(__name__)


def encode_test_parameter(parameter):
    param_repr = repr(parameter)
    # if the representation includes an id() we'll remove it
    # because it isn't constant across executions
    return re.sub(r" at 0[xX][0-9a-fA-F]+", "", param_repr)


def is_enabled(config):
    """Check if the ddtrace plugin is enabled."""
    return config.getoption("ddtrace") or config.getini("ddtrace")


def _extract_span(item):
    """Extract span from `pytest.Item` instance."""
    return getattr(item, "_datadog_span", None)


def _store_span(item, span):
    """Store span at `pytest.Item` instance."""
    setattr(item, "_datadog_span", span)


def _mark_failed(item):
    """Store test failed status at `pytest.Item` instance."""
    if item.parent:
        _mark_failed(item.parent)
    setattr(item, "_failed", True)


def _check_failed(item):
    """Extract test failed status from `pytest.Item` instance."""
    return getattr(item, "_failed", False)


def _mark_not_skipped(item):
    """Mark test suite/module/session `pytest.Item` as not skipped."""
    if item.parent:
        _mark_not_skipped(item.parent)
    setattr(item, "_fully_skipped", False)


def _check_fully_skipped(item):
    """Check if test suite/module/session `pytest.Item` has `_fully_skipped` marker."""
    return getattr(item, "_fully_skipped", True)


def _mark_test_status(item, span):
    """
    Given a `pytest.Item`, determine and set the test status of the corresponding span.
    """
    # If any child has failed, mark span as failed.
    if _check_failed(item):
        status = test.Status.FAIL.value
        if item.parent:
            _mark_failed(item.parent)
            _mark_not_skipped(item.parent)
    # If all children have been skipped, mark span as skipped.
    elif _check_fully_skipped(item):
        status = test.Status.SKIP.value
    else:
        status = test.Status.PASS.value
        if item.parent:
            _mark_not_skipped(item.parent)
    span.set_tag_str(test.STATUS, status)


def _extract_reason(call):
    if call.excinfo is not None:
        return call.excinfo.value


def _get_pytest_command(config):
    """Extract and re-create pytest session command from pytest config."""
    command = "pytest"
    if getattr(config, "invocation_params", None):
        command += " {}".format(" ".join(config.invocation_params.args))
    return command


def _get_module_path(item):
    """Extract module path from a `pytest.Item` instance."""
    if not isinstance(item, pytest.Package):
        return None
    return item.nodeid.rpartition("/")[0]


def _get_module_name(item):
    """Extract module name (fully qualified) from a `pytest.Item` instance."""
    return item.module.__name__


def _get_suite_name(item):
    """Extract suite name from a `pytest.Item` instance."""
    return item.nodeid.rpartition("/")[-1]


def _start_test_module_span(item):
    """
    Starts a test module span at the start of a new pytest test package.
    Note that ``item`` is a ``pytest.Package`` object referencing the test module being run.
    """
    test_session_span = _extract_span(item.session)
    test_module_span = _CIVisibility._instance.tracer._start_span(
        "pytest.test_module",
        service=_CIVisibility._instance._service,
        span_type=SpanTypes.TEST,
        activate=True,
        child_of=test_session_span,
    )
    test_module_span.set_tag_str(COMPONENT, "pytest")
    test_module_span.set_tag_str(SPAN_KIND, KIND)
    test_module_span.set_tag_str(test.FRAMEWORK, FRAMEWORK)
    test_module_span.set_tag_str(test.FRAMEWORK_VERSION, pytest.__version__)
    test_module_span.set_tag_str(test.COMMAND, _get_pytest_command(item.config))
    test_module_span.set_tag_str(_EVENT_TYPE, _MODULE_TYPE)
    test_module_span.set_tag_str(_SESSION_ID, str(test_session_span.span_id))
    test_module_span.set_tag_str(_MODULE_ID, str(test_module_span.span_id))
    test_module_span.set_tag_str(test.MODULE, _get_module_name(item))
    test_module_span.set_tag_str(test.MODULE_PATH, _get_module_path(item))
    _store_span(item, test_module_span)
    return test_module_span


def _start_test_suite_span(item):
    """
    Starts a test suite span at the start of a new pytest test module.
    Note that ``item`` is a ``pytest.Module`` object referencing the test file being run.
    """
    test_session_span = _extract_span(item.session)
    parent_span = test_session_span
    test_module_span = None
    if isinstance(item.parent, pytest.Package):
        test_module_span = _extract_span(item.parent)
        parent_span = test_module_span

    test_suite_span = _CIVisibility._instance.tracer._start_span(
        "pytest.test_suite",
        service=_CIVisibility._instance._service,
        span_type=SpanTypes.TEST,
        activate=True,
        child_of=parent_span,
    )
    test_suite_span.set_tag_str(COMPONENT, "pytest")
    test_suite_span.set_tag_str(SPAN_KIND, KIND)
    test_suite_span.set_tag_str(test.FRAMEWORK, FRAMEWORK)
    test_suite_span.set_tag_str(test.FRAMEWORK_VERSION, pytest.__version__)
    test_suite_span.set_tag_str(test.COMMAND, _get_pytest_command(item.config))
    test_suite_span.set_tag_str(_EVENT_TYPE, _SUITE_TYPE)
    test_suite_span.set_tag_str(_SESSION_ID, str(test_session_span.span_id))
    test_suite_span.set_tag_str(_SUITE_ID, str(test_suite_span.span_id))
    if test_module_span is not None:
        test_suite_span.set_tag_str(_MODULE_ID, str(test_module_span.span_id))
        test_suite_span.set_tag_str(test.MODULE, test_module_span.get_tag(test.MODULE))
        test_suite_span.set_tag_str(test.MODULE_PATH, test_module_span.get_tag(test.MODULE_PATH))
    test_suite_span.set_tag_str(test.SUITE, _get_suite_name(item))
    _store_span(item, test_suite_span)
    return test_suite_span


def pytest_addoption(parser):
    """Add ddtrace options."""
    group = parser.getgroup("ddtrace")

    group._addoption(
        "--ddtrace",
        action="store_true",
        dest="ddtrace",
        default=False,
        help=HELP_MSG,
    )

    group._addoption(
        "--ddtrace-patch-all",
        action="store_true",
        dest="ddtrace-patch-all",
        default=False,
        help=PATCH_ALL_HELP_MSG,
    )

    parser.addini("ddtrace", HELP_MSG, type="bool")
    parser.addini("ddtrace-patch-all", PATCH_ALL_HELP_MSG, type="bool")


def pytest_configure(config):
    config.addinivalue_line("markers", "dd_tags(**kwargs): add tags to current span")
    if is_enabled(config):
        _CIVisibility.enable(config=ddtrace.config.pytest)


def pytest_sessionstart(session):
    if _CIVisibility.enabled:
        test_session_span = _CIVisibility._instance.tracer.trace(
            "pytest.test_session",
            service=_CIVisibility._instance._service,
            span_type=SpanTypes.TEST,
        )
        test_session_span.set_tag_str(COMPONENT, "pytest")
        test_session_span.set_tag_str(SPAN_KIND, KIND)
        test_session_span.set_tag_str(test.FRAMEWORK, FRAMEWORK)
        test_session_span.set_tag_str(test.FRAMEWORK_VERSION, pytest.__version__)
        test_session_span.set_tag_str(_EVENT_TYPE, _SESSION_TYPE)
        test_session_span.set_tag_str(test.COMMAND, _get_pytest_command(session.config))
        test_session_span.set_tag_str(_SESSION_ID, str(test_session_span.span_id))
        _store_span(session, test_session_span)


def pytest_sessionfinish(session, exitstatus):
    if _CIVisibility.enabled:
        test_session_span = _extract_span(session)
        if test_session_span is not None:
            _mark_test_status(session, test_session_span)
            test_session_span.finish()
        _CIVisibility.disable()


@pytest.fixture(scope="function")
def ddspan(request):
    if _CIVisibility.enabled:
        return _extract_span(request.node)


@pytest.fixture(scope="session")
def ddtracer():
    if _CIVisibility.enabled:
        return _CIVisibility._instance.tracer
    return ddtrace.tracer


@pytest.fixture(scope="session", autouse=True)
def patch_all(request):
    if request.config.getoption("ddtrace-patch-all") or request.config.getini("ddtrace-patch-all"):
        ddtrace.patch_all()


def _find_pytest_item(item, pytest_item_type):
    """
    Given a `pytest.Item`, traverse upwards until we find a specified `pytest.Package` or `pytest.Module` item,
    or return None.
    """
    if item is None:
        return None
    if pytest_item_type not in [pytest.Package, pytest.Module]:
        return None
    parent = item.parent
    while not isinstance(parent, pytest_item_type) and parent is not None:
        parent = parent.parent
    return parent


def _get_test_class_hierarchy(item):
    """
    Given a `pytest.Item` function item, traverse upwards to collect and return a string listing the
    test class hierarchy, or an empty string if there are no test classes.
    """
    parent = item.parent
    test_class_hierarchy = []
    while parent is not None:
        if isinstance(parent, pytest.Class):
            test_class_hierarchy.insert(0, parent.name)
        parent = parent.parent
    return ".".join(test_class_hierarchy)


def pytest_collection_modifyitems(session, config, items):
    if _CIVisibility.test_skipping_enabled():
        skip = pytest.mark.skip(reason=SKIPPED_BY_ITR)
        for item in items:
<<<<<<< HEAD
            if _CIVisibility._instance._should_skip_path(str(get_fslocation_from_item(item)[0]), item.name):
=======
            if _CIVisibility._instance._should_skip_path(str(get_fslocation_from_item(item)[0])):
>>>>>>> eb7533eb
                item.add_marker(skip)


@pytest.hookimpl(tryfirst=True, hookwrapper=True)
def pytest_runtest_protocol(item, nextitem):
    if not _CIVisibility.enabled:
        yield
        return
<<<<<<< HEAD

    is_skipped_by_itr = [
        marker
        for marker in item.iter_markers(name="skip")
        if "reason" in marker.kwargs and marker.kwargs["reason"] == SKIPPED_BY_ITR
    ]

    test_session_span = _extract_span(item.session)

    pytest_module_item = _find_pytest_item(item, pytest.Module)
    pytest_package_item = _find_pytest_item(pytest_module_item, pytest.Package)
=======
>>>>>>> eb7533eb

    is_skipped_by_itr = [
        marker
        for marker in item.iter_markers(name="skip")
        if "reason" in marker.kwargs and marker.kwargs["reason"] == SKIPPED_BY_ITR
    ]

<<<<<<< HEAD
    test_suite_span = _extract_span(pytest_module_item)
    if pytest_module_item is not None and test_suite_span is None:
        test_suite_span = _start_test_suite_span(pytest_module_item)
        # Start coverage for the test suite if coverage is enabled
        if TEST_SKIPPING_LEVEL == SUITE and coverage_enabled() and not is_skipped_by_itr:
            _initialize(str(item.config.rootdir))
            _coverage_start()

    with _CIVisibility._instance.tracer._start_span(
        ddtrace.config.pytest.operation_name,
        service=_CIVisibility._instance._service,
        resource=item.nodeid,
        span_type=SpanTypes.TEST,
        activate=True,
    ) as span:
        span.set_tag_str(COMPONENT, "pytest")
        span.set_tag_str(SPAN_KIND, KIND)
        span.set_tag_str(test.FRAMEWORK, FRAMEWORK)
        span.set_tag_str(_EVENT_TYPE, SpanTypes.TEST)
        span.set_tag_str(test.NAME, item.name)
        span.set_tag_str(test.COMMAND, _get_pytest_command(item.config))
        span.set_tag_str(_SESSION_ID, str(test_session_span.span_id))

        if test_module_span is not None:
            span.set_tag_str(_MODULE_ID, str(test_module_span.span_id))
            span.set_tag_str(test.MODULE, test_module_span.get_tag(test.MODULE))
            span.set_tag_str(test.MODULE_PATH, test_module_span.get_tag(test.MODULE_PATH))

        if test_suite_span is not None:
            span.set_tag_str(_SUITE_ID, str(test_suite_span.span_id))
            test_class_hierarchy = _get_test_class_hierarchy(item)
            if test_class_hierarchy:
                span.set_tag_str(test.CLASS_HIERARCHY, test_class_hierarchy)
            if hasattr(item, "dtest") and isinstance(item.dtest, DocTest):
                span.set_tag_str(test.SUITE, "{}.py".format(item.dtest.globs["__name__"]))
            else:
                span.set_tag_str(test.SUITE, test_suite_span.get_tag(test.SUITE))

        span.set_tag_str(test.TYPE, SpanTypes.TEST)
        span.set_tag_str(test.FRAMEWORK_VERSION, pytest.__version__)

        if item.location and item.location[0]:
            _CIVisibility.set_codeowners_of(item.location[0], span=span)

        # We preemptively set FAIL as a status, because if pytest_runtest_makereport is not called
        # (where the actual test status is set), it means there was a pytest error
        span.set_tag_str(test.STATUS, test.Status.FAIL.value)

        # Parameterized test cases will have a `callspec` attribute attached to the pytest Item object.
        # Pytest docs: https://docs.pytest.org/en/6.2.x/reference.html#pytest.Function
        if getattr(item, "callspec", None):
            parameters = {"arguments": {}, "metadata": {}}  # type: Dict[str, Dict[str, str]]
            for param_name, param_val in item.callspec.params.items():
                try:
                    parameters["arguments"][param_name] = encode_test_parameter(param_val)
                except Exception:
                    parameters["arguments"][param_name] = "Could not encode"
                    log.warning("Failed to encode %r", param_name, exc_info=True)
            span.set_tag_str(test.PARAMETERS, json.dumps(parameters))

        markers = [marker.kwargs for marker in item.iter_markers(name="dd_tags")]
        for tags in markers:
            span.set_tags(tags)
        _store_span(item, span)

        if TEST_SKIPPING_LEVEL == TEST and coverage_enabled() and not is_skipped_by_itr:
            _initialize(str(item.config.rootdir))
            _coverage_start()
        # Run the actual test
        yield
        # Finish coverage for the test suite if coverage is enabled
        if TEST_SKIPPING_LEVEL == TEST and coverage_enabled() and not is_skipped_by_itr:
            _coverage_end(test_suite_span)
=======
    if is_skipped_by_itr:
        yield
    else:
        test_session_span = _extract_span(item.session)

        pytest_module_item = _find_pytest_item(item, pytest.Module)
        pytest_package_item = _find_pytest_item(pytest_module_item, pytest.Package)

        test_module_span = _extract_span(pytest_package_item)
        if pytest_package_item is not None and test_module_span is None:
            if test_module_span is None:
                test_module_span = _start_test_module_span(pytest_package_item)

        test_suite_span = _extract_span(pytest_module_item)
        if pytest_module_item is not None and test_suite_span is None:
            test_suite_span = _start_test_suite_span(pytest_module_item)
            # Start coverage for the test suite if coverage is enabled
            if coverage_enabled():
                _initialize(str(item.config.rootdir))
                _coverage_start()

        with _CIVisibility._instance.tracer._start_span(
            ddtrace.config.pytest.operation_name,
            service=_CIVisibility._instance._service,
            resource=item.nodeid,
            span_type=SpanTypes.TEST,
            activate=True,
        ) as span:
            span.set_tag_str(COMPONENT, "pytest")
            span.set_tag_str(SPAN_KIND, KIND)
            span.set_tag_str(test.FRAMEWORK, FRAMEWORK)
            span.set_tag_str(_EVENT_TYPE, SpanTypes.TEST)
            span.set_tag_str(test.NAME, item.name)
            span.set_tag_str(test.COMMAND, _get_pytest_command(item.config))
            span.set_tag_str(_SESSION_ID, str(test_session_span.span_id))

            if test_module_span is not None:
                span.set_tag_str(_MODULE_ID, str(test_module_span.span_id))
                span.set_tag_str(test.MODULE, test_module_span.get_tag(test.MODULE))
                span.set_tag_str(test.MODULE_PATH, test_module_span.get_tag(test.MODULE_PATH))

            if test_suite_span is not None:
                span.set_tag_str(_SUITE_ID, str(test_suite_span.span_id))
                test_class_hierarchy = _get_test_class_hierarchy(item)
                if test_class_hierarchy:
                    span.set_tag_str(test.CLASS_HIERARCHY, test_class_hierarchy)
                if hasattr(item, "dtest") and isinstance(item.dtest, DocTest):
                    span.set_tag_str(test.SUITE, "{}.py".format(item.dtest.globs["__name__"]))
                else:
                    span.set_tag_str(test.SUITE, test_suite_span.get_tag(test.SUITE))

            span.set_tag_str(test.TYPE, SpanTypes.TEST)
            span.set_tag_str(test.FRAMEWORK_VERSION, pytest.__version__)

            if item.location and item.location[0]:
                _CIVisibility.set_codeowners_of(item.location[0], span=span)

            # We preemptively set FAIL as a status, because if pytest_runtest_makereport is not called
            # (where the actual test status is set), it means there was a pytest error
            span.set_tag_str(test.STATUS, test.Status.FAIL.value)

            # Parameterized test cases will have a `callspec` attribute attached to the pytest Item object.
            # Pytest docs: https://docs.pytest.org/en/6.2.x/reference.html#pytest.Function
            if getattr(item, "callspec", None):
                parameters = {"arguments": {}, "metadata": {}}  # type: Dict[str, Dict[str, str]]
                for param_name, param_val in item.callspec.params.items():
                    try:
                        parameters["arguments"][param_name] = encode_test_parameter(param_val)
                    except Exception:
                        parameters["arguments"][param_name] = "Could not encode"
                        log.warning("Failed to encode %r", param_name, exc_info=True)
                span.set_tag_str(test.PARAMETERS, json.dumps(parameters))

            markers = [marker.kwargs for marker in item.iter_markers(name="dd_tags")]
            for tags in markers:
                span.set_tags(tags)
            _store_span(item, span)

            # Run the actual test
            yield
>>>>>>> eb7533eb

        nextitem_pytest_module_item = _find_pytest_item(nextitem, pytest.Module)
        if test_suite_span is not None and (
            nextitem is None or nextitem_pytest_module_item != pytest_module_item and not test_suite_span.finished
        ):
            _mark_test_status(pytest_module_item, test_suite_span)
            # Finish coverage for the test suite if coverage is enabled
<<<<<<< HEAD
            if TEST_SKIPPING_LEVEL == SUITE and coverage_enabled() and not is_skipped_by_itr:
=======
            if coverage_enabled():
>>>>>>> eb7533eb
                _coverage_end(test_suite_span)
            test_suite_span.finish()

        nextitem_pytest_package_item = _find_pytest_item(nextitem, pytest.Package)
        if test_module_span is not None and (
            nextitem is None or nextitem_pytest_package_item != pytest_package_item and not test_module_span.finished
        ):
            _mark_test_status(pytest_package_item, test_module_span)
            test_module_span.finish()


@pytest.hookimpl(hookwrapper=True)
def pytest_runtest_makereport(item, call):
    """Store outcome for tracing."""
    outcome = yield

    if not _CIVisibility.enabled:
        return

    span = _extract_span(item)
    if span is None:
        return

    is_setup_or_teardown = call.when == "setup" or call.when == "teardown"
    has_exception = call.excinfo is not None

    if is_setup_or_teardown and not has_exception:
        return

    result = outcome.get_result()
    xfail = hasattr(result, "wasxfail") or "xfail" in result.keywords
    has_skip_keyword = any(x in result.keywords for x in ["skip", "skipif", "skipped"])

    # If run with --runxfail flag, tests behave as if they were not marked with xfail,
    # that's why no XFAIL_REASON or test.RESULT tags will be added.
    if result.skipped:
        if xfail and not has_skip_keyword:
            # XFail tests that fail are recorded skipped by pytest, should be passed instead
            span.set_tag_str(test.STATUS, test.Status.PASS.value)
            _mark_not_skipped(item.parent)
            if not item.config.option.runxfail:
                span.set_tag_str(test.RESULT, test.Status.XFAIL.value)
                span.set_tag_str(XFAIL_REASON, getattr(result, "wasxfail", "XFail"))
        else:
            span.set_tag_str(test.STATUS, test.Status.SKIP.value)
        reason = _extract_reason(call)
        if reason is not None:
            span.set_tag_str(test.SKIP_REASON, str(reason))
    elif result.passed:
        _mark_not_skipped(item.parent)
        span.set_tag_str(test.STATUS, test.Status.PASS.value)
        if xfail and not has_skip_keyword and not item.config.option.runxfail:
            # XPass (strict=False) are recorded passed by pytest
            span.set_tag_str(XFAIL_REASON, getattr(result, "wasxfail", "XFail"))
            span.set_tag_str(test.RESULT, test.Status.XPASS.value)
    else:
        # Store failure in test suite `pytest.Item` to propagate to test suite spans
        _mark_failed(item.parent)
        _mark_not_skipped(item.parent)
        span.set_tag_str(test.STATUS, test.Status.FAIL.value)
        if xfail and not has_skip_keyword and not item.config.option.runxfail:
            # XPass (strict=True) are recorded failed by pytest, longrepr contains reason
            span.set_tag_str(XFAIL_REASON, getattr(result, "longrepr", "XFail"))
            span.set_tag_str(test.RESULT, test.Status.XPASS.value)
        if call.excinfo:
            span.set_exc_info(call.excinfo.type, call.excinfo.value, call.excinfo.tb)<|MERGE_RESOLUTION|>--- conflicted
+++ resolved
@@ -37,10 +37,7 @@
 from ddtrace.internal.ci_visibility.constants import SUITE
 from ddtrace.internal.ci_visibility.constants import SUITE_ID as _SUITE_ID
 from ddtrace.internal.ci_visibility.constants import SUITE_TYPE as _SUITE_TYPE
-<<<<<<< HEAD
 from ddtrace.internal.ci_visibility.constants import TEST
-=======
->>>>>>> eb7533eb
 from ddtrace.internal.ci_visibility.coverage import _coverage_end
 from ddtrace.internal.ci_visibility.coverage import _coverage_start
 from ddtrace.internal.ci_visibility.coverage import _initialize
@@ -321,11 +318,7 @@
     if _CIVisibility.test_skipping_enabled():
         skip = pytest.mark.skip(reason=SKIPPED_BY_ITR)
         for item in items:
-<<<<<<< HEAD
             if _CIVisibility._instance._should_skip_path(str(get_fslocation_from_item(item)[0]), item.name):
-=======
-            if _CIVisibility._instance._should_skip_path(str(get_fslocation_from_item(item)[0])):
->>>>>>> eb7533eb
                 item.add_marker(skip)
 
 
@@ -334,7 +327,6 @@
     if not _CIVisibility.enabled:
         yield
         return
-<<<<<<< HEAD
 
     is_skipped_by_itr = [
         marker
@@ -346,8 +338,6 @@
 
     pytest_module_item = _find_pytest_item(item, pytest.Module)
     pytest_package_item = _find_pytest_item(pytest_module_item, pytest.Package)
-=======
->>>>>>> eb7533eb
 
     is_skipped_by_itr = [
         marker
@@ -355,7 +345,6 @@
         if "reason" in marker.kwargs and marker.kwargs["reason"] == SKIPPED_BY_ITR
     ]
 
-<<<<<<< HEAD
     test_suite_span = _extract_span(pytest_module_item)
     if pytest_module_item is not None and test_suite_span is None:
         test_suite_span = _start_test_suite_span(pytest_module_item)
@@ -429,88 +418,6 @@
         # Finish coverage for the test suite if coverage is enabled
         if TEST_SKIPPING_LEVEL == TEST and coverage_enabled() and not is_skipped_by_itr:
             _coverage_end(test_suite_span)
-=======
-    if is_skipped_by_itr:
-        yield
-    else:
-        test_session_span = _extract_span(item.session)
-
-        pytest_module_item = _find_pytest_item(item, pytest.Module)
-        pytest_package_item = _find_pytest_item(pytest_module_item, pytest.Package)
-
-        test_module_span = _extract_span(pytest_package_item)
-        if pytest_package_item is not None and test_module_span is None:
-            if test_module_span is None:
-                test_module_span = _start_test_module_span(pytest_package_item)
-
-        test_suite_span = _extract_span(pytest_module_item)
-        if pytest_module_item is not None and test_suite_span is None:
-            test_suite_span = _start_test_suite_span(pytest_module_item)
-            # Start coverage for the test suite if coverage is enabled
-            if coverage_enabled():
-                _initialize(str(item.config.rootdir))
-                _coverage_start()
-
-        with _CIVisibility._instance.tracer._start_span(
-            ddtrace.config.pytest.operation_name,
-            service=_CIVisibility._instance._service,
-            resource=item.nodeid,
-            span_type=SpanTypes.TEST,
-            activate=True,
-        ) as span:
-            span.set_tag_str(COMPONENT, "pytest")
-            span.set_tag_str(SPAN_KIND, KIND)
-            span.set_tag_str(test.FRAMEWORK, FRAMEWORK)
-            span.set_tag_str(_EVENT_TYPE, SpanTypes.TEST)
-            span.set_tag_str(test.NAME, item.name)
-            span.set_tag_str(test.COMMAND, _get_pytest_command(item.config))
-            span.set_tag_str(_SESSION_ID, str(test_session_span.span_id))
-
-            if test_module_span is not None:
-                span.set_tag_str(_MODULE_ID, str(test_module_span.span_id))
-                span.set_tag_str(test.MODULE, test_module_span.get_tag(test.MODULE))
-                span.set_tag_str(test.MODULE_PATH, test_module_span.get_tag(test.MODULE_PATH))
-
-            if test_suite_span is not None:
-                span.set_tag_str(_SUITE_ID, str(test_suite_span.span_id))
-                test_class_hierarchy = _get_test_class_hierarchy(item)
-                if test_class_hierarchy:
-                    span.set_tag_str(test.CLASS_HIERARCHY, test_class_hierarchy)
-                if hasattr(item, "dtest") and isinstance(item.dtest, DocTest):
-                    span.set_tag_str(test.SUITE, "{}.py".format(item.dtest.globs["__name__"]))
-                else:
-                    span.set_tag_str(test.SUITE, test_suite_span.get_tag(test.SUITE))
-
-            span.set_tag_str(test.TYPE, SpanTypes.TEST)
-            span.set_tag_str(test.FRAMEWORK_VERSION, pytest.__version__)
-
-            if item.location and item.location[0]:
-                _CIVisibility.set_codeowners_of(item.location[0], span=span)
-
-            # We preemptively set FAIL as a status, because if pytest_runtest_makereport is not called
-            # (where the actual test status is set), it means there was a pytest error
-            span.set_tag_str(test.STATUS, test.Status.FAIL.value)
-
-            # Parameterized test cases will have a `callspec` attribute attached to the pytest Item object.
-            # Pytest docs: https://docs.pytest.org/en/6.2.x/reference.html#pytest.Function
-            if getattr(item, "callspec", None):
-                parameters = {"arguments": {}, "metadata": {}}  # type: Dict[str, Dict[str, str]]
-                for param_name, param_val in item.callspec.params.items():
-                    try:
-                        parameters["arguments"][param_name] = encode_test_parameter(param_val)
-                    except Exception:
-                        parameters["arguments"][param_name] = "Could not encode"
-                        log.warning("Failed to encode %r", param_name, exc_info=True)
-                span.set_tag_str(test.PARAMETERS, json.dumps(parameters))
-
-            markers = [marker.kwargs for marker in item.iter_markers(name="dd_tags")]
-            for tags in markers:
-                span.set_tags(tags)
-            _store_span(item, span)
-
-            # Run the actual test
-            yield
->>>>>>> eb7533eb
 
         nextitem_pytest_module_item = _find_pytest_item(nextitem, pytest.Module)
         if test_suite_span is not None and (
@@ -518,11 +425,7 @@
         ):
             _mark_test_status(pytest_module_item, test_suite_span)
             # Finish coverage for the test suite if coverage is enabled
-<<<<<<< HEAD
             if TEST_SKIPPING_LEVEL == SUITE and coverage_enabled() and not is_skipped_by_itr:
-=======
-            if coverage_enabled():
->>>>>>> eb7533eb
                 _coverage_end(test_suite_span)
             test_suite_span.finish()
 
