from typing import Any
from typing import Dict
from typing import List
from typing import Optional
from typing import Tuple

from ddtrace.internal.constants import COMPONENT
from ddtrace.internal.utils.version import parse_version
from ddtrace.llmobs._constants import INPUT_DOCUMENTS
from ddtrace.llmobs._constants import INPUT_TOKENS_METRIC_KEY
from ddtrace.llmobs._constants import METADATA
from ddtrace.llmobs._constants import METRICS
from ddtrace.llmobs._constants import MODEL_NAME
from ddtrace.llmobs._constants import MODEL_PROVIDER
from ddtrace.llmobs._constants import OUTPUT_TOKENS_METRIC_KEY
from ddtrace.llmobs._constants import OUTPUT_VALUE
from ddtrace.llmobs._constants import SPAN_KIND
from ddtrace.llmobs._constants import TOTAL_TOKENS_METRIC_KEY
from ddtrace.llmobs._integrations.base import BaseLLMIntegration
from ddtrace.llmobs._integrations.utils import get_llmobs_metrics_tags
from ddtrace.llmobs._integrations.utils import openai_set_meta_tags_from_chat
from ddtrace.llmobs._integrations.utils import openai_set_meta_tags_from_completion
from ddtrace.llmobs._integrations.utils import openai_set_meta_tags_from_response
from ddtrace.llmobs._utils import _get_attr
from ddtrace.llmobs.utils import Document
from ddtrace.trace import Pin
from ddtrace.trace import Span


class OpenAIIntegration(BaseLLMIntegration):
    _integration_name = "openai"

    def __init__(self, integration_config, openai):
        # FIXME: this currently does not consider if the tracer is configured to
        # use a different hostname. eg. tracer.configure(host="new-hostname")
        # Ideally the metrics client should live on the tracer or some other core
        # object that is strongly linked with configuration.
        super().__init__(integration_config)
        self._openai = openai
        self._user_api_key = None
        self._client = None
        if self._openai.api_key is not None:
            self.user_api_key = self._openai.api_key

    @property
    def user_api_key(self) -> Optional[str]:
        """Get a representation of the user API key for tagging."""
        return self._user_api_key

    @user_api_key.setter
    def user_api_key(self, value: str) -> None:
        # Match the API key representation that OpenAI uses in their UI.
        self._user_api_key = "sk-...%s" % value[-4:]

    def trace(self, pin: Pin, operation_id: str, submit_to_llmobs: bool = False, **kwargs: Dict[str, Any]) -> Span:
<<<<<<< HEAD
        base_url = kwargs.get("base_url", None)
        submit_to_llmobs = self.is_default_base_url(str(base_url) if base_url else None) and (
            operation_id in ("createCompletion", "createChatCompletion", "createEmbedding", "createResponse")
        )
=======
        if operation_id.endswith("Completion") or operation_id == "createEmbedding":
            submit_to_llmobs = True
>>>>>>> fd2bcdf5
        return super().trace(pin, operation_id, submit_to_llmobs, **kwargs)

    def _set_base_span_tags(self, span: Span, **kwargs) -> None:
        span.set_tag_str(COMPONENT, self.integration_config.integration_name)
        if self._user_api_key is not None:
            span.set_tag_str("openai.user.api_key", self._user_api_key)

        # Do these dynamically as openai users can set these at any point
        # not necessarily before patch() time.
        # organization_id is only returned by a few endpoints, grab it when we can.
        if parse_version(self._openai.version.VERSION) >= (1, 0, 0):
            source = self._client
            base_attrs: Tuple[str, ...] = ("base_url", "organization")
        else:
            source = self._openai
            base_attrs = ("api_base", "api_version", "api_type", "organization")
        for attr in base_attrs:
            v = getattr(source, attr, None)
            if v is not None:
                if attr == "organization":
                    span.set_tag_str("openai.organization.id", v or "")
                else:
                    span.set_tag_str("openai.%s" % attr, str(v))
        client = "OpenAI"
        if self._is_provider(span, "azure"):
            client = "AzureOpenAI"
        elif self._is_provider(span, "deepseek"):
            client = "Deepseek"
        span.set_tag_str("openai.request.client", client)

    @staticmethod
    def _is_provider(span, provider):
        """Check if the traced operation is from the given provider."""
        base_url = span.get_tag("openai.base_url") or span.get_tag("openai.api_base")
        if not base_url or not isinstance(base_url, str):
            return False
        return provider.lower() in base_url.lower()

    def record_usage(self, span: Span, usage: Dict[str, Any]) -> None:
        if not usage:
            return
        for token_type in ("prompt", "completion", "output", "input", "total"):
            num_tokens = getattr(usage, token_type + "_tokens", None)
            if not num_tokens:
                continue
            span.set_metric("openai.response.usage.%s_tokens" % token_type, num_tokens)

    def _llmobs_set_tags(
        self,
        span: Span,
        args: List[Any],
        kwargs: Dict[str, Any],
        response: Optional[Any] = None,
        operation: str = "",  # oneof "completion", "chat", "embedding", "response"
    ) -> None:
        """Sets meta tags and metrics for span events to be sent to LLMObs."""
        span_kind = "embedding" if operation == "embedding" else "llm"
        model_name = span.get_tag("openai.response.model") or span.get_tag("openai.request.model")

        model_provider = "openai"
        if self._is_provider(span, "azure"):
            model_provider = "azure_openai"
        elif self._is_provider(span, "deepseek"):
            model_provider = "deepseek"
        if operation == "completion":
            openai_set_meta_tags_from_completion(span, kwargs, response)
        elif operation == "chat":
            openai_set_meta_tags_from_chat(span, kwargs, response)
        elif operation == "embedding":
            self._llmobs_set_meta_tags_from_embedding(span, kwargs, response)
        elif operation == "response":
            openai_set_meta_tags_from_response(span, kwargs, response)
        metrics = self._extract_llmobs_metrics_tags(span, response)
        span._set_ctx_items(
            {SPAN_KIND: span_kind, MODEL_NAME: model_name or "", MODEL_PROVIDER: model_provider, METRICS: metrics}
        )

    @staticmethod
    def _llmobs_set_meta_tags_from_embedding(span: Span, kwargs: Dict[str, Any], resp: Any) -> None:
        """Extract prompt tags from an embedding and set them as temporary "_ml_obs.meta.*" tags."""
        encoding_format = kwargs.get("encoding_format") or "float"
        metadata = {"encoding_format": encoding_format}
        if kwargs.get("dimensions"):
            metadata["dimensions"] = kwargs.get("dimensions")

        embedding_inputs = kwargs.get("input", "")
        if isinstance(embedding_inputs, str) or isinstance(embedding_inputs[0], int):
            embedding_inputs = [embedding_inputs]
        input_documents = []
        for doc in embedding_inputs:
            input_documents.append(Document(text=str(doc)))
        span._set_ctx_items({METADATA: metadata, INPUT_DOCUMENTS: input_documents})
        if span.error or not resp:
            return
        if encoding_format == "float":
            embedding_dim = len(resp.data[0].embedding)
            span._set_ctx_item(
                OUTPUT_VALUE, "[{} embedding(s) returned with size {}]".format(len(resp.data), embedding_dim)
            )
            return
        span._set_ctx_item(OUTPUT_VALUE, "[{} embedding(s) returned]".format(len(resp.data)))

    @staticmethod
    def _extract_llmobs_metrics_tags(span: Span, resp: Any) -> Dict[str, Any]:
        """Extract metrics from a chat/completion and set them as a temporary "_ml_obs.metrics" tag."""
        token_usage = _get_attr(resp, "usage", None)
        if token_usage is not None:
            prompt_tokens = _get_attr(token_usage, "prompt_tokens", 0)
            completion_tokens = _get_attr(token_usage, "completion_tokens", 0)
            input_tokens = _get_attr(token_usage, "input_tokens", 0)
            output_tokens = _get_attr(token_usage, "output_tokens", 0)

            input_tokens = prompt_tokens or input_tokens
            output_tokens = completion_tokens or output_tokens

            return {
                INPUT_TOKENS_METRIC_KEY: input_tokens,
                OUTPUT_TOKENS_METRIC_KEY: output_tokens,
                TOTAL_TOKENS_METRIC_KEY: input_tokens + output_tokens,
            }
        return get_llmobs_metrics_tags("openai", span)<|MERGE_RESOLUTION|>--- conflicted
+++ resolved
@@ -53,15 +53,8 @@
         self._user_api_key = "sk-...%s" % value[-4:]
 
     def trace(self, pin: Pin, operation_id: str, submit_to_llmobs: bool = False, **kwargs: Dict[str, Any]) -> Span:
-<<<<<<< HEAD
-        base_url = kwargs.get("base_url", None)
-        submit_to_llmobs = self.is_default_base_url(str(base_url) if base_url else None) and (
-            operation_id in ("createCompletion", "createChatCompletion", "createEmbedding", "createResponse")
-        )
-=======
-        if operation_id.endswith("Completion") or operation_id == "createEmbedding":
+        if operation_id in ("createCompletion", "createChatCompletion", "createEmbedding", "createResponse"):
             submit_to_llmobs = True
->>>>>>> fd2bcdf5
         return super().trace(pin, operation_id, submit_to_llmobs, **kwargs)
 
     def _set_base_span_tags(self, span: Span, **kwargs) -> None:
