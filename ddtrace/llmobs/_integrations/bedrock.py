--- conflicted
+++ resolved
@@ -30,15 +30,7 @@
         self, span: Span, args: List[Any], kwargs: Dict[str, Any], response: Optional[Any] = None, operation: str = ""
     ) -> None:
         """Extract prompt/response tags from a completion and set them as temporary "_ml_obs.*" tags."""
-<<<<<<< HEAD
-        if not self.llmobs_enabled:
-            return
         LLMObs._instance._activate_llmobs_span(span)
-=======
-        if span.get_tag(PROPAGATED_PARENT_ID_KEY) is None:
-            parent_id = _get_llmobs_parent_id(span) or "undefined"
-            span.set_tag(PARENT_ID_KEY, parent_id)
->>>>>>> cae1b09a
         parameters = {}
         if span.get_tag("bedrock.request.temperature"):
             parameters["temperature"] = float(span.get_tag("bedrock.request.temperature") or 0.0)
