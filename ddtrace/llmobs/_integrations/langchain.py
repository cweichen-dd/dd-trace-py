--- conflicted
+++ resolved
@@ -45,11 +45,7 @@
     "system": "system",
 }
 
-<<<<<<< HEAD
-SUPPORTED_OPERATIONS = ["llm", "chat", "chain", "embedding", "tool"]
-=======
-SUPPORTED_OPERATIONS = ["llm", "chat", "chain", "embedding", "retrieval"]
->>>>>>> 46bb2a83
+SUPPORTED_OPERATIONS = ["llm", "chat", "chain", "embedding", "retrieval", "tool"]
 
 
 class LangChainIntegration(BaseLLMIntegration):
@@ -57,7 +53,7 @@
 
     def llmobs_set_tags(
         self,
-        operation: str,  # oneof "llm","chat","chain","embedding","retrieval"
+        operation: str,  # oneof "llm","chat","chain","embedding","retrieval","tool"
         span: Span,
         inputs: Any,
         response: Any = None,
@@ -94,13 +90,10 @@
             self._llmobs_set_meta_tags_from_chain(span, inputs, response, error)
         elif operation == "embedding":
             self._llmobs_set_meta_tags_from_embedding(span, inputs, response, error, is_workflow=is_workflow)
-<<<<<<< HEAD
+        elif operation == "retrieval":
+            self._llmobs_set_meta_tags_from_similarity_search(span, inputs, response, error, is_workflow=is_workflow)
         elif operation == "tool":
             self._llmobs_set_meta_tags_from_tool(span, inputs, response, error)
-=======
-        elif operation == "retrieval":
-            self._llmobs_set_meta_tags_from_similarity_search(span, inputs, response, error, is_workflow=is_workflow)
->>>>>>> 46bb2a83
         span.set_tag_str(METRICS, json.dumps({}))
 
     def _llmobs_set_metadata(self, span: Span, model_provider: Optional[str] = None) -> None:
@@ -231,7 +224,7 @@
         input_tag_key = INPUT_VALUE if is_workflow else INPUT_DOCUMENTS
         output_tag_key = OUTPUT_VALUE
 
-        output_values: object
+        output_values: Any
 
         try:
             if isinstance(input_texts, str) or (
@@ -272,36 +265,6 @@
             except (TypeError, IndexError):
                 log.warning("Failed to write output vectors", output_embedding)
 
-<<<<<<< HEAD
-    def _llmobs_set_meta_tags_from_tool(
-        self,
-        span: Span,
-        tool_input: Union[str, Dict[str, object], object],
-        tool_output: object,
-        error: bool,
-    ) -> None:
-        span.set_tag_str(SPAN_KIND, "tool")
-        if tool_input is not None:
-            try:
-                formatted_inputs = self.format_io(tool_input)
-                if isinstance(formatted_inputs, str):
-                    span.set_tag_str(INPUT_VALUE, formatted_inputs)
-                else:
-                    span.set_tag_str(INPUT_VALUE, json.dumps(self.format_io(tool_input)))
-            except TypeError:
-                log.warning("Failed to serialize tool input data to JSON")
-        if error:
-            span.set_tag_str(OUTPUT_VALUE, "")
-        elif tool_output is not None:
-            try:
-                formatted_outputs = self.format_io(tool_output)
-                if isinstance(formatted_outputs, str):
-                    span.set_tag_str(OUTPUT_VALUE, formatted_outputs)
-                else:
-                    span.set_tag_str(OUTPUT_VALUE, json.dumps(self.format_io(tool_output)))
-            except TypeError:
-                log.warning("Failed to serialize tool output data to JSON")
-=======
     def _llmobs_set_meta_tags_from_similarity_search(
         self,
         span: Span,
@@ -342,7 +305,35 @@
                     span.set_tag_str(OUTPUT_VALUE, "[{} document(s) retrieved]".format(len(documents)))
                 except TypeError:
                     log.warning("Failed to serialize similarity output documents to JSON")
->>>>>>> 46bb2a83
+
+    def _llmobs_set_meta_tags_from_tool(
+        self,
+        span: Span,
+        tool_input: Union[str, Dict[str, object], object],
+        tool_output: object,
+        error: bool,
+    ) -> None:
+        span.set_tag_str(SPAN_KIND, "tool")
+        if tool_input is not None:
+            try:
+                formatted_inputs = self.format_io(tool_input)
+                if isinstance(formatted_inputs, str):
+                    span.set_tag_str(INPUT_VALUE, formatted_inputs)
+                else:
+                    span.set_tag_str(INPUT_VALUE, json.dumps(self.format_io(tool_input)))
+            except TypeError:
+                log.warning("Failed to serialize tool input data to JSON")
+        if error:
+            span.set_tag_str(OUTPUT_VALUE, "")
+        elif tool_output is not None:
+            try:
+                formatted_outputs = self.format_io(tool_output)
+                if isinstance(formatted_outputs, str):
+                    span.set_tag_str(OUTPUT_VALUE, formatted_outputs)
+                else:
+                    span.set_tag_str(OUTPUT_VALUE, json.dumps(self.format_io(tool_output)))
+            except TypeError:
+                log.warning("Failed to serialize tool output data to JSON")
 
     def _set_base_span_tags(  # type: ignore[override]
         self,
