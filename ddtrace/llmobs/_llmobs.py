--- conflicted
+++ resolved
@@ -653,14 +653,10 @@
             span._set_ctx_item(SESSION_ID, session_id)
         if ml_app is None:
             ml_app = _get_ml_app(span)
-<<<<<<< HEAD
         if prompt is not None:
             validated_prompt = validate_prompt(prompt, ml_app)
             span._set_ctx_item(INPUT_PROMPT, validated_prompt)
-        span._set_ctx_item(ML_APP, ml_app)
-=======
         span._set_ctx_items({DECORATOR: _decorator, SPAN_KIND: operation_kind, ML_APP: ml_app})
->>>>>>> 65ab596c
         return span
 
     @classmethod
@@ -694,17 +690,14 @@
         if model_provider is None:
             model_provider = "custom"
         return cls._instance._start_span(
-<<<<<<< HEAD
-            "llm", name, prompt=prompt, model_name=model_name, model_provider=model_provider, session_id=session_id, ml_app=ml_app
-=======
             "llm",
             name,
+            prompt=prompt,
             model_name=model_name,
             model_provider=model_provider,
             session_id=session_id,
             ml_app=ml_app,
             _decorator=_decorator,
->>>>>>> 65ab596c
         )
 
     @classmethod
@@ -922,50 +915,6 @@
                 error = "invalid_span_type"
                 log.warning("Span must be an LLMObs-generated span.")
                 return
-<<<<<<< HEAD
-        if span.span_type != SpanTypes.LLM:
-            log.warning("Span must be an LLMObs-generated span.")
-            return
-        if span.finished:
-            log.warning("Cannot annotate a finished span.")
-            return
-        if metadata is not None:
-            if not isinstance(metadata, dict):
-                log.warning("metadata must be a dictionary")
-            else:
-                cls._set_dict_attribute(span, METADATA, metadata)
-        if metrics is not None:
-            if not isinstance(metrics, dict):
-                log.warning("metrics must be a dictionary of string key - numeric value pairs.")
-            else:
-                cls._set_dict_attribute(span, METRICS, metrics)
-        if tags is not None:
-            if not isinstance(tags, dict):
-                log.warning("span tags must be a dictionary of string key - primitive value pairs.")
-            else:
-                cls._set_dict_attribute(span, TAGS, tags)
-        span_kind = span._get_ctx_item(SPAN_KIND)
-        if _name is not None:
-            span.name = _name
-        if prompt is not None:
-            try:
-                validated_prompt = validate_prompt(prompt, _get_ml_app(span), strict_validation=False)
-                cls._set_dict_attribute(span, INPUT_PROMPT, validated_prompt)
-            except TypeError:
-                log.warning("Failed to validate prompt with error: ", exc_info=True)
-        if not span_kind:
-            log.debug("Span kind not specified, skipping annotation for input/output data")
-            return
-        if input_data is not None or output_data is not None:
-            if span_kind == "llm":
-                cls._tag_llm_io(span, input_messages=input_data, output_messages=output_data)
-            elif span_kind == "embedding":
-                cls._tag_embedding_io(span, input_documents=input_data, output_text=output_data)
-            elif span_kind == "retrieval":
-                cls._tag_retrieval_io(span, input_text=input_data, output_documents=output_data)
-            else:
-                cls._tag_text_io(span, input_value=input_data, output_value=output_data)
-=======
             if span.finished:
                 error = "invalid_finished_span"
                 log.warning("Cannot annotate a finished span.")
@@ -993,7 +942,7 @@
                 span.name = _name
             if prompt is not None:
                 try:
-                    validated_prompt = validate_prompt(prompt)
+                    validated_prompt = validate_prompt(prompt, _get_ml_app(span), strict_validation=False)
                     cls._set_dict_attribute(span, INPUT_PROMPT, validated_prompt)
                 except TypeError:
                     error = "invalid_prompt"
@@ -1012,7 +961,6 @@
                     cls._tag_text_io(span, input_value=input_data, output_value=output_data)
         finally:
             telemetry.record_llmobs_annotate(span, error)
->>>>>>> 65ab596c
 
     @classmethod
     def _tag_llm_io(cls, span, input_messages=None, output_messages=None) -> Optional[str]:
