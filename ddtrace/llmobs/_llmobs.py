import json
import os
import time
from typing import Any
from typing import Dict
from typing import List
from typing import Optional
from typing import Union

import ddtrace
from ddtrace import config
from ddtrace import patch
from ddtrace._trace.context import Context
from ddtrace._trace.span import Span
from ddtrace._trace.tracer import Tracer
from ddtrace.constants import ERROR_MSG
from ddtrace.constants import ERROR_STACK
from ddtrace.constants import ERROR_TYPE
from ddtrace.ext import SpanTypes
from ddtrace.internal import atexit
from ddtrace.internal import core
from ddtrace.internal import forksafe
from ddtrace.internal._rand import rand64bits
from ddtrace.internal.compat import ensure_text
from ddtrace.internal.logger import get_logger
from ddtrace.internal.remoteconfig.worker import remoteconfig_poller
from ddtrace.internal.service import Service
from ddtrace.internal.service import ServiceStatusError
from ddtrace.internal.telemetry import telemetry_writer
from ddtrace.internal.telemetry.constants import TELEMETRY_APM_PRODUCT
from ddtrace.internal.utils.formats import asbool
from ddtrace.internal.utils.formats import format_trace_id
from ddtrace.internal.utils.formats import parse_tags_str
from ddtrace.llmobs import _constants as constants
from ddtrace.llmobs import _telemetry as telemetry
from ddtrace.llmobs._constants import AGENTLESS_BASE_URL
from ddtrace.llmobs._constants import ANNOTATIONS_CONTEXT_ID
from ddtrace.llmobs._constants import DECORATOR
from ddtrace.llmobs._constants import INPUT_DOCUMENTS
from ddtrace.llmobs._constants import INPUT_MESSAGES
from ddtrace.llmobs._constants import INPUT_PROMPT
from ddtrace.llmobs._constants import INPUT_VALUE
from ddtrace.llmobs._constants import INTEGRATION
from ddtrace.llmobs._constants import METADATA
from ddtrace.llmobs._constants import METRICS
from ddtrace.llmobs._constants import ML_APP
from ddtrace.llmobs._constants import MODEL_NAME
from ddtrace.llmobs._constants import MODEL_PROVIDER
from ddtrace.llmobs._constants import OUTPUT_DOCUMENTS
from ddtrace.llmobs._constants import OUTPUT_MESSAGES
from ddtrace.llmobs._constants import OUTPUT_VALUE
from ddtrace.llmobs._constants import PARENT_ID_KEY
from ddtrace.llmobs._constants import PROPAGATED_PARENT_ID_KEY
from ddtrace.llmobs._constants import ROOT_PARENT_ID
from ddtrace.llmobs._constants import SESSION_ID
from ddtrace.llmobs._constants import SPAN_KIND
from ddtrace.llmobs._constants import SPAN_LINKS
from ddtrace.llmobs._constants import SPAN_START_WHILE_DISABLED_WARNING
from ddtrace.llmobs._constants import TAGS
from ddtrace.llmobs._constants import EXPECTED_OUTPUT
from ddtrace.llmobs._constants import EXPERIMENT_INPUT
from ddtrace.llmobs._constants import EXPERIMENT_OUTPUT
from ddtrace.llmobs._constants import EXPERIMENT_ID_BAGGAGE_KEY
from ddtrace.llmobs._context import LLMObsContextProvider
from ddtrace.llmobs._evaluators.runner import EvaluatorRunner
from ddtrace.llmobs._utils import AnnotationContext
from ddtrace.llmobs._utils import LinkTracker
from ddtrace.llmobs._utils import _get_ml_app
from ddtrace.llmobs._utils import _get_session_id
from ddtrace.llmobs._utils import _get_span_name
from ddtrace.llmobs._utils import _is_evaluation_span
from ddtrace.llmobs._utils import safe_json
from ddtrace.llmobs._utils import validate_prompt
from ddtrace.llmobs._writer import LLMObsEvalMetricWriter
from ddtrace.llmobs._writer import LLMObsSpanWriter
from ddtrace.llmobs.utils import Documents
from ddtrace.llmobs.utils import ExportedLLMObsSpan
from ddtrace.llmobs.utils import Messages
from ddtrace.propagation.http import HTTPPropagator


log = get_logger(__name__)


SUPPORTED_LLMOBS_INTEGRATIONS = {
    "anthropic": "anthropic",
    "bedrock": "botocore",
    "openai": "openai",
    "langchain": "langchain",
    "google_generativeai": "google_generativeai",
    "vertexai": "vertexai",
    "langgraph": "langgraph",
}


class LLMObs(Service):
    _instance = None  # type: LLMObs
    enabled = False

    def __init__(self, tracer=None):
        super(LLMObs, self).__init__()
        self.tracer = tracer or ddtrace.tracer
        self._llmobs_context_provider = LLMObsContextProvider()
        self._llmobs_span_writer = LLMObsSpanWriter(
            is_agentless=config._llmobs_agentless_enabled,
            agentless_url="%s.%s" % (AGENTLESS_BASE_URL, config._dd_site),
            interval=float(os.getenv("_DD_LLMOBS_WRITER_INTERVAL", 1.0)),
            timeout=float(os.getenv("_DD_LLMOBS_WRITER_TIMEOUT", 5.0)),
        )
        self._llmobs_eval_metric_writer = LLMObsEvalMetricWriter(
            site=config._dd_site,
            api_key=config._dd_api_key,
            interval=float(os.getenv("_DD_LLMOBS_WRITER_INTERVAL", 1.0)),
            timeout=float(os.getenv("_DD_LLMOBS_WRITER_TIMEOUT", 5.0)),
        )
        self._evaluator_runner = EvaluatorRunner(
            interval=float(os.getenv("_DD_LLMOBS_EVALUATOR_INTERVAL", 1.0)),
            llmobs_service=self,
        )

        forksafe.register(self._child_after_fork)

        self._link_tracker = LinkTracker()
        self._annotations = []
        self._annotation_context_lock = forksafe.RLock()

    def _on_span_start(self, span):
        if self.enabled and span.span_type == SpanTypes.LLM:
            self._activate_llmobs_span(span)
            telemetry.record_span_started()
            self._do_annotations(span)

    def _on_span_finish(self, span):
        if self.enabled and span.span_type == SpanTypes.LLM:
            self._submit_llmobs_span(span)
            telemetry.record_span_created(span)

    def _submit_llmobs_span(self, span: Span) -> None:
        """Generate and submit an LLMObs span event to be sent to LLMObs."""
        span_event = None
        try:
            span_event = self._llmobs_span_event(span)
            self._llmobs_span_writer.enqueue(span_event)
        except (KeyError, TypeError):
            log.error(
                "Error generating LLMObs span event for span %s, likely due to malformed span", span, exc_info=True
            )
        finally:
            if not span_event or not span._get_ctx_item(SPAN_KIND) == "llm" or _is_evaluation_span(span):
                return
            if self._evaluator_runner:
                self._evaluator_runner.enqueue(span_event, span)

    @classmethod
    def _llmobs_span_event(cls, span: Span) -> Dict[str, Any]:
        """Span event object structure."""
        span_kind = span._get_ctx_item(SPAN_KIND)
        if not span_kind:
            raise KeyError("Span kind not found in span context")
        meta: Dict[str, Any] = {"span.kind": span_kind, "input": {}, "output": {}}
        if span_kind in ("llm", "embedding") and span._get_ctx_item(MODEL_NAME) is not None:
            meta["model_name"] = span._get_ctx_item(MODEL_NAME)
            meta["model_provider"] = (span._get_ctx_item(MODEL_PROVIDER) or "custom").lower()
        meta["metadata"] = span._get_ctx_item(METADATA) or {}
        if span_kind == "llm" and span._get_ctx_item(INPUT_MESSAGES) is not None:
            meta["input"]["messages"] = span._get_ctx_item(INPUT_MESSAGES)
        if span._get_ctx_item(INPUT_VALUE) is not None:
            meta["input"]["value"] = safe_json(span._get_ctx_item(INPUT_VALUE), ensure_ascii=False)
        if span_kind == "llm" and span._get_ctx_item(OUTPUT_MESSAGES) is not None:
            meta["output"]["messages"] = span._get_ctx_item(OUTPUT_MESSAGES)
        if span_kind == "embedding" and span._get_ctx_item(INPUT_DOCUMENTS) is not None:
            meta["input"]["documents"] = span._get_ctx_item(INPUT_DOCUMENTS)
        if span._get_ctx_item(OUTPUT_VALUE) is not None:
            meta["output"]["value"] = safe_json(span._get_ctx_item(OUTPUT_VALUE), ensure_ascii=False)
        if span_kind == "retrieval" and span._get_ctx_item(OUTPUT_DOCUMENTS) is not None:
            meta["output"]["documents"] = span._get_ctx_item(OUTPUT_DOCUMENTS)
        if span._get_ctx_item(INPUT_PROMPT) is not None:
            prompt_json_str = span._get_ctx_item(INPUT_PROMPT)
            if span_kind != "llm":
                log.warning(
                    "Dropping prompt on non-LLM span kind, annotating prompts is only supported for LLM span kinds."
                )
            else:
                meta["input"]["prompt"] = prompt_json_str
        if span.error:
            meta.update(
                {
                    ERROR_MSG: span.get_tag(ERROR_MSG),
                    ERROR_STACK: span.get_tag(ERROR_STACK),
                    ERROR_TYPE: span.get_tag(ERROR_TYPE),
                }
            )
        if not meta["input"]:
            meta.pop("input")
        if not meta["output"]:
            meta.pop("output")
        metrics = span._get_ctx_item(METRICS) or {}
        ml_app = _get_ml_app(span)

        span._set_ctx_item(ML_APP, ml_app)
        parent_id = span._get_ctx_item(PARENT_ID_KEY) or ROOT_PARENT_ID

        # Experiments related
        if span._get_ctx_item(EXPECTED_OUTPUT) is not None:
            meta["expected_output"] = span._get_ctx_item(EXPECTED_OUTPUT)
        if span._get_ctx_item(EXPERIMENT_INPUT) is not None:
            meta["input"] = span._get_ctx_item(EXPERIMENT_INPUT)
        if span._get_ctx_item(EXPERIMENT_OUTPUT) is not None:
            meta["output"] = span._get_ctx_item(EXPERIMENT_OUTPUT)

        llmobs_span_event = {
            "trace_id": format_trace_id(span.trace_id),
            "span_id": str(span.span_id),
            "parent_id": parent_id,
            "name": _get_span_name(span),
            "start_ns": span.start_ns,
            "duration": span.duration_ns,
            "status": "error" if span.error else "ok",
            "meta": meta,
            "metrics": metrics,
            "_dd": {"span_id": str(span.span_id), "trace_id": format_trace_id(span.trace_id)},
        }
        session_id = _get_session_id(span)
        if session_id is not None:
            span._set_ctx_item(SESSION_ID, session_id)
            llmobs_span_event["session_id"] = session_id

        llmobs_span_event["tags"] = cls._llmobs_tags(span, ml_app, session_id)

        span_links = span._get_ctx_item(SPAN_LINKS)
        if isinstance(span_links, list) and span_links:
            llmobs_span_event["span_links"] = span_links

        return llmobs_span_event

    @staticmethod
    def _llmobs_tags(span: Span, ml_app: str, session_id: Optional[str] = None) -> List[str]:
        tags = {
            "version": config.version or "",
            "env": config.env or "",
            "service": span.service or "",
            "source": "integration",
            "ml_app": ml_app,
            "ddtrace.version": ddtrace.__version__,
            "language": "python",
            "error": span.error,
        }

        # Add experiment_id from baggage if present
        experiment_id = span.context.get_baggage_item(EXPERIMENT_ID_BAGGAGE_KEY)
        if experiment_id:
            tags["experiment_id"] = experiment_id

        err_type = span.get_tag(ERROR_TYPE)
        if err_type:
            tags["error_type"] = err_type
        if session_id:
            tags["session_id"] = session_id
        if span._get_ctx_item(INTEGRATION):
            tags["integration"] = span._get_ctx_item(INTEGRATION)
        if _is_evaluation_span(span):
            tags[constants.RUNNER_IS_INTEGRATION_SPAN_TAG] = "ragas"
        existing_tags = span._get_ctx_item(TAGS)
        if existing_tags is not None:
            tags.update(existing_tags)
        return ["{}:{}".format(k, v) for k, v in tags.items()]

    def _do_annotations(self, span: Span) -> None:
        # get the current span context
        # only do the annotations if it matches the context
        if span.span_type != SpanTypes.LLM:  # do this check to avoid the warning log in `annotate`
            return
        current_context = self._instance.tracer.current_trace_context()
        current_context_id = current_context.get_baggage_item(ANNOTATIONS_CONTEXT_ID)
        with self._annotation_context_lock:
            for _, context_id, annotation_kwargs in self._instance._annotations:
                if current_context_id == context_id:
                    self.annotate(span, **annotation_kwargs)

    def _child_after_fork(self) -> None:
        self._llmobs_span_writer = self._llmobs_span_writer.recreate()
        self._llmobs_eval_metric_writer = self._llmobs_eval_metric_writer.recreate()
        self._evaluator_runner = self._evaluator_runner.recreate()
        if self.enabled:
            self._start_service()

    def _start_service(self) -> None:
        try:
            self._llmobs_span_writer.start()
            self._llmobs_eval_metric_writer.start()
        except ServiceStatusError:
            log.debug("Error starting LLMObs writers")

        try:
            self._evaluator_runner.start()
        except ServiceStatusError:
            log.debug("Error starting evaluator runner")

    def _stop_service(self) -> None:
        try:
            self._evaluator_runner.stop()
            # flush remaining evaluation spans & evaluations
            self._instance._llmobs_span_writer.periodic()
            self._instance._llmobs_eval_metric_writer.periodic()
        except ServiceStatusError:
            log.debug("Error stopping evaluator runner")

        try:
            self._llmobs_span_writer.stop()
            self._llmobs_eval_metric_writer.stop()
        except ServiceStatusError:
            log.debug("Error stopping LLMObs writers")

        # Remove listener hooks for span events
        core.reset_listeners("trace.span_start", self._on_span_start)
        core.reset_listeners("trace.span_finish", self._on_span_finish)
        core.reset_listeners("http.span_inject", self._inject_llmobs_context)
        core.reset_listeners("http.activate_distributed_headers", self._activate_llmobs_distributed_context)
        core.reset_listeners("threading.submit", self._current_trace_context)
        core.reset_listeners("threading.execution", self._llmobs_context_provider.activate)

        forksafe.unregister(self._child_after_fork)

    @classmethod
    def enable(
        cls,
        ml_app: Optional[str] = None,
        integrations_enabled: bool = True,
        agentless_enabled: bool = False,
        site: Optional[str] = None,
        api_key: Optional[str] = None,
        env: Optional[str] = None,
        service: Optional[str] = None,
        _tracer: Optional[Tracer] = None,
        _auto: bool = False,
    ) -> None:
        """
        Enable LLM Observability tracing.

        :param str ml_app: The name of your ml application.
        :param bool integrations_enabled: Set to `true` to enable LLM integrations.
        :param bool agentless_enabled: Set to `true` to disable sending data that requires a Datadog Agent.
        :param str site: Your datadog site.
        :param str api_key: Your datadog api key.
        :param str env: Your environment name.
        :param str service: Your service name.
        """
        if cls.enabled:
            log.debug("%s already enabled", cls.__name__)
            return

        if os.getenv("DD_LLMOBS_ENABLED") and not asbool(os.getenv("DD_LLMOBS_ENABLED")):
            log.debug("LLMObs.enable() called when DD_LLMOBS_ENABLED is set to false or 0, not starting LLMObs service")
            return
        # grab required values for LLMObs
        config._dd_site = site or config._dd_site
        config._dd_api_key = api_key or config._dd_api_key
        config.env = env or config.env
        config.service = service or config.service
        config._llmobs_ml_app = ml_app or config._llmobs_ml_app

        error = None
        start_ns = time.time_ns()
        try:
            # validate required values for LLMObs
            if not config._llmobs_ml_app:
                error = "missing_ml_app"
                raise ValueError(
                    "DD_LLMOBS_ML_APP is required for sending LLMObs data. "
                    "Ensure this configuration is set before running your application."
                )

            config._llmobs_agentless_enabled = agentless_enabled or config._llmobs_agentless_enabled
            if config._llmobs_agentless_enabled:
                # validate required values for agentless LLMObs
                if not config._dd_api_key:
                    error = "missing_api_key"
                    raise ValueError(
                        "DD_API_KEY is required for sending LLMObs data when agentless mode is enabled. "
                        "Ensure this configuration is set before running your application."
                    )
                if not config._dd_site:
                    error = "missing_site"
                    raise ValueError(
                        "DD_SITE is required for sending LLMObs data when agentless mode is enabled. "
                        "Ensure this configuration is set before running your application."
                    )
                if not os.getenv("DD_REMOTE_CONFIG_ENABLED"):
                    config._remote_config_enabled = False
                    log.debug("Remote configuration disabled because DD_LLMOBS_AGENTLESS_ENABLED is set to true.")
                    remoteconfig_poller.disable()

                # Since the API key can be set programmatically and TelemetryWriter is already initialized by now,
                # we need to force telemetry to use agentless configuration
                telemetry_writer.enable_agentless_client(True)

            if integrations_enabled:
                cls._patch_integrations()

            # override the default _instance with a new tracer
            cls._instance = cls(tracer=_tracer)
            cls.enabled = True
            cls._instance.start()

            # Register hooks for span events
            core.on("trace.span_start", cls._instance._on_span_start)
            core.on("trace.span_finish", cls._instance._on_span_finish)
            core.on("http.span_inject", cls._inject_llmobs_context)
            core.on("http.activate_distributed_headers", cls._activate_llmobs_distributed_context)
            core.on("threading.submit", cls._instance._current_trace_context, "llmobs_ctx")
            core.on("threading.execution", cls._instance._llmobs_context_provider.activate)

            atexit.register(cls.disable)
            telemetry_writer.product_activated(TELEMETRY_APM_PRODUCT.LLMOBS, True)

            log.debug("%s enabled", cls.__name__)
        finally:
            telemetry.record_llmobs_enabled(error, config._llmobs_agentless_enabled, config._dd_site, start_ns, _auto)

    @classmethod
    def _integration_is_enabled(cls, integration: str) -> bool:
        if integration not in SUPPORTED_LLMOBS_INTEGRATIONS:
            return False
        return SUPPORTED_LLMOBS_INTEGRATIONS[integration] in ddtrace._monkey._get_patched_modules()

    @classmethod
    def disable(cls) -> None:
        if not cls.enabled:
            log.debug("%s not enabled", cls.__name__)
            return
        log.debug("Disabling %s", cls.__name__)
        atexit.unregister(cls.disable)

        cls._instance.stop()
        cls.enabled = False
        telemetry_writer.product_activated(TELEMETRY_APM_PRODUCT.LLMOBS, False)

        log.debug("%s disabled", cls.__name__)

    def _record_object(self, span, obj, input_or_output):
        if obj is None:
            return
        span_links = []
        for span_link in self._link_tracker.get_span_links_from_object(obj):
            try:
                if span_link["attributes"]["from"] == "input" and input_or_output == "output":
                    continue
            except KeyError:
                log.debug("failed to read span link: ", span_link)
                continue
            span_links.append(
                {
                    "trace_id": span_link["trace_id"],
                    "span_id": span_link["span_id"],
                    "attributes": {
                        "from": span_link["attributes"]["from"],
                        "to": input_or_output,
                    },
                }
            )
        self._tag_span_links(span, span_links)
        self._link_tracker.add_span_links_to_object(
            obj,
            [
                {
                    "trace_id": self.export_span(span)["trace_id"],
                    "span_id": self.export_span(span)["span_id"],
                    "attributes": {
                        "from": input_or_output,
                    },
                }
            ],
        )

    def _tag_span_links(self, span, span_links):
        if not span_links:
            return
        span_links = [
            span_link
            for span_link in span_links
            if span_link["span_id"] != LLMObs.export_span(span)["span_id"]
            and span_link["trace_id"] == LLMObs.export_span(span)["trace_id"]
        ]
        current_span_links = span._get_ctx_item(SPAN_LINKS)
        if current_span_links:
            span_links = current_span_links + span_links
        span._set_ctx_item(SPAN_LINKS, span_links)

    @classmethod
    def annotation_context(
        cls, tags: Optional[Dict[str, Any]] = None, prompt: Optional[dict] = None, name: Optional[str] = None
    ) -> AnnotationContext:
        """
        Sets specified attributes on all LLMObs spans created while the returned AnnotationContext is active.
        Annotations are applied in the order in which annotation contexts are entered.

        :param tags: Dictionary of JSON serializable key-value tag pairs to set or update on the LLMObs span
                     regarding the span's context.
        :param prompt: A dictionary that represents the prompt used for an LLM call in the following form:
                        `{"template": "...", "id": "...", "version": "...", "variables": {"variable_1": "...", ...}}`.
                        Can also be set using the `ddtrace.llmobs.utils.Prompt` constructor class.
                        - This argument is only applicable to LLM spans.
                        - The dictionary may contain two optional keys relevant to RAG applications:
                            `rag_context_variables` - a list of variable key names that contain ground
                                                        truth context information
                            `rag_query_variables` - a list of variable key names that contains query
                                                        information for an LLM call
        :param name: Set to override the span name for any spans annotated within the returned context.
        """
        # id to track an annotation for registering / de-registering
        annotation_id = rand64bits()

        def get_annotations_context_id():
            current_ctx = cls._instance.tracer.current_trace_context()
            # default the context id to the annotation id
            ctx_id = annotation_id
            if current_ctx is None:
                current_ctx = Context(is_remote=False)
                current_ctx.set_baggage_item(ANNOTATIONS_CONTEXT_ID, ctx_id)
                cls._instance.tracer.context_provider.activate(current_ctx)
            elif not current_ctx.get_baggage_item(ANNOTATIONS_CONTEXT_ID):
                current_ctx.set_baggage_item(ANNOTATIONS_CONTEXT_ID, ctx_id)
            else:
                ctx_id = current_ctx.get_baggage_item(ANNOTATIONS_CONTEXT_ID)
            return ctx_id

        def register_annotation():
            with cls._instance._annotation_context_lock:
                ctx_id = get_annotations_context_id()
                cls._instance._annotations.append(
                    (annotation_id, ctx_id, {"tags": tags, "prompt": prompt, "_name": name})
                )

        def deregister_annotation():
            with cls._instance._annotation_context_lock:
                for i, (key, _, _) in enumerate(cls._instance._annotations):
                    if key == annotation_id:
                        cls._instance._annotations.pop(i)
                        return
                else:
                    log.debug("Failed to pop annotation context")

        return AnnotationContext(register_annotation, deregister_annotation)

    @classmethod
    def flush(cls) -> None:
        """
        Flushes any remaining spans and evaluation metrics to the LLMObs backend.
        """
        if cls.enabled is False:
            log.warning("flushing when LLMObs is disabled. No spans or evaluation metrics will be sent.")
            return

        error = None
        try:
            cls._instance._evaluator_runner.periodic()
        except Exception:
            error = "evaluator_flush_error"
            log.warning("Failed to run evaluator runner.", exc_info=True)

        try:
            cls._instance._llmobs_span_writer.periodic()
            cls._instance._llmobs_eval_metric_writer.periodic()
        except Exception:
            error = "writer_flush_error"
            log.warning("Failed to flush LLMObs spans and evaluation metrics.", exc_info=True)

        telemetry.record_user_flush(error)

    @staticmethod
    def _patch_integrations() -> None:
        """
        Patch LLM integrations. Ensure that we do not ignore DD_TRACE_<MODULE>_ENABLED or DD_PATCH_MODULES settings.
        """
        integrations_to_patch: Dict[str, Union[List[str], bool]] = {
            integration: ["bedrock-runtime"] if integration == "botocore" else True
            for integration in SUPPORTED_LLMOBS_INTEGRATIONS.values()
        }
        for module, _ in integrations_to_patch.items():
            env_var = "DD_TRACE_%s_ENABLED" % module.upper()
            if env_var in os.environ:
                integrations_to_patch[module] = asbool(os.environ[env_var])
        dd_patch_modules = os.getenv("DD_PATCH_MODULES")
        dd_patch_modules_to_str = parse_tags_str(dd_patch_modules)
        integrations_to_patch.update(
            {k: asbool(v) for k, v in dd_patch_modules_to_str.items() if k in SUPPORTED_LLMOBS_INTEGRATIONS.values()}
        )
        patch(raise_errors=True, **integrations_to_patch)
        log.debug("Patched LLM integrations: %s", list(SUPPORTED_LLMOBS_INTEGRATIONS.values()))

    @classmethod
    def export_span(cls, span: Optional[Span] = None) -> Optional[ExportedLLMObsSpan]:
        """Returns a simple representation of a span to export its span and trace IDs.
        If no span is provided, the current active LLMObs-type span will be used.
        """
        if span is None:
            span = cls._instance._current_span()
            if span is None:
                telemetry.record_span_exported(span, "no_active_span")
                log.warning("No span provided and no active LLMObs-generated span found.")
                return None
        error = None
        try:
            if span.span_type != SpanTypes.LLM:
                error = "invalid_span"
                log.warning("Span must be an LLMObs-generated span.")
                return None
            return ExportedLLMObsSpan(span_id=str(span.span_id), trace_id=format_trace_id(span.trace_id))
        except (TypeError, AttributeError):
            error = "invalid_span"
            log.warning("Failed to export span. Span must be a valid Span object.")
            return None
        finally:
            telemetry.record_span_exported(span, error)

    def _current_span(self) -> Optional[Span]:
        """Returns the currently active LLMObs-generated span.
        Note that there may be an active span represented by a context object
        (i.e. a distributed trace) which will not be returned by this method.
        """
        active = self._llmobs_context_provider.active()
        return active if isinstance(active, Span) else None

    def _current_trace_context(self) -> Optional[Context]:
        """Returns the context for the current LLMObs trace."""
        active = self._llmobs_context_provider.active()
        if isinstance(active, Context):
            return active
        elif isinstance(active, Span):
            return active.context
        return None

    def _activate_llmobs_span(self, span: Span) -> None:
        """Propagate the llmobs parent span's ID as the new span's parent ID and activate the new span."""
        llmobs_parent = self._llmobs_context_provider.active()
        if llmobs_parent:
            span._set_ctx_item(PARENT_ID_KEY, str(llmobs_parent.span_id))
        else:
            span._set_ctx_item(PARENT_ID_KEY, ROOT_PARENT_ID)
        self._llmobs_context_provider.activate(span)

    def _start_span(
        self,
        operation_kind: str,
        name: Optional[str] = None,
        session_id: Optional[str] = None,
        model_name: Optional[str] = None,
        model_provider: Optional[str] = None,
        ml_app: Optional[str] = None,
        _decorator: bool = False,
    ) -> Span:
        if name is None:
            name = operation_kind
        span = self.tracer.trace(name, resource=operation_kind, span_type=SpanTypes.LLM)
        span._set_ctx_item(SPAN_KIND, operation_kind)
        if model_name is not None:
            span._set_ctx_item(MODEL_NAME, model_name)
        if model_provider is not None:
            span._set_ctx_item(MODEL_PROVIDER, model_provider)
        session_id = session_id if session_id is not None else _get_session_id(span)
        if session_id is not None:
            span._set_ctx_item(SESSION_ID, session_id)
        if ml_app is None:
            ml_app = _get_ml_app(span)
        span._set_ctx_items({DECORATOR: _decorator, SPAN_KIND: operation_kind, ML_APP: ml_app})
        return span

    @classmethod
    def llm(
        cls,
        model_name: Optional[str] = None,
        name: Optional[str] = None,
        model_provider: Optional[str] = None,
        session_id: Optional[str] = None,
        ml_app: Optional[str] = None,
        _decorator: bool = False,
    ) -> Span:
        """
        Trace an invocation call to an LLM where inputs and outputs are represented as text.

        :param str model_name: The name of the invoked LLM. If not provided, a default value of "custom" will be set.
        :param str name: The name of the traced operation. If not provided, a default value of "llm" will be set.
        :param str model_provider: The name of the invoked LLM provider (ex: openai, bedrock).
                                   If not provided, a default value of "custom" will be set.
        :param str session_id: The ID of the underlying user session. Required for tracking sessions.
        :param str ml_app: The name of the ML application that the agent is orchestrating. If not provided, the default
                           value will be set to the value of `DD_LLMOBS_ML_APP`.

        :returns: The Span object representing the traced operation.
        """
        if cls.enabled is False:
            log.warning(SPAN_START_WHILE_DISABLED_WARNING)
        if model_name is None:
            model_name = "custom"
        if model_provider is None:
            model_provider = "custom"
        return cls._instance._start_span(
            "llm",
            name,
            model_name=model_name,
            model_provider=model_provider,
            session_id=session_id,
            ml_app=ml_app,
            _decorator=_decorator,
        )

    @classmethod
    def tool(
        cls,
        name: Optional[str] = None,
        session_id: Optional[str] = None,
        ml_app: Optional[str] = None,
        _decorator: bool = False,
    ) -> Span:
        """
        Trace a call to an external interface or API.

        :param str name: The name of the traced operation. If not provided, a default value of "tool" will be set.
        :param str session_id: The ID of the underlying user session. Required for tracking sessions.
        :param str ml_app: The name of the ML application that the agent is orchestrating. If not provided, the default
                           value will be set to the value of `DD_LLMOBS_ML_APP`.

        :returns: The Span object representing the traced operation.
        """
        if cls.enabled is False:
            log.warning(SPAN_START_WHILE_DISABLED_WARNING)
        return cls._instance._start_span("tool", name=name, session_id=session_id, ml_app=ml_app, _decorator=_decorator)

    @classmethod
    def task(
        cls,
        name: Optional[str] = None,
        session_id: Optional[str] = None,
        ml_app: Optional[str] = None,
        _decorator: bool = False,
    ) -> Span:
        """
        Trace a standalone non-LLM operation which does not involve an external request.

        :param str name: The name of the traced operation. If not provided, a default value of "task" will be set.
        :param str session_id: The ID of the underlying user session. Required for tracking sessions.
        :param str ml_app: The name of the ML application that the agent is orchestrating. If not provided, the default
                           value will be set to the value of `DD_LLMOBS_ML_APP`.

        :returns: The Span object representing the traced operation.
        """
        if cls.enabled is False:
            log.warning(SPAN_START_WHILE_DISABLED_WARNING)
        return cls._instance._start_span("task", name=name, session_id=session_id, ml_app=ml_app, _decorator=_decorator)

    @classmethod
    def agent(
        cls,
        name: Optional[str] = None,
        session_id: Optional[str] = None,
        ml_app: Optional[str] = None,
        _decorator: bool = False,
    ) -> Span:
        """
        Trace a dynamic workflow in which an embedded language model (agent) decides what sequence of actions to take.

        :param str name: The name of the traced operation. If not provided, a default value of "agent" will be set.
        :param str session_id: The ID of the underlying user session. Required for tracking sessions.
        :param str ml_app: The name of the ML application that the agent is orchestrating. If not provided, the default
                           value will be set to the value of `DD_LLMOBS_ML_APP`.

        :returns: The Span object representing the traced operation.
        """
        if cls.enabled is False:
            log.warning(SPAN_START_WHILE_DISABLED_WARNING)
        return cls._instance._start_span(
            "agent", name=name, session_id=session_id, ml_app=ml_app, _decorator=_decorator
        )

    @classmethod
    def _experiment(
        cls,
        name: Optional[str] = None,
        session_id: Optional[str] = None,
        ml_app: Optional[str] = None,
        experiment_id: Optional[str] = None,
    ) -> Span:
        """
        Trace an LLM experiment, only used internally by the experiments SDK.

        :param str name: The name of the traced operation. If not provided, a default value of "agent" will be set.
        :param str session_id: The ID of the underlying user session. Required for tracking sessions.
        :param str ml_app: The name of the ML application that the agent is orchestrating. If not provided, the default
                           value will be set to the value of `DD_LLMOBS_ML_APP`.
        :param str experiment_id: The ID of the experiment to associate with this span and its children.

        :returns: The Span object representing the traced operation.
        """
        if cls.enabled is False:
            log.warning(SPAN_START_WHILE_DISABLED_WARNING)
        span = cls._instance._start_span("experiment", name=name, session_id=session_id, ml_app=ml_app)

        # Set experiment_id in baggage if provided
        if experiment_id:
            span.context.set_baggage_item(EXPERIMENT_ID_BAGGAGE_KEY, experiment_id)

        return span

    @classmethod
    def workflow(
        cls,
        name: Optional[str] = None,
        session_id: Optional[str] = None,
        ml_app: Optional[str] = None,
        _decorator: bool = False,
    ) -> Span:
        """
        Trace a predefined or static sequence of operations.

        :param str name: The name of the traced operation. If not provided, a default value of "workflow" will be set.
        :param str session_id: The ID of the underlying user session. Required for tracking sessions.
        :param str ml_app: The name of the ML application that the agent is orchestrating. If not provided, the default
                           value will be set to the value of `DD_LLMOBS_ML_APP`.

        :returns: The Span object representing the traced operation.
        """
        if cls.enabled is False:
            log.warning(SPAN_START_WHILE_DISABLED_WARNING)
        return cls._instance._start_span(
            "workflow", name=name, session_id=session_id, ml_app=ml_app, _decorator=_decorator
        )

    @classmethod
    def embedding(
        cls,
        model_name: Optional[str] = None,
        name: Optional[str] = None,
        model_provider: Optional[str] = None,
        session_id: Optional[str] = None,
        ml_app: Optional[str] = None,
        _decorator: bool = False,
    ) -> Span:
        """
        Trace a call to an embedding model or function to create an embedding.

        :param str model_name: The name of the invoked embedding model.
                               If not provided, a default value of "custom" will be set.
        :param str name: The name of the traced operation. If not provided, a default value of "embedding" will be set.
        :param str model_provider: The name of the invoked LLM provider (ex: openai, bedrock).
                                   If not provided, a default value of "custom" will be set.
        :param str session_id: The ID of the underlying user session. Required for tracking sessions.
        :param str ml_app: The name of the ML application that the agent is orchestrating. If not provided, the default
                           value will be set to the value of `DD_LLMOBS_ML_APP`.

        :returns: The Span object representing the traced operation.
        """
        if cls.enabled is False:
            log.warning(SPAN_START_WHILE_DISABLED_WARNING)
        if model_name is None:
            model_name = "custom"
        if model_provider is None:
            model_provider = "custom"
        return cls._instance._start_span(
            "embedding",
            name,
            model_name=model_name,
            model_provider=model_provider,
            session_id=session_id,
            ml_app=ml_app,
            _decorator=_decorator,
        )

    @classmethod
    def retrieval(
        cls,
        name: Optional[str] = None,
        session_id: Optional[str] = None,
        ml_app: Optional[str] = None,
        _decorator: bool = False,
    ) -> Span:
        """
        Trace a vector search operation involving a list of documents being returned from an external knowledge base.

        :param str name: The name of the traced operation. If not provided, a default value of "workflow" will be set.
        :param str session_id: The ID of the underlying user session. Required for tracking sessions.
        :param str ml_app: The name of the ML application that the agent is orchestrating. If not provided, the default
                           value will be set to the value of `DD_LLMOBS_ML_APP`.

        :returns: The Span object representing the traced operation.
        """
        if cls.enabled is False:
            log.warning(SPAN_START_WHILE_DISABLED_WARNING)
        return cls._instance._start_span(
            "retrieval", name=name, session_id=session_id, ml_app=ml_app, _decorator=_decorator
        )

    @classmethod
    def annotate(
        cls,
        span: Optional[Span] = None,
        prompt: Optional[dict] = None,
        input_data: Optional[Any] = None,
        output_data: Optional[Any] = None,
        metadata: Optional[Dict[str, Any]] = None,
        metrics: Optional[Dict[str, Any]] = None,
        tags: Optional[Dict[str, Any]] = None,
        _name: Optional[str] = None,
    ) -> None:
        """
        Sets metadata, inputs, outputs, tags, and metrics as provided for a given LLMObs span.
        Note that with the exception of tags, this method will override any existing values for the provided fields.

        :param Span span: Span to annotate. If no span is provided, the current active span will be used.
                          Must be an LLMObs-type span, i.e. generated by the LLMObs SDK.
        :param prompt: A dictionary that represents the prompt used for an LLM call in the following form:
                        `{"template": "...", "id": "...", "version": "...", "variables": {"variable_1": "...", ...}}`.
                        Can also be set using the `ddtrace.llmobs.utils.Prompt` constructor class.
                        - This argument is only applicable to LLM spans.
                        - The dictionary may contain two optional keys relevant to RAG applications:
                            `rag_context_variables` - a list of variable key names that contain ground
                                                        truth context information
                            `rag_query_variables` - a list of variable key names that contains query
                                                        information for an LLM call
        :param input_data: A single input string, dictionary, or a list of dictionaries based on the span kind:
                           - llm spans: accepts a string, or a dictionary of form {"content": "...", "role": "..."},
                                        or a list of dictionaries with the same signature.
                           - embedding spans: accepts a string, list of strings, or a dictionary of form
                                              {"text": "...", ...} or a list of dictionaries with the same signature.
                           - other: any JSON serializable type.
        :param output_data: A single output string, dictionary, or a list of dictionaries based on the span kind:
                           - llm spans: accepts a string, or a dictionary of form {"content": "...", "role": "..."},
                                        or a list of dictionaries with the same signature.
                           - retrieval spans: a dictionary containing any of the key value pairs
                                              {"name": str, "id": str, "text": str, "score": float},
                                              or a list of dictionaries with the same signature.
                           - other: any JSON serializable type.
        :param metadata: Dictionary of JSON serializable key-value metadata pairs relevant to the input/output operation
                         described by the LLMObs span.
        :param tags: Dictionary of JSON serializable key-value tag pairs to set or update on the LLMObs span
                     regarding the span's context.
        :param metrics: Dictionary of JSON serializable key-value metric pairs,
                        such as `{prompt,completion,total}_tokens`.
        """
        error = None
        try:
            if span is None:
                span = cls._instance._current_span()
                if span is None:
                    error = "invalid_span_no_active_spans"
                    log.warning("No span provided and no active LLMObs-generated span found.")
                    return
            if span.span_type != SpanTypes.LLM:
                error = "invalid_span_type"
                log.warning("Span must be an LLMObs-generated span.")
                return
<<<<<<< HEAD
        if span.span_type != SpanTypes.LLM:
            log.warning("Span must be an LLMObs-generated span.")
            return
        if span.finished:
            log.warning("Cannot annotate a finished span.")
            return
        if metadata is not None:
            if not isinstance(metadata, dict):
                log.warning("metadata must be a dictionary")
            else:
                cls._set_dict_attribute(span, METADATA, metadata)
        if metrics is not None:
            if not isinstance(metrics, dict):
                log.warning("metrics must be a dictionary of string key - numeric value pairs.")
            else:
                cls._set_dict_attribute(span, METRICS, metrics)
        if tags is not None:
            if not isinstance(tags, dict):
                log.warning("span tags must be a dictionary of string key - primitive value pairs.")
            else:
                cls._set_dict_attribute(span, TAGS, tags)
        span_kind = span._get_ctx_item(SPAN_KIND)
        if _name is not None:
            span.name = _name
        if prompt is not None:
            try:
                validated_prompt = validate_prompt(prompt)
                cls._set_dict_attribute(span, INPUT_PROMPT, validated_prompt)
            except TypeError:
                log.warning("Failed to validate prompt with error: ", exc_info=True)
        if not span_kind:
            log.debug("Span kind not specified, skipping annotation for input/output data")
            return
        if input_data is not None or output_data is not None:
            if span_kind == "llm":
                cls._tag_llm_io(span, input_messages=input_data, output_messages=output_data)
            elif span_kind == "embedding":
                cls._tag_embedding_io(span, input_documents=input_data, output_text=output_data)
            elif span_kind == "retrieval":
                cls._tag_retrieval_io(span, input_text=input_data, output_documents=output_data)
            elif span_kind == "experiment":
                cls._tag_experiment_io(span, input_data=input_data, output_data=output_data)
            else:
                cls._tag_text_io(span, input_value=input_data, output_value=output_data)
=======
            if span.finished:
                error = "invalid_finished_span"
                log.warning("Cannot annotate a finished span.")
                return
            if metadata is not None:
                if not isinstance(metadata, dict):
                    error = "invalid_metadata"
                    log.warning("metadata must be a dictionary")
                else:
                    cls._set_dict_attribute(span, METADATA, metadata)
            if metrics is not None:
                if not isinstance(metrics, dict):
                    error = "invalid_metrics"
                    log.warning("metrics must be a dictionary of string key - numeric value pairs.")
                else:
                    cls._set_dict_attribute(span, METRICS, metrics)
            if tags is not None:
                if not isinstance(tags, dict):
                    error = "invalid_tags"
                    log.warning("span tags must be a dictionary of string key - primitive value pairs.")
                else:
                    cls._set_dict_attribute(span, TAGS, tags)
            span_kind = span._get_ctx_item(SPAN_KIND)
            if _name is not None:
                span.name = _name
            if prompt is not None:
                try:
                    validated_prompt = validate_prompt(prompt)
                    cls._set_dict_attribute(span, INPUT_PROMPT, validated_prompt)
                except TypeError:
                    error = "invalid_prompt"
                    log.warning("Failed to validate prompt with error: ", exc_info=True)
            if not span_kind:
                log.debug("Span kind not specified, skipping annotation for input/output data")
                return
            if input_data is not None or output_data is not None:
                if span_kind == "llm":
                    error = cls._tag_llm_io(span, input_messages=input_data, output_messages=output_data)
                elif span_kind == "embedding":
                    error = cls._tag_embedding_io(span, input_documents=input_data, output_text=output_data)
                elif span_kind == "retrieval":
                    error = cls._tag_retrieval_io(span, input_text=input_data, output_documents=output_data)
                else:
                    cls._tag_text_io(span, input_value=input_data, output_value=output_data)
        finally:
            telemetry.record_llmobs_annotate(span, error)
>>>>>>> 03d8cf99

    @staticmethod
    def _tag_expected_output(span, expected_output: dict) -> None:
        """Tags a given LLMObs span with a prompt"""
        try:
            span._set_ctx_item(EXPECTED_OUTPUT, expected_output)
        except TypeError:
            log.warning("Failed to validate expected output with error: ", exc_info=True)
            return

    @classmethod
    def _tag_llm_io(cls, span, input_messages=None, output_messages=None) -> Optional[str]:
        """Tags input/output messages for LLM-kind spans.
        Will be mapped to span's `meta.{input,output}.messages` fields.
        """
        if input_messages is not None:
            try:
                if not isinstance(input_messages, Messages):
                    input_messages = Messages(input_messages)
                if input_messages.messages:
                    span._set_ctx_item(INPUT_MESSAGES, input_messages.messages)
            except TypeError:
                log.warning("Failed to parse input messages.", exc_info=True)
                return "invalid_io_messages"
        if output_messages is None:
            return None
        try:
            if not isinstance(output_messages, Messages):
                output_messages = Messages(output_messages)
            if not output_messages.messages:
                return None
            span._set_ctx_item(OUTPUT_MESSAGES, output_messages.messages)
        except TypeError:
            log.warning("Failed to parse output messages.", exc_info=True)
            return "invalid_io_messages"
        return None

    @classmethod
    def _tag_embedding_io(cls, span, input_documents=None, output_text=None) -> Optional[str]:
        """Tags input documents and output text for embedding-kind spans.
        Will be mapped to span's `meta.{input,output}.text` fields.
        """
        if input_documents is not None:
            try:
                if not isinstance(input_documents, Documents):
                    input_documents = Documents(input_documents)
                if input_documents.documents:
                    span._set_ctx_item(INPUT_DOCUMENTS, input_documents.documents)
            except TypeError:
                log.warning("Failed to parse input documents.", exc_info=True)
                return "invalid_embedding_io"
        if output_text is None:
            return None
        span._set_ctx_item(OUTPUT_VALUE, str(output_text))
        return None

    @classmethod
    def _tag_retrieval_io(cls, span, input_text=None, output_documents=None) -> Optional[str]:
        """Tags input text and output documents for retrieval-kind spans.
        Will be mapped to span's `meta.{input,output}.text` fields.
        """
        if input_text is not None:
            span._set_ctx_item(INPUT_VALUE, safe_json(input_text))
        if output_documents is None:
            return None
        try:
            if not isinstance(output_documents, Documents):
                output_documents = Documents(output_documents)
            if not output_documents.documents:
                return None
            span._set_ctx_item(OUTPUT_DOCUMENTS, output_documents.documents)
        except TypeError:
            log.warning("Failed to parse output documents.", exc_info=True)
            return "invalid_retrieval_io"
        return None

    @classmethod
    def _tag_text_io(cls, span, input_value=None, output_value=None):
        """Tags input/output values for non-LLM kind spans.
        Will be mapped to span's `meta.{input,output}.values` fields.
        """
        if input_value is not None:
            span._set_ctx_item(INPUT_VALUE, safe_json(input_value))
        if output_value is not None:
            span._set_ctx_item(OUTPUT_VALUE, safe_json(output_value))

    @classmethod
    def _tag_experiment_io(cls, span, input_data=None, output_data=None):
        """Tags input/output values for experiment kind spans.
        Will be mapped to span's `meta.{input,output}.values` fields.
        """
        if input_data is not None:
            span._set_ctx_item(EXPERIMENT_INPUT, input_data)
        if output_data is not None:
            span._set_ctx_item(EXPERIMENT_OUTPUT, output_data)

    @staticmethod
    def _set_dict_attribute(span: Span, key, value: Dict[str, Any]) -> None:
        """Sets a given LLM Obs span attribute with a dictionary key/values.
        If the attribute is already set on the span, the new dict with be merged with the existing
        dict.
        """
        existing_value = span._get_ctx_item(key) or {}
        existing_value.update(value)
        span._set_ctx_item(key, existing_value)

    @classmethod
    def submit_evaluation_for(
        cls,
        label: str,
        metric_type: str,
        value: Union[str, int, float],
        span: Optional[dict] = None,
        span_with_tag_value: Optional[Dict[str, str]] = None,
        tags: Optional[Dict[str, str]] = None,
        ml_app: Optional[str] = None,
        timestamp_ms: Optional[int] = None,
        metadata: Optional[Dict[str, object]] = None,
    ) -> None:
        """
        Submits a custom evaluation metric for a given span.

        :param str label: The name of the evaluation metric.
        :param str metric_type: The type of the evaluation metric. One of "categorical", "score".
        :param value: The value of the evaluation metric.
                      Must be a string (categorical), integer (score), or float (score).
        :param dict span: A dictionary of shape {'span_id': str, 'trace_id': str} uniquely identifying
                            the span associated with this evaluation.
        :param dict span_with_tag_value: A dictionary with the format {'tag_key': str, 'tag_value': str}
                            uniquely identifying the span associated with this evaluation.
        :param tags: A dictionary of string key-value pairs to tag the evaluation metric with.
        :param str ml_app: The name of the ML application
        :param int timestamp_ms: The unix timestamp in milliseconds when the evaluation metric result was generated.
                                    If not set, the current time will be used.
        :param dict metadata: A JSON serializable dictionary of key-value metadata pairs relevant to the
                                evaluation metric.
        """
        if cls.enabled is False:
            log.debug(
                "LLMObs.submit_evaluation_for() called when LLMObs is not enabled. ",
                "Evaluation metric data will not be sent.",
            )
            return

        error = None
        join_on = {}
        try:
            has_exactly_one_joining_key = (span is not None) ^ (span_with_tag_value is not None)

            if not has_exactly_one_joining_key:
                error = "provided_both_span_and_tag_joining_key"
                raise ValueError(
                    "Exactly one of `span` or `span_with_tag_value` must be specified to submit an evaluation metric."
                )

            if span is not None:
                if (
                    not isinstance(span, dict)
                    or not isinstance(span.get("span_id"), str)
                    or not isinstance(span.get("trace_id"), str)
                ):
                    error = "invalid_span"
                    raise TypeError(
                        "`span` must be a dictionary containing both span_id and trace_id keys. "
                        "LLMObs.export_span() can be used to generate this dictionary from a given span."
                    )
                join_on["span"] = span
            elif span_with_tag_value is not None:
                if (
                    not isinstance(span_with_tag_value, dict)
                    or not isinstance(span_with_tag_value.get("tag_key"), str)
                    or not isinstance(span_with_tag_value.get("tag_value"), str)
                ):
                    error = "invalid_joining_key"
                    raise TypeError(
                        "`span_with_tag_value` must be a dict with keys 'tag_key' and 'tag_value' "
                        "containing string values"
                    )
                join_on["tag"] = {
                    "key": span_with_tag_value.get("tag_key"),
                    "value": span_with_tag_value.get("tag_value"),
                }

            timestamp_ms = timestamp_ms if timestamp_ms else int(time.time() * 1000)

            if not isinstance(timestamp_ms, int) or timestamp_ms < 0:
                error = "invalid_timestamp"
                raise ValueError("timestamp_ms must be a non-negative integer. Evaluation metric data will not be sent")

            if not label:
                error = "invalid_metric_label"
                raise ValueError("label must be the specified name of the evaluation metric.")

            metric_type = metric_type.lower()
            if metric_type not in ("categorical", "score"):
                error = "invalid_metric_type"
                raise ValueError("metric_type must be one of 'categorical' or 'score'.")

            if metric_type == "categorical" and not isinstance(value, str):
                error = "invalid_metric_value"
                raise TypeError("value must be a string for a categorical metric.")
            if metric_type == "score" and not isinstance(value, (int, float)):
                error = "invalid_metric_value"
                raise TypeError("value must be an integer or float for a score metric.")

            if tags is not None and not isinstance(tags, dict):
                log.warning("tags must be a dictionary of string key-value pairs.")
                tags = {}

            evaluation_tags = {
                "ddtrace.version": ddtrace.__version__,
                "ml_app": ml_app,
            }

            if tags:
                for k, v in tags.items():
                    try:
                        evaluation_tags[ensure_text(k)] = ensure_text(v)
                    except TypeError:
                        error = "invalid_tags"
                        log.warning("Failed to parse tags. Tags for evaluation metrics must be strings.")

            ml_app = ml_app if ml_app else config._llmobs_ml_app
            if not ml_app:
                error = "missing_ml_app"
                log.warning(
                    "ML App name is required for sending evaluation metrics. Evaluation metric data will not be sent. "
                    "Ensure this configuration is set before running your application."
                )
                return

            evaluation_metric = {
                "join_on": join_on,
                "label": str(label),
                "metric_type": metric_type,
                "timestamp_ms": timestamp_ms,
                "{}_value".format(metric_type): value,
                "ml_app": ml_app,
                "tags": ["{}:{}".format(k, v) for k, v in evaluation_tags.items()],
            }

            if metadata:
                if not isinstance(metadata, dict):
                    error = "invalid_metadata"
                    log.warning("metadata must be json serializable dictionary.")
                else:
                    metadata = safe_json(metadata)
                    if metadata and isinstance(metadata, str):
                        evaluation_metric["metadata"] = json.loads(metadata)

            cls._instance._llmobs_eval_metric_writer.enqueue(evaluation_metric)
        finally:
            telemetry.record_llmobs_submit_evaluation(join_on, metric_type, error)

    @classmethod
    def submit_evaluation(
        cls,
        span_context: Dict[str, str],
        label: str,
        metric_type: str,
        value: Union[str, int, float],
        tags: Optional[Dict[str, str]] = None,
        ml_app: Optional[str] = None,
        timestamp_ms: Optional[int] = None,
        metadata: Optional[Dict[str, object]] = None,
    ) -> None:
        """
        Submits a custom evaluation metric for a given span ID and trace ID.

        :param span_context: A dictionary containing the span_id and trace_id of interest.
        :param str label: The name of the evaluation metric.
        :param str metric_type: The type of the evaluation metric. One of "categorical", "score".
        :param value: The value of the evaluation metric.
                      Must be a string (categorical), integer (score), or float (score).
        :param tags: A dictionary of string key-value pairs to tag the evaluation metric with.
        :param str ml_app: The name of the ML application
        :param int timestamp_ms: The timestamp in milliseconds when the evaluation metric result was generated.
        :param dict metadata: A JSON serializable dictionary of key-value metadata pairs relevant to the
                                evaluation metric.
        """
        if cls.enabled is False:
            log.debug(
                "LLMObs.submit_evaluation() called when LLMObs is not enabled. Evaluation metric data will not be sent."
            )
            return
        error = None
        try:
            if not config._dd_api_key:
                error = "missing_api_key"
                log.warning(
                    "DD_API_KEY is required for sending evaluation metrics. Evaluation metric data will not be sent. "
                    "Ensure this configuration is set before running your application."
                )
                return
            if not isinstance(span_context, dict):
                error = "invalid_span"
                log.warning(
                    "span_context must be a dictionary containing both span_id and trace_id keys. "
                    "LLMObs.export_span() can be used to generate this dictionary from a given span."
                )
                return

            ml_app = ml_app if ml_app else config._llmobs_ml_app
            if not ml_app:
                error = "missing_ml_app"
                log.warning(
                    "ML App name is required for sending evaluation metrics. Evaluation metric data will not be sent. "
                    "Ensure this configuration is set before running your application."
                )
                return

            timestamp_ms = timestamp_ms if timestamp_ms else int(time.time() * 1000)

            if not isinstance(timestamp_ms, int) or timestamp_ms < 0:
                error = "invalid_timestamp"
                log.warning("timestamp_ms must be a non-negative integer. Evaluation metric data will not be sent")
                return

            span_id = span_context.get("span_id")
            trace_id = span_context.get("trace_id")
            if not (span_id and trace_id):
                error = "invalid_span"
                log.warning(
                    "span_id and trace_id must both be specified for the given evaluation metric to be submitted."
                )
                return
            if not label:
                error = "invalid_metric_label"
                log.warning("label must be the specified name of the evaluation metric.")
                return

            if not metric_type or metric_type.lower() not in ("categorical", "numerical", "score"):
                error = "invalid_metric_type"
                log.warning("metric_type must be one of 'categorical' or 'score'.")
                return

            metric_type = metric_type.lower()
            if metric_type == "numerical":
                error = "invalid_metric_type"
                log.warning(
                    "The evaluation metric type 'numerical' is unsupported. Use 'score' instead. "
                    "Converting `numerical` metric to `score` type."
                )
                metric_type = "score"

            if metric_type == "categorical" and not isinstance(value, str):
                error = "invalid_metric_value"
                log.warning("value must be a string for a categorical metric.")
                return
            if metric_type == "score" and not isinstance(value, (int, float)):
                error = "invalid_metric_value"
                log.warning("value must be an integer or float for a score metric.")
                return
            if tags is not None and not isinstance(tags, dict):
                error = "invalid_tags"
                log.warning("tags must be a dictionary of string key-value pairs.")
                return

            # initialize tags with default values that will be overridden by user-provided tags
            evaluation_tags = {
                "ddtrace.version": ddtrace.__version__,
                "ml_app": ml_app,
            }

            if tags:
                for k, v in tags.items():
                    try:
                        evaluation_tags[ensure_text(k)] = ensure_text(v)
                    except TypeError:
                        error = "invalid_tags"
                        log.warning("Failed to parse tags. Tags for evaluation metrics must be strings.")

            evaluation_metric = {
                "join_on": {"span": {"span_id": span_id, "trace_id": trace_id}},
                "label": str(label),
                "metric_type": metric_type.lower(),
                "timestamp_ms": timestamp_ms,
                "{}_value".format(metric_type): value,
                "ml_app": ml_app,
                "tags": ["{}:{}".format(k, v) for k, v in evaluation_tags.items()],
            }

            if metadata:
                if not isinstance(metadata, dict):
                    error = "invalid_metadata"
                    log.warning("metadata must be json serializable dictionary.")
                else:
                    metadata = safe_json(metadata)
                    if metadata and isinstance(metadata, str):
                        evaluation_metric["metadata"] = json.loads(metadata)

            cls._instance._llmobs_eval_metric_writer.enqueue(evaluation_metric)
        finally:
            telemetry.record_llmobs_submit_evaluation({"span": span_context}, metric_type, error)

    @classmethod
    def _inject_llmobs_context(cls, span_context: Context, request_headers: Dict[str, str]) -> None:
        if cls.enabled is False:
            return
        active_context = cls._instance._current_trace_context()
        if active_context is None:
            parent_id = ROOT_PARENT_ID
        else:
            parent_id = str(active_context.span_id)
        span_context._meta[PROPAGATED_PARENT_ID_KEY] = parent_id

    @classmethod
    def inject_distributed_headers(cls, request_headers: Dict[str, str], span: Optional[Span] = None) -> Dict[str, str]:
        """Injects the span's distributed context into the given request headers."""
        if cls.enabled is False:
            log.warning(
                "LLMObs.inject_distributed_headers() called when LLMObs is not enabled. "
                "Distributed context will not be injected."
            )
            return request_headers
        error = None
        try:
            if not isinstance(request_headers, dict):
                error = "invalid_request_headers"
                log.warning("request_headers must be a dictionary of string key-value pairs.")
                return request_headers
            if span is None:
                span = cls._instance.tracer.current_span()
            if span is None:
                error = "no_active_span"
                log.warning("No span provided and no currently active span found.")
                return request_headers
            if not isinstance(span, Span):
                error = "invalid_span"
                log.warning("span must be a valid Span object. Distributed context will not be injected.")
                return request_headers
            HTTPPropagator.inject(span.context, request_headers)
            return request_headers
        finally:
            telemetry.record_inject_distributed_headers(error)

    @classmethod
    def _activate_llmobs_distributed_context(cls, request_headers: Dict[str, str], context: Context) -> Optional[str]:
        if cls.enabled is False:
            return None
        if not context.trace_id or not context.span_id:
            log.warning("Failed to extract trace/span ID from request headers.")
            return "missing_context"
        _parent_id = context._meta.get(PROPAGATED_PARENT_ID_KEY)
        if _parent_id is None:
            log.warning("Failed to extract LLMObs parent ID from request headers.")
            return "missing_parent_id"
        try:
            parent_id = int(_parent_id)
        except ValueError:
            log.warning("Failed to parse LLMObs parent ID from request headers.")
            return "invalid_parent_id"
        llmobs_context = Context(trace_id=context.trace_id, span_id=parent_id)
        cls._instance._llmobs_context_provider.activate(llmobs_context)
        return None

    @classmethod
    def activate_distributed_headers(cls, request_headers: Dict[str, str]) -> None:
        """
        Activates distributed tracing headers for the current request.

        :param request_headers: A dictionary containing the headers for the current request.
        """
        if cls.enabled is False:
            log.warning(
                "LLMObs.activate_distributed_headers() called when LLMObs is not enabled. "
                "Distributed context will not be activated."
            )
            return
        context = HTTPPropagator.extract(request_headers)
        cls._instance.tracer.context_provider.activate(context)
        error = cls._instance._activate_llmobs_distributed_context(request_headers, context)
        telemetry.record_activate_distributed_headers(error)


# initialize the default llmobs instance
LLMObs._instance = LLMObs()<|MERGE_RESOLUTION|>--- conflicted
+++ resolved
@@ -948,52 +948,6 @@
                 error = "invalid_span_type"
                 log.warning("Span must be an LLMObs-generated span.")
                 return
-<<<<<<< HEAD
-        if span.span_type != SpanTypes.LLM:
-            log.warning("Span must be an LLMObs-generated span.")
-            return
-        if span.finished:
-            log.warning("Cannot annotate a finished span.")
-            return
-        if metadata is not None:
-            if not isinstance(metadata, dict):
-                log.warning("metadata must be a dictionary")
-            else:
-                cls._set_dict_attribute(span, METADATA, metadata)
-        if metrics is not None:
-            if not isinstance(metrics, dict):
-                log.warning("metrics must be a dictionary of string key - numeric value pairs.")
-            else:
-                cls._set_dict_attribute(span, METRICS, metrics)
-        if tags is not None:
-            if not isinstance(tags, dict):
-                log.warning("span tags must be a dictionary of string key - primitive value pairs.")
-            else:
-                cls._set_dict_attribute(span, TAGS, tags)
-        span_kind = span._get_ctx_item(SPAN_KIND)
-        if _name is not None:
-            span.name = _name
-        if prompt is not None:
-            try:
-                validated_prompt = validate_prompt(prompt)
-                cls._set_dict_attribute(span, INPUT_PROMPT, validated_prompt)
-            except TypeError:
-                log.warning("Failed to validate prompt with error: ", exc_info=True)
-        if not span_kind:
-            log.debug("Span kind not specified, skipping annotation for input/output data")
-            return
-        if input_data is not None or output_data is not None:
-            if span_kind == "llm":
-                cls._tag_llm_io(span, input_messages=input_data, output_messages=output_data)
-            elif span_kind == "embedding":
-                cls._tag_embedding_io(span, input_documents=input_data, output_text=output_data)
-            elif span_kind == "retrieval":
-                cls._tag_retrieval_io(span, input_text=input_data, output_documents=output_data)
-            elif span_kind == "experiment":
-                cls._tag_experiment_io(span, input_data=input_data, output_data=output_data)
-            else:
-                cls._tag_text_io(span, input_value=input_data, output_value=output_data)
-=======
             if span.finished:
                 error = "invalid_finished_span"
                 log.warning("Cannot annotate a finished span.")
@@ -1036,11 +990,12 @@
                     error = cls._tag_embedding_io(span, input_documents=input_data, output_text=output_data)
                 elif span_kind == "retrieval":
                     error = cls._tag_retrieval_io(span, input_text=input_data, output_documents=output_data)
+                elif span_kind == "experiment":
+                    error = cls._tag_experiment_io(span, input_data=input_data, output_data=output_data)
                 else:
                     cls._tag_text_io(span, input_value=input_data, output_value=output_data)
         finally:
             telemetry.record_llmobs_annotate(span, error)
->>>>>>> 03d8cf99
 
     @staticmethod
     def _tag_expected_output(span, expected_output: dict) -> None:
@@ -1136,6 +1091,7 @@
             span._set_ctx_item(EXPERIMENT_INPUT, input_data)
         if output_data is not None:
             span._set_ctx_item(EXPERIMENT_OUTPUT, output_data)
+        return None
 
     @staticmethod
     def _set_dict_attribute(span: Span, key, value: Dict[str, Any]) -> None:
