from functools import wraps
<<<<<<< HEAD
import inspect
=======
from typing import Callable
from typing import Optional
>>>>>>> cce871aa

from ddtrace.internal.logger import get_logger
from ddtrace.llmobs import LLMObs


log = get_logger(__name__)


def llm(
    model_name: str,
    model_provider: Optional[str] = None,
    name: Optional[str] = None,
    session_id: Optional[str] = None,
    ml_app: Optional[str] = None,
):
    def inner(func):
        span_name = name
        if span_name is None:
            span_name = func.__name__

        @wraps(func)
        def gen_wrapper(*args, **kwargs):
            gen = func(*args, **kwargs)

            if not LLMObs.enabled or LLMObs._instance is None:
                log.warning("LLMObs.llm() cannot be used while LLMObs is disabled.")
                for ret in gen:
                    try:
                        i = yield ret
                        if i:
                            gen.send(i)
                    except GeneratorExit:
                        gen.close()
                        return
                    except Exception as e:
                        gen.throw(e)
                return

            with LLMObs.llm(
                model_name=model_name, model_provider=model_provider, name=span_name, session_id=session_id
            ):
                for ret in gen:
                    try:
                        i = yield ret
                        if i:
                            gen.send(i)
                    except GeneratorExit:
                        gen.close()
                        return
                    except Exception as e:
                        gen.throw(e)

        @wraps(func)
        def wrapper(*args, **kwargs):
            if not LLMObs.enabled or LLMObs._instance is None:
                log.warning("LLMObs.llm() cannot be used while LLMObs is disabled.")
                return func(*args, **kwargs)
            with LLMObs.llm(
                model_name=model_name,
                model_provider=model_provider,
                name=span_name,
                session_id=session_id,
                ml_app=ml_app,
            ):
                return func(*args, **kwargs)

        return gen_wrapper if inspect.isgeneratorfunction(func) else wrapper

    return inner


def llmobs_decorator(operation_kind):
    def decorator(
        original_func: Optional[Callable] = None,
        name: Optional[str] = None,
        session_id: Optional[str] = None,
        ml_app: Optional[str] = None,
    ):
        def inner(func):
            span_name = name
            if span_name is None:
                span_name = func.__name__

            @wraps(func)
            def gen_wrapper(*args, **kwargs):
                gen = func(*args, **kwargs)

                if not LLMObs.enabled or LLMObs._instance is None:
                    log.warning("LLMObs.{}() cannot be used while LLMObs is disabled.", operation_kind)
                    for ret in gen:
                        try:
                            i = yield ret
                            if i:
                                gen.send(i)
                        except GeneratorExit:
                            gen.close()
                            return
                        except Exception as e:
                            gen.throw(e)
                    return

                traced_operation = getattr(LLMObs, operation_kind, "workflow")
                with traced_operation(name=span_name, session_id=session_id):
                    for ret in gen:
                        try:
                            i = yield ret
                            if i:
                                gen.send(i)
                        except GeneratorExit:
                            gen.close()
                            return
                        except Exception as e:
                            gen.throw(e)

            @wraps(func)
            def wrapper(*args, **kwargs):
                if not LLMObs.enabled or LLMObs._instance is None:
                    log.warning("LLMObs.{}() cannot be used while LLMObs is disabled.", operation_kind)
                    return func(*args, **kwargs)
                traced_operation = getattr(LLMObs, operation_kind, "workflow")
                with traced_operation(name=span_name, session_id=session_id, ml_app=ml_app):
                    return func(*args, **kwargs)

            return gen_wrapper if inspect.isgeneratorfunction(func) else wrapper

        if original_func and callable(original_func):
            return inner(original_func)
        return inner

    return decorator


workflow = llmobs_decorator("workflow")
task = llmobs_decorator("task")
tool = llmobs_decorator("tool")
agent = llmobs_decorator("agent")<|MERGE_RESOLUTION|>--- conflicted
+++ resolved
@@ -1,10 +1,7 @@
 from functools import wraps
-<<<<<<< HEAD
 import inspect
-=======
 from typing import Callable
 from typing import Optional
->>>>>>> cce871aa
 
 from ddtrace.internal.logger import get_logger
 from ddtrace.llmobs import LLMObs
