import json
import math
from typing import List
from typing import Optional
from typing import Tuple
from typing import Union

from ddtrace.internal.logger import get_logger
from ddtrace.llmobs._constants import EVALUATION_KIND_METADATA
from ddtrace.llmobs._constants import EVALUATION_SPAN_METADATA
from ddtrace.llmobs._constants import FAITHFULNESS_DISAGREEMENTS_METADATA
<<<<<<< HEAD
from ddtrace.llmobs._constants import RAGAS_ML_APP_PREFIX
from ddtrace.llmobs._evaluators.ragas.base import RagasBaseEvaluator
=======
from ddtrace.llmobs._evaluators.ragas.base import BaseRagasEvaluator
from ddtrace.llmobs._evaluators.ragas.base import _get_ml_app_for_ragas_trace
>>>>>>> d0b151a9


logger = get_logger(__name__)


<<<<<<< HEAD
class MiniRagas:
    """
    A helper class to store instances of ragas classes and functions
    that may or may not exist in a user's environment.
    """

    llm_factory = None
    RagasoutputParser = None
    faithfulness = None
    ensembler = None
    get_segmenter = None
    StatementFaithfulnessAnswers = None
    StatementsAnswers = None


def _get_ml_app_for_ragas_trace(span_event: dict) -> str:
    """
    The `ml_app` spans generated from traces of ragas will be named as `dd-ragas-<ml_app>`
    or `dd-ragas` if `ml_app` is not present in the span event.
    """
    tags = span_event.get("tags", [])  # list[str]
    ml_app = None
    for tag in tags:
        if isinstance(tag, str) and tag.startswith("ml_app:"):
            ml_app = tag.split(":")[1]
            break
    if not ml_app:
        return RAGAS_ML_APP_PREFIX
    return "{}-{}".format(RAGAS_ML_APP_PREFIX, ml_app)


class RagasFaithfulnessEvaluator(RagasBaseEvaluator):
=======
class RagasFaithfulnessEvaluator(BaseRagasEvaluator):
>>>>>>> d0b151a9
    """A class used by EvaluatorRunner to conduct ragas faithfulness evaluations
    on LLM Observability span events. The job of an Evaluator is to take a span and
    submit evaluation metrics based on the span's attributes.
    """

    LABEL = "ragas_faithfulness"
    METRIC_TYPE = "score"

    def __init__(self, llmobs_service):
        """
        Initialize an evaluator that uses the ragas library to generate a faithfulness score on finished LLM spans.

        Faithfulness measures the factual consistency of an LLM's output against a given context.
        There are two LLM calls required to generate a faithfulness score - one to generate a set of statements from
        the answer, and another to measure the faithfulness of those statements against the context using natural
        language entailment.

        For more information, see https://docs.ragas.io/en/latest/concepts/metrics/faithfulness/

        The `ragas.metrics.faithfulness` instance is used for faithfulness scores. If there is no llm attribute set
        on this instance, it will be set to the default `llm_factory()` which uses openai.

        :param llmobs_service: An instance of the LLM Observability service used for tracing the evaluation and
                                      submitting evaluation metrics.

        Raises: NotImplementedError if the ragas library is not found or if ragas version is not supported.
        """
        super().__init__(llmobs_service)
        self.ragas_faithfulness_instance = self._get_faithfulness_instance()
<<<<<<< HEAD
        self.llm_output_parser_for_generated_statements = self.mini_ragas.RagasoutputParser(
            pydantic_object=self.mini_ragas.StatementsAnswers
        )
        self.llm_output_parser_for_faithfulness_score = self.mini_ragas.RagasoutputParser(
            pydantic_object=self.mini_ragas.StatementFaithfulnessAnswers
        )
        self.split_answer_into_sentences = self.mini_ragas.get_segmenter(
=======
        self.llm_output_parser_for_generated_statements = self.ragas_dependencies.RagasoutputParser(
            pydantic_object=self.ragas_dependencies.StatementsAnswers
        )
        self.llm_output_parser_for_faithfulness_score = self.ragas_dependencies.RagasoutputParser(
            pydantic_object=self.ragas_dependencies.StatementFaithfulnessAnswers
        )
        self.split_answer_into_sentences = self.ragas_dependencies.get_segmenter(
>>>>>>> d0b151a9
            language=self.ragas_faithfulness_instance.nli_statements_message.language, clean=False
        )

    def _get_faithfulness_instance(self) -> Optional[object]:
        """
        This helper function ensures the faithfulness instance used in
        ragas evaluator is updated with the latest ragas faithfulness
        instance AND has an non-null llm
        """
<<<<<<< HEAD
        if self.mini_ragas.faithfulness is None:
            return None
        ragas_faithfulness_instance = self.mini_ragas.faithfulness
        if not ragas_faithfulness_instance.llm:
            ragas_faithfulness_instance.llm = self.mini_ragas.llm_factory()
=======
        if self.ragas_dependencies.faithfulness is None:
            return None
        ragas_faithfulness_instance = self.ragas_dependencies.faithfulness
        if not ragas_faithfulness_instance.llm:
            ragas_faithfulness_instance.llm = self.ragas_dependencies.llm_factory()
>>>>>>> d0b151a9
        return ragas_faithfulness_instance

    def evaluate(self, span_event: dict) -> Tuple[Union[float, str], Optional[dict]]:
        """
        Performs a faithfulness evaluation on a span event, returning either
            - faithfulness score (float) OR
            - failure reason (str)
        If the ragas faithfulness instance does not have `llm` set, we set `llm` using the `llm_factory()`
        method from ragas which defaults to openai's gpt-4o-turbo.
        """
        self.ragas_faithfulness_instance = self._get_faithfulness_instance()
        if not self.ragas_faithfulness_instance:
            return "fail_faithfulness_is_none", {}

        evaluation_metadata = {EVALUATION_KIND_METADATA: "faithfulness"}  # type: dict[str, Union[str, dict, list]]

        # initialize data we annotate for tracing ragas
        score, question, answer, context, statements, faithfulness_list = (
            math.nan,
            None,
            None,
            None,
            None,
            None,
        )

        with self.llmobs_service.workflow(
            "dd-ragas.faithfulness", ml_app=_get_ml_app_for_ragas_trace(span_event)
        ) as ragas_faithfulness_workflow:
            try:
                evaluation_metadata[EVALUATION_SPAN_METADATA] = self.llmobs_service.export_span(
                    span=ragas_faithfulness_workflow
                )

                faithfulness_inputs = self._extract_evaluation_inputs_from_span(span_event)
                if faithfulness_inputs is None:
                    logger.debug(
                        "Failed to extract evaluation inputs from span sampled for `ragas_faithfulness` evaluation"
                    )
                    return "fail_extract_faithfulness_inputs", evaluation_metadata

                question = faithfulness_inputs["question"]
                answer = faithfulness_inputs["answer"]
                context = " ".join(faithfulness_inputs["contexts"])

                statements = self._create_statements(question, answer)
                if statements is None:
                    logger.debug("Failed to create statements from answer for `ragas_faithfulness` evaluator")
                    return "statements_is_none", evaluation_metadata

                faithfulness_list = self._create_verdicts(context, statements)
                if faithfulness_list is None:
                    logger.debug("Failed to create faithfulness list `ragas_faithfulness` evaluator")
                    return "statements_create_faithfulness_list", evaluation_metadata

                evaluation_metadata[FAITHFULNESS_DISAGREEMENTS_METADATA] = [
                    {"answer_quote": answer.statement} for answer in faithfulness_list.__root__ if answer.verdict == 0
                ]

                score = self._compute_score(faithfulness_list)
                if math.isnan(score):
                    logger.debug("Score computation returned NaN for `ragas_faithfulness` evaluator")
                    return "statements_compute_score", evaluation_metadata

                return score, evaluation_metadata
            finally:
                self.llmobs_service.annotate(
                    span=ragas_faithfulness_workflow,
                    input_data=span_event,
                    output_data=score,
                    metadata={
                        "statements": statements,
                        "faithfulness_list": faithfulness_list.dicts() if faithfulness_list is not None else None,
                    },
                )

    def _create_statements(self, question: str, answer: str) -> Optional[List[str]]:
        with self.llmobs_service.workflow("dd-ragas.create_statements"):
            self.llmobs_service.annotate(
                input_data={"question": question, "answer": answer},
            )
            statements_prompt = self._create_statements_prompt(answer=answer, question=question)

            """LLM step to break down the answer into simpler statements"""
            statements = self.ragas_faithfulness_instance.llm.generate_text(statements_prompt)

            statements = self.llm_output_parser_for_generated_statements.parse(statements.generations[0][0].text)

            if statements is None:
                return None
            statements = [item["simpler_statements"] for item in statements.dicts()]
            statements = [item for sublist in statements for item in sublist]

            self.llmobs_service.annotate(
                output_data=statements,
            )
            if not isinstance(statements, List):
                return None
            return statements

    def _create_verdicts(self, context: str, statements: List[str]):
        """
        Returns: `StatementFaithfulnessAnswers` model detailing which statements are faithful to the context
        """
        with self.llmobs_service.workflow("dd-ragas.create_verdicts") as create_verdicts_workflow:
            self.llmobs_service.annotate(
                span=create_verdicts_workflow,
                input_data=statements,
            )
            """Check which statements contradict the conntext"""
            raw_nli_results = self.ragas_faithfulness_instance.llm.generate_text(
                self._create_natural_language_inference_prompt(context, statements)
            )
            if len(raw_nli_results.generations) == 0:
                return None

            reproducibility = getattr(self.ragas_faithfulness_instance, "_reproducibility", 1)

            raw_nli_results_texts = [raw_nli_results.generations[0][i].text for i in range(reproducibility)]

            raw_faithfulness_list = [
                faith.dicts()
                for faith in [
                    self.llm_output_parser_for_faithfulness_score.parse(text) for text in raw_nli_results_texts
                ]
                if faith is not None
            ]

            if len(raw_faithfulness_list) == 0:
                return None

            # collapse multiple generations into a single faithfulness list
<<<<<<< HEAD
            faithfulness_list = self.mini_ragas.ensembler.from_discrete(raw_faithfulness_list, "verdict")
            try:
                return self.mini_ragas.StatementFaithfulnessAnswers.parse_obj(faithfulness_list)
=======
            faithfulness_list = self.ragas_dependencies.ensembler.from_discrete(raw_faithfulness_list, "verdict")
            try:
                return self.ragas_dependencies.StatementFaithfulnessAnswers.parse_obj(faithfulness_list)
>>>>>>> d0b151a9
            except Exception as e:
                logger.debug("Failed to parse faithfulness_list", exc_info=e)
                return None
            finally:
                self.llmobs_service.annotate(
                    span=create_verdicts_workflow,
                    output_data=faithfulness_list,
                )

    def _create_statements_prompt(self, answer, question):
        # Returns: `ragas.llms.PromptValue` object
        with self.llmobs_service.task("dd-ragas.create_statements_prompt"):
            sentences = self.split_answer_into_sentences.segment(answer)
            sentences = [sentence for sentence in sentences if sentence.strip().endswith(".")]
            sentences = "\n".join([f"{i}:{x}" for i, x in enumerate(sentences)])
            return self.ragas_faithfulness_instance.statement_prompt.format(
                question=question, answer=answer, sentences=sentences
            )

    def _create_natural_language_inference_prompt(self, context_str: str, statements: List[str]):
        # Returns: `ragas.llms.PromptValue` object
        with self.llmobs_service.task("dd-ragas.create_natural_language_inference_prompt"):
            prompt_value = self.ragas_faithfulness_instance.nli_statements_message.format(
                context=context_str, statements=json.dumps(statements)
            )
            return prompt_value

    def _compute_score(self, faithfulness_list) -> float:
        """
        Args:
            faithfulness_list (StatementFaithfulnessAnswers): a list of statements and their faithfulness verdicts
        """
        with self.llmobs_service.task("dd-ragas.compute_score"):
            faithful_statements = sum(1 if answer.verdict else 0 for answer in faithfulness_list.__root__)
            num_statements = len(faithfulness_list.__root__)
            if num_statements:
                score = faithful_statements / num_statements
            else:
                score = math.nan
            self.llmobs_service.annotate(
                metadata={
                    "faithful_statements": faithful_statements,
                    "num_statements": num_statements,
                },
                output_data=score,
            )
            return score<|MERGE_RESOLUTION|>--- conflicted
+++ resolved
@@ -9,54 +9,14 @@
 from ddtrace.llmobs._constants import EVALUATION_KIND_METADATA
 from ddtrace.llmobs._constants import EVALUATION_SPAN_METADATA
 from ddtrace.llmobs._constants import FAITHFULNESS_DISAGREEMENTS_METADATA
-<<<<<<< HEAD
-from ddtrace.llmobs._constants import RAGAS_ML_APP_PREFIX
-from ddtrace.llmobs._evaluators.ragas.base import RagasBaseEvaluator
-=======
 from ddtrace.llmobs._evaluators.ragas.base import BaseRagasEvaluator
 from ddtrace.llmobs._evaluators.ragas.base import _get_ml_app_for_ragas_trace
->>>>>>> d0b151a9
 
 
 logger = get_logger(__name__)
 
 
-<<<<<<< HEAD
-class MiniRagas:
-    """
-    A helper class to store instances of ragas classes and functions
-    that may or may not exist in a user's environment.
-    """
-
-    llm_factory = None
-    RagasoutputParser = None
-    faithfulness = None
-    ensembler = None
-    get_segmenter = None
-    StatementFaithfulnessAnswers = None
-    StatementsAnswers = None
-
-
-def _get_ml_app_for_ragas_trace(span_event: dict) -> str:
-    """
-    The `ml_app` spans generated from traces of ragas will be named as `dd-ragas-<ml_app>`
-    or `dd-ragas` if `ml_app` is not present in the span event.
-    """
-    tags = span_event.get("tags", [])  # list[str]
-    ml_app = None
-    for tag in tags:
-        if isinstance(tag, str) and tag.startswith("ml_app:"):
-            ml_app = tag.split(":")[1]
-            break
-    if not ml_app:
-        return RAGAS_ML_APP_PREFIX
-    return "{}-{}".format(RAGAS_ML_APP_PREFIX, ml_app)
-
-
-class RagasFaithfulnessEvaluator(RagasBaseEvaluator):
-=======
 class RagasFaithfulnessEvaluator(BaseRagasEvaluator):
->>>>>>> d0b151a9
     """A class used by EvaluatorRunner to conduct ragas faithfulness evaluations
     on LLM Observability span events. The job of an Evaluator is to take a span and
     submit evaluation metrics based on the span's attributes.
@@ -86,15 +46,6 @@
         """
         super().__init__(llmobs_service)
         self.ragas_faithfulness_instance = self._get_faithfulness_instance()
-<<<<<<< HEAD
-        self.llm_output_parser_for_generated_statements = self.mini_ragas.RagasoutputParser(
-            pydantic_object=self.mini_ragas.StatementsAnswers
-        )
-        self.llm_output_parser_for_faithfulness_score = self.mini_ragas.RagasoutputParser(
-            pydantic_object=self.mini_ragas.StatementFaithfulnessAnswers
-        )
-        self.split_answer_into_sentences = self.mini_ragas.get_segmenter(
-=======
         self.llm_output_parser_for_generated_statements = self.ragas_dependencies.RagasoutputParser(
             pydantic_object=self.ragas_dependencies.StatementsAnswers
         )
@@ -102,7 +53,6 @@
             pydantic_object=self.ragas_dependencies.StatementFaithfulnessAnswers
         )
         self.split_answer_into_sentences = self.ragas_dependencies.get_segmenter(
->>>>>>> d0b151a9
             language=self.ragas_faithfulness_instance.nli_statements_message.language, clean=False
         )
 
@@ -112,19 +62,11 @@
         ragas evaluator is updated with the latest ragas faithfulness
         instance AND has an non-null llm
         """
-<<<<<<< HEAD
-        if self.mini_ragas.faithfulness is None:
-            return None
-        ragas_faithfulness_instance = self.mini_ragas.faithfulness
-        if not ragas_faithfulness_instance.llm:
-            ragas_faithfulness_instance.llm = self.mini_ragas.llm_factory()
-=======
         if self.ragas_dependencies.faithfulness is None:
             return None
         ragas_faithfulness_instance = self.ragas_dependencies.faithfulness
         if not ragas_faithfulness_instance.llm:
             ragas_faithfulness_instance.llm = self.ragas_dependencies.llm_factory()
->>>>>>> d0b151a9
         return ragas_faithfulness_instance
 
     def evaluate(self, span_event: dict) -> Tuple[Union[float, str], Optional[dict]]:
@@ -257,15 +199,9 @@
                 return None
 
             # collapse multiple generations into a single faithfulness list
-<<<<<<< HEAD
-            faithfulness_list = self.mini_ragas.ensembler.from_discrete(raw_faithfulness_list, "verdict")
-            try:
-                return self.mini_ragas.StatementFaithfulnessAnswers.parse_obj(faithfulness_list)
-=======
             faithfulness_list = self.ragas_dependencies.ensembler.from_discrete(raw_faithfulness_list, "verdict")
             try:
                 return self.ragas_dependencies.StatementFaithfulnessAnswers.parse_obj(faithfulness_list)
->>>>>>> d0b151a9
             except Exception as e:
                 logger.debug("Failed to parse faithfulness_list", exc_info=e)
                 return None
