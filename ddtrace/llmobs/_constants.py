--- conflicted
+++ resolved
@@ -67,11 +67,9 @@
 
 SPAN_LINKS = "_ml_obs.span_links"
 NAME = "_ml_obs.name"
-<<<<<<< HEAD
 
 # Prompt constants
 DEFAULT_PROMPT_NAME = "unnamed_prompt"
-=======
+
 DECORATOR = "_ml_obs.decorator"
-INTEGRATION = "_ml_obs.integration"
->>>>>>> 65ab596c
+INTEGRATION = "_ml_obs.integration"