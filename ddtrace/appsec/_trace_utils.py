--- conflicted
+++ resolved
@@ -37,11 +37,7 @@
 
 
 def _track_user_login_common(
-<<<<<<< HEAD
-    tracer,
-=======
     tracer: Any,
->>>>>>> 518a9130
     success: bool,
     metadata: Optional[dict] = None,
     login_events_mode: str = LOGIN_EVENTS_MODE.SDK,
@@ -100,11 +96,7 @@
 
 
 def track_user_login_success_event(
-<<<<<<< HEAD
-    tracer,
-=======
     tracer: Any,
->>>>>>> 518a9130
     user_id: str,
     metadata: Optional[dict] = None,
     login: Optional[str] = None,
@@ -162,11 +154,7 @@
 
 
 def track_user_login_failure_event(
-<<<<<<< HEAD
-    tracer,
-=======
     tracer: Any,
->>>>>>> 518a9130
     user_id: Optional[str],
     exists: Optional[bool] = None,
     metadata: Optional[dict] = None,
@@ -214,11 +202,7 @@
 
 
 def track_user_signup_event(
-<<<<<<< HEAD
-    tracer, user_id: str, success: bool, login_events_mode: str = LOGIN_EVENTS_MODE.SDK
-=======
     tracer: Any, user_id: str, success: bool, login_events_mode: str = LOGIN_EVENTS_MODE.SDK
->>>>>>> 518a9130
 ) -> None:
     span = core.get_root_span()
     if span:
@@ -242,11 +226,7 @@
         )
 
 
-<<<<<<< HEAD
-def track_custom_event(tracer, event_name: str, metadata: dict) -> None:
-=======
 def track_custom_event(tracer: Any, event_name: str, metadata: dict) -> None:
->>>>>>> 518a9130
     """
     Add a new custom tracking event.
 
@@ -284,11 +264,7 @@
         _asm_manual_keep(span)
 
 
-<<<<<<< HEAD
-def should_block_user(tracer, userid: str) -> bool:
-=======
 def should_block_user(tracer: Any, userid: str) -> bool:
->>>>>>> 518a9130
     """
     Return true if the specified User ID should be blocked.
 
@@ -325,11 +301,7 @@
     _asm_request_context.block_request()
 
 
-<<<<<<< HEAD
-def block_request_if_user_blocked(tracer, userid: str, mode: str = "sdk") -> None:
-=======
 def block_request_if_user_blocked(tracer: Any, userid: str, mode: str = "sdk") -> None:
->>>>>>> 518a9130
     """
     Check if the specified User ID should be blocked and if positive
     block the current request using `block_request`.
