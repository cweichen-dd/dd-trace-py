import json
<<<<<<< HEAD
from json.decoder import JSONDecodeError
import re
=======
from typing import TYPE_CHECKING  # noqa:F401
>>>>>>> 327bde72
from typing import Any
from typing import Dict
from typing import List
from typing import Optional
from typing import TypedDict

from ddtrace._trace.sampling_rule import SamplingRule
from ddtrace._trace.span import Span
from ddtrace.constants import _SAMPLING_AGENT_DECISION
from ddtrace.constants import _SAMPLING_RULE_DECISION
from ddtrace.constants import _SINGLE_SPAN_SAMPLING_MAX_PER_SEC
from ddtrace.constants import _SINGLE_SPAN_SAMPLING_MAX_PER_SEC_NO_LIMIT
from ddtrace.constants import _SINGLE_SPAN_SAMPLING_MECHANISM
from ddtrace.constants import _SINGLE_SPAN_SAMPLING_RATE
from ddtrace.internal.constants import _KEEP_PRIORITY_INDEX
from ddtrace.internal.constants import _REJECT_PRIORITY_INDEX
from ddtrace.internal.constants import MAX_UINT_64BITS
from ddtrace.internal.constants import SAMPLING_DECISION_TRACE_TAG_KEY
from ddtrace.internal.constants import SAMPLING_HASH_MODULO
from ddtrace.internal.constants import SAMPLING_KNUTH_FACTOR
from ddtrace.internal.constants import SAMPLING_MECHANISM_TO_PRIORITIES
from ddtrace.internal.constants import SamplingMechanism
from ddtrace.internal.glob_matching import GlobMatcher
from ddtrace.internal.logger import get_logger
from ddtrace.settings._config import config

from .rate_limiter import RateLimiter


log = get_logger(__name__)


class PriorityCategory(object):
    DEFAULT = "default"
    AUTO = "auto"
    RULE_DEFAULT = "rule_default"
    RULE_CUSTOMER = "rule_customer"
    RULE_DYNAMIC = "rule_dynamic"


SAMPLING_MECHANISM_CONSTANTS = {
    "-{}".format(value) for name, value in vars(SamplingMechanism).items() if name.isupper()
}

SpanSamplingRules = TypedDict(
    "SpanSamplingRules",
    {
        "name": str,
        "service": str,
        "sample_rate": float,
        "max_per_second": int,
    },
    total=False,
)


def validate_sampling_decision(
    meta: Dict[str, str],
) -> Dict[str, str]:
    value = meta.get(SAMPLING_DECISION_TRACE_TAG_KEY)
    if value:
        # Skip propagating invalid sampling mechanism trace tag
        if value not in SAMPLING_MECHANISM_CONSTANTS:
            del meta[SAMPLING_DECISION_TRACE_TAG_KEY]
            meta["_dd.propagation_error"] = "decoding_error"
            log.warning("failed to decode _dd.p.dm: %r", value)
    return meta


class SpanSamplingRule:
    """A span sampling rule to evaluate and potentially tag each span upon finish."""

    __slots__ = (
        "_service_matcher",
        "_name_matcher",
        "_sample_rate",
        "_max_per_second",
        "_sampling_id_threshold",
        "_limiter",
        "_matcher",
    )

    def __init__(
        self,
        sample_rate: float,
        max_per_second: int,
        service: Optional[str] = None,
        name: Optional[str] = None,
    ):
        self._sample_rate = sample_rate
        self._sampling_id_threshold = self._sample_rate * MAX_UINT_64BITS

        self._max_per_second = max_per_second
        self._limiter = RateLimiter(max_per_second)

        # we need to create matchers for the service and/or name pattern provided
        self._service_matcher = GlobMatcher(service) if service is not None else None
        self._name_matcher = GlobMatcher(name) if name is not None else None

    def sample(self, span):
        # type: (Span) -> bool
        if self._sample(span):
            if self._limiter.is_allowed():
                self.apply_span_sampling_tags(span)
                return True
        return False

    def _sample(self, span):
        # type: (Span) -> bool
        if self._sample_rate == 1:
            return True
        elif self._sample_rate == 0:
            return False

        return ((span.span_id * SAMPLING_KNUTH_FACTOR) % SAMPLING_HASH_MODULO) <= self._sampling_id_threshold

    def match(self, span):
        # type: (Span) -> bool
        """Determines if the span's service and name match the configured patterns"""
        name = span.name
        service = span.service
        # If a span lacks a name and service, we can't match on it
        if service is None and name is None:
            return False

        # Default to True, as the rule may not have a name or service rule
        # For whichever rules it does have, it will attempt to match on them
        service_match = True
        name_match = True

        if self._service_matcher:
            if service is None:
                return False
            else:
                service_match = self._service_matcher.match(service)
        if self._name_matcher:
            if name is None:
                return False
            else:
                name_match = self._name_matcher.match(name)
        return service_match and name_match

    def apply_span_sampling_tags(self, span):
        # type: (Span) -> None
        span.set_metric(_SINGLE_SPAN_SAMPLING_MECHANISM, SamplingMechanism.SPAN_SAMPLING_RULE)
        span.set_metric(_SINGLE_SPAN_SAMPLING_RATE, self._sample_rate)
        # Only set this tag if it's not the default -1
        if self._max_per_second != _SINGLE_SPAN_SAMPLING_MAX_PER_SEC_NO_LIMIT:
            span.set_metric(_SINGLE_SPAN_SAMPLING_MAX_PER_SEC, self._max_per_second)


def get_span_sampling_rules() -> List[SpanSamplingRule]:
    json_rules = _get_span_sampling_json()
    sampling_rules = []
    for rule in json_rules:
        # If sample_rate not specified default to 100%
        sample_rate = rule.get("sample_rate", 1.0)
        service = rule.get("service")
        name = rule.get("name")

        if not service and not name:
            log.warning("Sampling rules must supply at least 'service' or 'name', got %s", json.dumps(rule))
            return []

        # If max_per_second not specified default to no limit
        max_per_second = rule.get("max_per_second", _SINGLE_SPAN_SAMPLING_MAX_PER_SEC_NO_LIMIT)

        try:
            if service:
                _check_unsupported_pattern(service)
            if name:
                _check_unsupported_pattern(name)
            sampling_rule = SpanSamplingRule(
                sample_rate=sample_rate, service=service, name=name, max_per_second=max_per_second
            )
        except Exception as e:
            log.warning("Error creating single span sampling rule %s: %s", json.dumps(rule), e)
        else:
            sampling_rules.append(sampling_rule)
    return sampling_rules


def _get_span_sampling_json() -> List[Dict[str, Any]]:
    env_json_rules = _get_env_json()
    file_json_rules = _get_file_json()

    if env_json_rules and file_json_rules:
        log.warning(
            (
                "DD_SPAN_SAMPLING_RULES and DD_SPAN_SAMPLING_RULES_FILE detected. "
                "Defaulting to DD_SPAN_SAMPLING_RULES value."
            )
        )
        return env_json_rules
    return env_json_rules or file_json_rules or []


def _get_file_json() -> Optional[List[Dict[str, Any]]]:
    file_json_raw = config._sampling_rules_file
    if file_json_raw:
        with open(file_json_raw) as f:
            return _load_span_sampling_json(f.read())
    return None


def _get_env_json() -> Optional[List[Dict[str, Any]]]:
    env_json_raw = config._sampling_rules
    if env_json_raw:
        return _load_span_sampling_json(env_json_raw)
    return None


def _load_span_sampling_json(raw_json_rules: str) -> List[Dict[str, Any]]:
    try:
        json_rules = json.loads(raw_json_rules)
        if not isinstance(json_rules, list):
            log.warning("DD_SPAN_SAMPLING_RULES is not list, got %r", json_rules)
            return []
    except JSONDecodeError:
        log.warning("Unable to parse DD_SPAN_SAMPLING_RULES=%r", raw_json_rules)
        return []

    return json_rules


def _check_unsupported_pattern(string: str) -> None:
    # We don't support pattern bracket expansion or escape character
    unsupported_chars = {"[", "]", "\\"}
    for char in string:
        if char in unsupported_chars and config._raise:
            raise ValueError("Unsupported Glob pattern found, character:%r is not supported" % char)


def is_single_span_sampled(span):
    # type: (Span) -> bool
    return span.get_metric(_SINGLE_SPAN_SAMPLING_MECHANISM) == SamplingMechanism.SPAN_SAMPLING_RULE


def _set_sampling_tags(span: Span, sampled: bool, sample_rate: float, mechanism: int) -> None:
    # Set the sampling mechanism once but never overwrite an existing tag
    if not span.context._meta.get(SAMPLING_DECISION_TRACE_TAG_KEY):
        span._set_sampling_decision_maker(mechanism)

    # Set the sampling psr rate
    if mechanism in (
        SamplingMechanism.LOCAL_USER_TRACE_SAMPLING_RULE,
        SamplingMechanism.REMOTE_USER_TRACE_SAMPLING_RULE,
        SamplingMechanism.REMOTE_DYNAMIC_TRACE_SAMPLING_RULE,
    ):
        span.set_metric(_SAMPLING_RULE_DECISION, sample_rate)
    elif mechanism == SamplingMechanism.AGENT_RATE_BY_SERVICE:
        span.set_metric(_SAMPLING_AGENT_DECISION, sample_rate)
    # Set the sampling priority
    priorities = SAMPLING_MECHANISM_TO_PRIORITIES[mechanism]
    priority_index = _KEEP_PRIORITY_INDEX if sampled else _REJECT_PRIORITY_INDEX

    span.context.sampling_priority = priorities[priority_index]


def _get_highest_precedence_rule_matching(span: Span, rules: List[SamplingRule]) -> Optional[SamplingRule]:
    if not rules:
        return None

    for rule in rules:
        if rule.matches(span):
            return rule
    return None<|MERGE_RESOLUTION|>--- conflicted
+++ resolved
@@ -1,10 +1,4 @@
-import json
-<<<<<<< HEAD
-from json.decoder import JSONDecodeError
-import re
-=======
-from typing import TYPE_CHECKING  # noqa:F401
->>>>>>> 327bde72
+
 from typing import Any
 from typing import Dict
 from typing import List
