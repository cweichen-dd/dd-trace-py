from typing import Dict, List, Optional

class DDSketch:
    def __init__(self): ...
    def add(self, value: float) -> None: ...
    def to_proto(self) -> bytes: ...
    @property
    def count(self) -> float: ...

class PyConfigurator:
    """
    PyConfigurator is a class responsible for configuring the Python environment
    for the application. It allows setting environment variables, command-line
    arguments, and file overrides, and retrieving the current configuration.
    """

    def __init__(self, debug_logs: bool):
        """
        Initialize the PyConfigurator.
        :param debug_logs: A boolean indicating whether debug logs should be enabled.
        """
        ...
    def set_local_file_override(self, file: str) -> None:
        """
        Overrides the local file path for the configuration. Should not be used outside of tests.
        :param file: The path to the local file to override.
        """
        ...
    def set_managed_file_override(self, file: str) -> None:
        """
        Overrides the managed file path for the configuration. Should not be used outside of tests.
        :param file: The path to the managed file to override.
        """
        ...
    def get_configuration(self) -> List[Dict[str, str]]:
        """
        Retrieve the on-disk configuration.
        :return: A list of dictionaries containing the configuration:
            [{"source": ..., "key": ..., "value": ..., "config_id": ...}]
        """
        ...
    @property
    def local_stable_config_type(self) -> str:
        """
        Retrieve the local stable configuration type.
        :return: A string representing the local stable configuration type.
        """
        ...
    @property
    def fleet_stable_config_type(self) -> str:
        """
        Retrieve the fleet stable configuration type.
        :return: A string representing the fleet stable configuration type.
        """
        ...

<<<<<<< HEAD
class StacktraceCollection:
    Disabled: "StacktraceCollection"
    WithoutSymbols: "StacktraceCollection"
    EnabledWithInprocessSymbols: "StacktraceCollection"
    EnabledWithSymbolsInReceiver: "StacktraceCollection"

class CrashtrackerConfiguration:
    def __init__(
        self,
        additional_files: List[str],
        create_alt_stack: bool,
        use_alt_stack: bool,
        timeout_ms: int,
        resolve_frames: StacktraceCollection,
        endpoint: Optional[str],
        unix_socket_path: Optional[str],
    ): ...

class CrashtrackerReceiverConfig:
    def __init__(
        self,
        args: List[str],
        env: Dict[str, str],
        path_to_receiver_binary: str,
        stderr_filename: Optional[str],
        stdout_filename: Optional[str],
    ): ...

class Metadata:
    def __init__(self, library_name: str, library_version: str, family: str, tags: Dict[str, str]): ...

class CrashtrackerStatus:
    NotInitialized: "CrashtrackerStatus"
    Initialized: "CrashtrackerStatus"
    FailedToInitialize: "CrashtrackerStatus"

def crashtracker_init(
    config: CrashtrackerConfiguration, receiver_config: CrashtrackerReceiverConfig, metadata: Metadata
) -> None: ...
def crashtracker_on_fork(
    config: CrashtrackerConfiguration, receiver_config: CrashtrackerReceiverConfig, metadata: Metadata
) -> None: ...
def crashtracker_status() -> CrashtrackerStatus: ...
def crashtracker_receiver() -> None: ...
=======
class PyTracerMetadata:
    """
    Stores the configuration settings for the Tracer.
    This data is saved in a temporary file while the Tracer is running.
    """

    def __init__(
        self,
        runtime_id: Optional[str],
        tracer_version: str,
        hostname: str,
        service_name: Optional[str],
        service_env: Optional[str],
        service_version: Optional[str],
    ):
        """
        Initialize the `PyTracerMetadata`.
        :param runtime_id: Runtime UUID.
        :param tracer_version: Version of the tracer (e.g., "1.0.0").
        :param hostname: Identifier of the machine running the tracer.
        :param service_name: Name of the service being instrumented.
        :param service_env: Environment of the service being instrumented.
        :param service_version: Version of the service being instrumented.
        """
        ...

class PyAnonymousFileHandle:
    """
    Represents an anonymous file handle.
    On Linux, it uses `memfd` (memory file descriptors) to create temporary files in memory.
    """

    def __init__(self): ...

def store_metadata(data: PyTracerMetadata) -> PyAnonymousFileHandle:
    """
    Create an anonymous file storing the tracer configuration.
    :param data: The tracer configuration to store.
    """
    ...
>>>>>>> bf8e827d
<|MERGE_RESOLUTION|>--- conflicted
+++ resolved
@@ -54,7 +54,6 @@
         """
         ...
 
-<<<<<<< HEAD
 class StacktraceCollection:
     Disabled: "StacktraceCollection"
     WithoutSymbols: "StacktraceCollection"
@@ -83,7 +82,7 @@
         stdout_filename: Optional[str],
     ): ...
 
-class Metadata:
+class CrashtrackerMetadata:
     def __init__(self, library_name: str, library_version: str, family: str, tags: Dict[str, str]): ...
 
 class CrashtrackerStatus:
@@ -92,14 +91,14 @@
     FailedToInitialize: "CrashtrackerStatus"
 
 def crashtracker_init(
-    config: CrashtrackerConfiguration, receiver_config: CrashtrackerReceiverConfig, metadata: Metadata
+    config: CrashtrackerConfiguration, receiver_config: CrashtrackerReceiverConfig, metadata: CrashtrackerMetadata
 ) -> None: ...
 def crashtracker_on_fork(
-    config: CrashtrackerConfiguration, receiver_config: CrashtrackerReceiverConfig, metadata: Metadata
+    config: CrashtrackerConfiguration, receiver_config: CrashtrackerReceiverConfig, metadata: CrashtrackerMetadata
 ) -> None: ...
 def crashtracker_status() -> CrashtrackerStatus: ...
 def crashtracker_receiver() -> None: ...
-=======
+
 class PyTracerMetadata:
     """
     Stores the configuration settings for the Tracer.
@@ -139,5 +138,4 @@
     Create an anonymous file storing the tracer configuration.
     :param data: The tracer configuration to store.
     """
-    ...
->>>>>>> bf8e827d
+    ...