cmake_minimum_required(VERSION 3.19)
project(
    dd_wrapper
    VERSION 0.1.1
    LANGUAGES CXX)

# Build in a predictable location.  This is needed for setup.py
get_filename_component(dd_wrapper_BUILD_DIR "${CMAKE_CURRENT_SOURCE_DIR}/../ddtrace.internal.datadog.profiling"
                       ABSOLUTE)

# Custom modules are in the parent directory
list(APPEND CMAKE_MODULE_PATH "${CMAKE_CURRENT_SOURCE_DIR}/../cmake")

if(MSVC)
    set(CMAKE_WINDOWS_EXPORT_ALL_SYMBOLS TRUE)
    set(BUILD_SHARED_LIBS TRUE)
endif()

# Includes
include(AnalysisFunc)
include(FindClangtidy)
include(FindCppcheck)
include(FindInfer)
include(CheckSymbolExists)

# Load libdatadog
include(FindLibdatadog)

# Set verbose mode so compiler and args are shown
set(CMAKE_VERBOSE_MAKEFILE ON)

# Since this file is currently only loaded as a subdirectory, we need to propagate certain libdatadog variables up to
# the parent scope.
set(Datadog_INCLUDE_DIRS
    ${Datadog_INCLUDE_DIRS}
    PARENT_SCOPE)
set(Datadog_LIBRARIES
    ${Datadog_LIBRARIES}
    PARENT_SCOPE)

if(WIN32)
    # Library sources
    add_library(
        dd_wrapper SHARED
        src/code_provenance.cpp
        src/code_provenance_interface.cpp
        src/ddup_interface.cpp
        src/profile.cpp
        src/sample.cpp
        src/sample_manager.cpp
        src/synchronized_sample_pool.cpp
        src/uploader.cpp
        src/uploader_builder.cpp)
else()
    set(THREADS_PREFER_PTHREAD_FLAG ON)
    find_package(Threads REQUIRED)

    if(NOT Threads_FOUND OR NOT CMAKE_USE_PTHREADS_INIT)
        message(FATAL_ERROR "pthread compatible library not found")
    endif()

    # Library sources
    add_library(
        dd_wrapper SHARED
        src/code_provenance.cpp
        src/code_provenance_interface.cpp
        src/crashtracker.cpp
        src/crashtracker_interface.cpp
        src/ddup_interface.cpp
        src/profile.cpp
        src/receiver_interface.cpp
        src/sample.cpp
        src/sample_manager.cpp
        src/synchronized_sample_pool.cpp
        src/uploader.cpp
        src/uploader_builder.cpp)
endif()

<<<<<<< HEAD
# Library sources
add_library(
    dd_wrapper SHARED
    src/code_provenance.cpp
    src/code_provenance_interface.cpp
    src/ddup_interface.cpp
    src/profile.cpp
    src/sample.cpp
    src/sample_manager.cpp
    src/synchronized_sample_pool.cpp
    src/uploader.cpp
    src/uploader_builder.cpp)

=======
>>>>>>> bf8e827d
# Add common configuration flags
add_ddup_config(dd_wrapper)

target_include_directories(dd_wrapper PRIVATE include ${Datadog_INCLUDE_DIRS})

if(WIN32)
    target_link_libraries(dd_wrapper PRIVATE Datadog::Profiling)
else()
    target_link_libraries(dd_wrapper PRIVATE Datadog::Profiling Threads::Threads)
endif()

# Figure out the suffix.  Try to approximate the cpython way of doing things.
check_symbol_exists(__GLIBC__ "features.h" HAVE_GLIBC)
check_symbol_exists(__MUSL__ "features.h" HAVE_MUSL)

set(PLATFORM_LIBC "unknown")
if(HAVE_GLIBC)
    set(PLATFORM_LIBC "glibc")
elseif(HAVE_MUSL)
    set(PLATFORM_LIBC "musl")
endif()

# Processor
set(PLATFORM_PROCESSOR "${CMAKE_SYSTEM_PROCESSOR}")

# Put the suffix together
set(PLATFORM_SUFFIX "${PLATFORM_LIBC}-${PLATFORM_PROCESSOR}")
string(TOLOWER ${PLATFORM_SUFFIX} PLATFORM_SUFFIX)

# target output name should combine the system name and the processor this won't necessarily match the cpython way 1-1,
# but as long as it encodes the major moving parts, it's fine
set(DD_WRAPPER_TARGET_NAME "dd_wrapper-${PLATFORM_SUFFIX}")

set_target_properties(dd_wrapper PROPERTIES OUTPUT_NAME "${DD_WRAPPER_TARGET_NAME}")

<<<<<<< HEAD
=======
if(NOT WIN32)
    # The name of the crashtracker executable has to be propagated to a a few different targets, and it needs to be
    # inferred at runtime, so we set it here.  Any component which used dd_wrapper will have access to a uniform name.
    set(CRASHTRACKER_EXE_BASE_NAME "crashtracker_exe")
    set(CRASHTRACKER_EXE_TARGET_NAME ${CRASHTRACKER_EXE_BASE_NAME}-${PLATFORM_SUFFIX})

    target_compile_definitions(dd_wrapper PRIVATE CRASHTRACKER_EXE_TARGET_NAME="${CRASHTRACKER_EXE_TARGET_NAME}")

    # Also propagate the target name to the parent scope, since it can be used for non-code purposes (e.g., filenames)
    set(CRASHTRACKER_EXE_TARGET_NAME
        ${CRASHTRACKER_EXE_TARGET_NAME}
        PARENT_SCOPE)
endif()

>>>>>>> bf8e827d
# For a regular build, the LIB_INSTALL_DIR represents the final location of the library, so nothing special is needed.
# However, for an inplace build, setup.py will pass a temporary path as the extension output directory, so while it will
# handle the extension artifacts themselves, supplementary files like this one will be left uncopied. One way around
# this is to propagate the original source dir of the extension, which can be used to deduce the ideal install
# directory.
if(INPLACE_LIB_INSTALL_DIR)
    set(LIB_INSTALL_DIR "${INPLACE_LIB_INSTALL_DIR}")
endif()

# If LIB_INSTALL_DIR is set, install the library. Install one directory up--ddup, crashtracker, and stackv2 are set to
# the same relative level.
if(LIB_INSTALL_DIR)
    install(
        TARGETS dd_wrapper
        LIBRARY DESTINATION ${LIB_INSTALL_DIR}/..
        ARCHIVE DESTINATION ${LIB_INSTALL_DIR}/..
        RUNTIME DESTINATION ${LIB_INSTALL_DIR}/..)
endif()

# Configure cppcheck
add_cppcheck_target(
    dd_wrapper
    DIRECTORY
    ${CMAKE_CURRENT_SOURCE_DIR}
    INCLUDE
    ${CMAKE_CURRENT_SOURCE_DIR}/include
    ${Datadog_INCLUDE_DIRS}
    SRC
    ${CMAKE_CURRENT_SOURCE_DIR}/src)

# Static analysis
add_infer_target(dd_wrapper)
add_clangtidy_target(dd_wrapper)

# Add the tests
if(BUILD_TESTING)
    enable_testing()
    add_subdirectory(test)
endif()<|MERGE_RESOLUTION|>--- conflicted
+++ resolved
@@ -51,6 +51,7 @@
         src/synchronized_sample_pool.cpp
         src/uploader.cpp
         src/uploader_builder.cpp)
+
 else()
     set(THREADS_PREFER_PTHREAD_FLAG ON)
     find_package(Threads REQUIRED)
@@ -64,11 +65,8 @@
         dd_wrapper SHARED
         src/code_provenance.cpp
         src/code_provenance_interface.cpp
-        src/crashtracker.cpp
-        src/crashtracker_interface.cpp
         src/ddup_interface.cpp
         src/profile.cpp
-        src/receiver_interface.cpp
         src/sample.cpp
         src/sample_manager.cpp
         src/synchronized_sample_pool.cpp
@@ -76,22 +74,6 @@
         src/uploader_builder.cpp)
 endif()
 
-<<<<<<< HEAD
-# Library sources
-add_library(
-    dd_wrapper SHARED
-    src/code_provenance.cpp
-    src/code_provenance_interface.cpp
-    src/ddup_interface.cpp
-    src/profile.cpp
-    src/sample.cpp
-    src/sample_manager.cpp
-    src/synchronized_sample_pool.cpp
-    src/uploader.cpp
-    src/uploader_builder.cpp)
-
-=======
->>>>>>> bf8e827d
 # Add common configuration flags
 add_ddup_config(dd_wrapper)
 
@@ -127,23 +109,6 @@
 
 set_target_properties(dd_wrapper PROPERTIES OUTPUT_NAME "${DD_WRAPPER_TARGET_NAME}")
 
-<<<<<<< HEAD
-=======
-if(NOT WIN32)
-    # The name of the crashtracker executable has to be propagated to a a few different targets, and it needs to be
-    # inferred at runtime, so we set it here.  Any component which used dd_wrapper will have access to a uniform name.
-    set(CRASHTRACKER_EXE_BASE_NAME "crashtracker_exe")
-    set(CRASHTRACKER_EXE_TARGET_NAME ${CRASHTRACKER_EXE_BASE_NAME}-${PLATFORM_SUFFIX})
-
-    target_compile_definitions(dd_wrapper PRIVATE CRASHTRACKER_EXE_TARGET_NAME="${CRASHTRACKER_EXE_TARGET_NAME}")
-
-    # Also propagate the target name to the parent scope, since it can be used for non-code purposes (e.g., filenames)
-    set(CRASHTRACKER_EXE_TARGET_NAME
-        ${CRASHTRACKER_EXE_TARGET_NAME}
-        PARENT_SCOPE)
-endif()
-
->>>>>>> bf8e827d
 # For a regular build, the LIB_INSTALL_DIR represents the final location of the library, so nothing special is needed.
 # However, for an inplace build, setup.py will pass a temporary path as the extension output directory, so while it will
 # handle the extension artifacts themselves, supplementary files like this one will be left uncopied. One way around
