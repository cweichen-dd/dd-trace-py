--- conflicted
+++ resolved
@@ -11,14 +11,7 @@
 // their stacks may be silently truncated, which is unfortunate.
 constexpr unsigned int g_backend_max_nframes = 512;
 
-<<<<<<< HEAD
-// Default value for the max number of samples to keep in the SynchronizedSamplePool
-=======
-// Maximum amount of time, in milliseconds, to wait for crashtracker signal handler
-constexpr uint64_t g_crashtracker_timeout_ms = 5000;
-
 // Default value for the max number of samples to keep in the StaticSamplePool
->>>>>>> 51f614f0
 constexpr size_t g_default_sample_pool_capacity = 4;
 
 // Default name of the runtime.  This will almost certainly get overridden by the caller, but we set it here
