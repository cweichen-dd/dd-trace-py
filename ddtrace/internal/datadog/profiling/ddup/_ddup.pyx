# distutils: language = c++
# cython: language_level=3

import sysconfig
from typing import Dict
from typing import Optional
from typing import Union

from cpython.unicode cimport PyUnicode_AsUTF8AndSize
from libcpp.map cimport map
from libcpp.unordered_map cimport unordered_map
from libcpp.utility cimport pair

import ddtrace
import platform
from .._types import StringType
from ..util import sanitize_string
from ddtrace.internal.constants import DEFAULT_SERVICE_NAME
from ddtrace.internal.packages import get_distributions
from ddtrace.internal.runtime import get_runtime_id
from ddtrace._trace.span import Span


ctypedef void (*func_ptr_t)(string_view)

cdef extern from "stdint.h":
    ctypedef unsigned long long uint64_t
    ctypedef long long int64_t
    cdef uint64_t UINT64_MAX
    cdef int64_t INT64_MAX

cdef extern from "<string_view>" namespace "std" nogil:
    cdef cppclass string_view:
        string_view(const char* s, size_t count)

cdef extern from "sample.hpp" namespace "Datadog":
    ctypedef struct Sample:
        pass

cdef extern from "ddup_interface.hpp":
    void ddup_config_env(string_view env)
    void ddup_config_service(string_view service)
    void ddup_config_version(string_view version)
    void ddup_config_runtime(string_view runtime)
    void ddup_config_runtime_version(string_view runtime_version)
    void ddup_config_profiler_version(string_view profiler_version)
    void ddup_config_url(string_view url)
    void ddup_config_max_nframes(int max_nframes)
    void ddup_config_timeline(bint enable)
    void ddup_config_output_filename(string_view output_filename)
    void ddup_config_sample_pool_capacity(uint64_t sample_pool_capacity)

    void ddup_config_user_tag(string_view key, string_view val)
    void ddup_config_sample_type(unsigned int type)

    void ddup_start()
    void ddup_set_runtime_id(string_view _id)
    void ddup_profile_set_endpoints(map[int64_t, string_view] span_ids_to_endpoints)
    void ddup_profile_add_endpoint_counts(map[string_view, int64_t] trace_endpoints_to_counts)
    bint ddup_upload() nogil

    Sample *ddup_start_sample()
    void ddup_push_walltime(Sample *sample, int64_t walltime, int64_t count)
    void ddup_push_cputime(Sample *sample, int64_t cputime, int64_t count)
    void ddup_push_acquire(Sample *sample, int64_t acquire_time, int64_t count)
    void ddup_push_release(Sample *sample, int64_t release_time, int64_t count)
    void ddup_push_alloc(Sample *sample, int64_t size, int64_t count)
    void ddup_push_heap(Sample *sample, int64_t size)
    void ddup_push_lock_name(Sample *sample, string_view lock_name)
    void ddup_push_threadinfo(Sample *sample, int64_t thread_id, int64_t thread_native_id, string_view thread_name)
    void ddup_push_task_id(Sample *sample, int64_t task_id)
    void ddup_push_task_name(Sample *sample, string_view task_name)
    void ddup_push_span_id(Sample *sample, uint64_t span_id)
    void ddup_push_local_root_span_id(Sample *sample, uint64_t local_root_span_id)
    void ddup_push_trace_type(Sample *sample, string_view trace_type)
    void ddup_push_exceptioninfo(Sample *sample, string_view exception_type, int64_t count)
    void ddup_push_class_name(Sample *sample, string_view class_name)
    void ddup_push_frame(Sample *sample, string_view _name, string_view _filename, uint64_t address, int64_t line)
    void ddup_push_monotonic_ns(Sample *sample, int64_t monotonic_ns)
    void ddup_flush_sample(Sample *sample)
    void ddup_drop_sample(Sample *sample)

cdef extern from "code_provenance_interface.hpp":
    void code_provenance_enable(bint enable)
    void code_provenance_set_runtime_version(string_view runtime_version)
    void code_provenance_set_stdlib_path(string_view stdlib_path)
    void code_provenance_add_packages(unordered_map[string_view, string_view] packages)

# Create wrappers for cython
cdef call_func_with_str(func_ptr_t func, str_arg: StringType):
    if not str_arg:
        return
    if isinstance(str_arg, bytes):
        func(string_view(<const char*>str_arg, len(str_arg)))
        return
    cdef const char* utf8_data
    cdef Py_ssize_t utf8_size
    utf8_data = PyUnicode_AsUTF8AndSize(str_arg, &utf8_size)
    if utf8_data != NULL:
        func(string_view(utf8_data, utf8_size))

cdef call_ddup_config_user_tag(key: StringType, val: StringType):
    if not key or not val:
        return
    if isinstance(key, bytes) and isinstance(val, bytes):
        ddup_config_user_tag(string_view(<const char*>key, len(key)), string_view(<const char*>val, len(val)))
        return
    cdef const char* key_utf8_data
    cdef Py_ssize_t key_utf8_size
    cdef const char* val_utf8_data
    cdef Py_ssize_t val_utf8_size
    key_utf8_data = PyUnicode_AsUTF8AndSize(key, &key_utf8_size)
    val_utf8_data = PyUnicode_AsUTF8AndSize(val, &val_utf8_size)
    if key_utf8_data != NULL and val_utf8_data != NULL:
        ddup_config_user_tag(
            string_view(key_utf8_data, key_utf8_size),
            string_view(val_utf8_data, val_utf8_size)
        )

cdef call_code_provenance_add_packages(distributions):
    dist_names = []
    dist_versions = []
    cdef unordered_map[string_view, string_view] names_and_versions = unordered_map[string_view, string_view]()

    cdef const char* dist_name_utf8_data
    cdef Py_ssize_t dist_name_utf8_size
    cdef const char* dist_version_utf8_data
    cdef Py_ssize_t dist_version_utf8_size

    for dist in distributions:
        dist_name = dist.name
        dist_version = dist.version
        if not dist_name or not dist_version:
            continue
        dist_names.append(dist_name)
        dist_versions.append(dist_version)
        if isinstance(dist_name, bytes) and isinstance(dist_version, bytes):
            names_and_versions.insert(
                pair[string_view, string_view](
                    string_view(<const char*>dist_name, len(dist_name)),
                    string_view(<const char*>dist_version, len(dist_version))
                )
            )
            continue
        dist_name_utf8_data = PyUnicode_AsUTF8AndSize(dist_name, &dist_name_utf8_size)
        dist_version_utf8_data = PyUnicode_AsUTF8AndSize(dist_version, &dist_version_utf8_size)
        if dist_name_utf8_data != NULL and dist_version_utf8_data != NULL:
            names_and_versions.insert(
                pair[string_view, string_view](
                    string_view(dist_name_utf8_data, dist_name_utf8_size),
                    string_view(dist_version_utf8_data, dist_version_utf8_size)
                )
            )
    code_provenance_add_packages(names_and_versions)

cdef call_ddup_profile_set_endpoints(endpoint_to_span_ids):
    # We want to make sure that endpoint strings outlive the for loop below
    # and prevent them to be GC'ed. We do this by storing them in a list.
    # This is necessary because we pass string_views to the C++ code, which is
    # a view into the original string. If the original string is GC'ed, the view
    # will point to garbage.
    endpoint_list = []
    cdef map[int64_t, string_view] span_ids_to_endpoints = map[int64_t, string_view]()
    cdef const char* utf8_data
    cdef Py_ssize_t utf8_size
    for endpoint, span_ids in endpoint_to_span_ids.items():
        if not endpoint:
            continue
        endpoint_list.append(endpoint)
        if isinstance(endpoint, bytes):
            for span_id in span_ids:
                span_ids_to_endpoints.insert(
                    pair[int64_t, string_view](
                        clamp_to_uint64_unsigned(span_id),
                        string_view(<const char*>endpoint, len(endpoint))
                    )
                )
            continue
        utf8_data = PyUnicode_AsUTF8AndSize(endpoint, &utf8_size)
        if utf8_data != NULL:
            for span_id in span_ids:
                span_ids_to_endpoints.insert(
                    pair[int64_t, string_view](
                        clamp_to_uint64_unsigned(span_id),
                        string_view(utf8_data, utf8_size)
                    )
                )
    ddup_profile_set_endpoints(span_ids_to_endpoints)

cdef call_ddup_profile_add_endpoint_counts(endpoint_counts):
    # We want to make sure that endpoint strings outlive the for loop below
    # and prevent them to be GC'ed. We do this by storing them in a list.
    # This is necessary because we pass string_views to the C++ code, which is
    # a view into the original string. If the original string is GC'ed, the view
    # will point to garbage.
    endpoint_list = []
    cdef map[string_view, int64_t] trace_endpoints_to_counts = map[string_view, int64_t]()
    cdef const char* utf8_data
    cdef Py_ssize_t utf8_size
    for endpoint, count in endpoint_counts.items():
        if not endpoint:
            continue
        endpoint_list.append(endpoint)
        if isinstance(endpoint, bytes):
            trace_endpoints_to_counts.insert(
                pair[string_view, int64_t](
                    string_view(<const char*>endpoint, len(endpoint)),
                    clamp_to_int64_unsigned(count)
                )
            )
            continue
        utf8_data = PyUnicode_AsUTF8AndSize(endpoint, &utf8_size)
        if utf8_data != NULL:
            trace_endpoints_to_counts.insert(
                pair[string_view, int64_t](
                    string_view(utf8_data, utf8_size),
                    clamp_to_int64_unsigned(count)
                )
            )
    ddup_profile_add_endpoint_counts(trace_endpoints_to_counts)

cdef call_ddup_push_lock_name(Sample* sample, lock_name: StringType):
    if not lock_name:
        return
    if isinstance(lock_name, bytes):
        ddup_push_lock_name(sample, string_view(<const char*>lock_name, len(lock_name)))
        return
    cdef const char* utf8_data
    cdef Py_ssize_t utf8_size
    utf8_data = PyUnicode_AsUTF8AndSize(lock_name, &utf8_size)
    if utf8_data != NULL:
        ddup_push_lock_name(sample, string_view(utf8_data, utf8_size))

cdef call_ddup_push_frame(Sample* sample, name: StringType, filename: StringType,
                          uint64_t address, int64_t line):
    if not name or not filename:
        return
    if isinstance(name, bytes) and isinstance(filename, bytes):
        ddup_push_frame(sample, string_view(<const char*>name, len(name)),
                        string_view(<const char*>filename, len(filename)),
                        address, line)
        return
    cdef const char* name_utf8_data
    cdef Py_ssize_t name_utf8_size
    cdef const char* filename_utf8_data
    cdef Py_ssize_t filename_utf8_size
    name_utf8_data = PyUnicode_AsUTF8AndSize(name, &name_utf8_size)
    filename_utf8_data = PyUnicode_AsUTF8AndSize(filename, &filename_utf8_size)
    if name_utf8_data != NULL and filename_utf8_data != NULL:
        ddup_push_frame(sample, string_view(name_utf8_data, name_utf8_size),
                        string_view(filename_utf8_data, filename_utf8_size),
                        address, line)

cdef call_ddup_push_threadinfo(Sample* sample, int64_t thread_id, int64_t thread_native_id, thread_name: StringType):
    if not thread_name:
        return
    if isinstance(thread_name, bytes):
        ddup_push_threadinfo(
            sample, thread_id, thread_native_id, string_view(<const char*>thread_name, len(thread_name)))
        return
    cdef const char* utf8_data
    cdef Py_ssize_t utf8_size
    utf8_data = PyUnicode_AsUTF8AndSize(thread_name, &utf8_size)
    if utf8_data != NULL:
        ddup_push_threadinfo(sample, thread_id, thread_native_id, string_view(utf8_data, utf8_size))

cdef call_ddup_push_task_name(Sample* sample, task_name: StringType):
    if not task_name:
        return
    if isinstance(task_name, bytes):
        ddup_push_task_name(sample, string_view(<const char*>task_name, len(task_name)))
        return
    cdef const char* utf8_data
    cdef Py_ssize_t utf8_size
    utf8_data = PyUnicode_AsUTF8AndSize(task_name, &utf8_size)
    if utf8_data != NULL:
        ddup_push_task_name(sample, string_view(utf8_data, utf8_size))

cdef call_ddup_push_exceptioninfo(Sample* sample, exception_name: StringType, uint64_t count):
    if not exception_name:
        return
    if isinstance(exception_name, bytes):
        ddup_push_exceptioninfo(sample, string_view(<const char*>exception_name, len(exception_name)), count)
        return
    cdef const char* utf8_data
    cdef Py_ssize_t utf8_size
    utf8_data = PyUnicode_AsUTF8AndSize(exception_name, &utf8_size)
    if utf8_data != NULL:
        ddup_push_exceptioninfo(sample, string_view(utf8_data, utf8_size), count)

cdef call_ddup_push_class_name(Sample* sample, class_name: StringType):
    if not class_name:
        return
    if isinstance(class_name, bytes):
        ddup_push_class_name(sample, string_view(<const char*>class_name, len(class_name)))
        return
    cdef const char* utf8_data
    cdef Py_ssize_t utf8_size
    utf8_data = PyUnicode_AsUTF8AndSize(class_name, &utf8_size)
    if utf8_data != NULL:
        ddup_push_class_name(sample, string_view(utf8_data, utf8_size))

cdef call_ddup_push_trace_type(Sample* sample, trace_type: StringType):
    if not trace_type:
        return
    if isinstance(trace_type, bytes):
        ddup_push_trace_type(sample, string_view(<const char*>trace_type, len(trace_type)))
        return
    cdef const char* utf8_data
    cdef Py_ssize_t utf8_size
    utf8_data = PyUnicode_AsUTF8AndSize(trace_type, &utf8_size)
    if utf8_data != NULL:
        ddup_push_trace_type(sample, string_view(utf8_data, utf8_size))

# Conversion functions
cdef uint64_t clamp_to_uint64_unsigned(value):
    # This clamps a Python int to the nonnegative range of an unsigned 64-bit integer.
    # The name is redundant, but consistent with the other clamping function.
    if value < 0:
        return 0
    if value > UINT64_MAX:
        return UINT64_MAX
    return value


cdef int64_t clamp_to_int64_unsigned(value):
    # This clamps a Python int to the nonnegative range of a signed 64-bit integer.
    if value < 0:
        return 0
    if value > INT64_MAX:
        return INT64_MAX
    return value


# Public API
def config(
        service: StringType = None,
        env: StringType = None,
        version: StringType = None,
        tags: Optional[Dict[Union[str, bytes], Union[str, bytes]]] = None,
        max_nframes: Optional[int] = None,
        url: StringType = None,
        timeline_enabled: Optional[bool] = None,
        output_filename: StringType = None,
        sample_pool_capacity: Optional[int] = None,
        enable_code_provenance: bool = None) -> None:

    # Try to provide a ddtrace-specific default service if one is not given
    service = service or DEFAULT_SERVICE_NAME
    call_func_with_str(ddup_config_service, service)

    # Empty values are auto-populated in the backend (omitted in client)
    if env:
        call_func_with_str(ddup_config_env, env)
    if version:
        call_func_with_str(ddup_config_version, version)
    if url:
<<<<<<< HEAD
        with open("/tmp/ddup.pyx.log", "a") as f:
            f.write(f"config url: {url}\n")
        call_ddup_config_url(ensure_binary_or_empty(url))
=======
        call_func_with_str(ddup_config_url, url)
>>>>>>> 06c97522
    if output_filename:
        call_func_with_str(ddup_config_output_filename, output_filename)

    # Inherited
    call_func_with_str(ddup_config_runtime, platform.python_implementation())
    call_func_with_str(ddup_config_runtime_version, platform.python_version())
    call_func_with_str(ddup_config_profiler_version, ddtrace.__version__)

    if max_nframes is not None:
        ddup_config_max_nframes(clamp_to_int64_unsigned(max_nframes))
    if tags is not None:
        for key, val in tags.items():
            if key and val:
                call_ddup_config_user_tag(key, val)

    if timeline_enabled is True:
        ddup_config_timeline(True)
    if sample_pool_capacity:
        ddup_config_sample_pool_capacity(clamp_to_uint64_unsigned(sample_pool_capacity))

    if enable_code_provenance:
        code_provenance_enable(enable_code_provenance)
        call_func_with_str(code_provenance_set_runtime_version, platform.python_version())
        # DEV: Do we also have to pass platsdlib_path, purelib_path, platlib_path?
        call_func_with_str(code_provenance_set_stdlib_path, sysconfig.get_path("stdlib"))
        call_code_provenance_add_packages(get_distributions())


def start() -> None:
    ddup_start()


def upload() -> None:
    call_func_with_str(ddup_set_runtime_id, get_runtime_id())

    processor = ddtrace.tracer._endpoint_call_counter_span_processor
    endpoint_counts, endpoint_to_span_ids = processor.reset()

    call_ddup_profile_set_endpoints(endpoint_to_span_ids)
    call_ddup_profile_add_endpoint_counts(endpoint_counts)

    with nogil:
        ddup_upload()


cdef class SampleHandle:
    cdef Sample *ptr

    def __cinit__(self):
        self.ptr = ddup_start_sample()

    def __dealloc__(self):
        if self.ptr is not NULL:
            ddup_drop_sample(self.ptr)
            self.ptr = NULL  # defensively, in case of post-dealloc access in native

    def push_cputime(self, value: int, count: int) -> None:
        if self.ptr is not NULL:
            ddup_push_cputime(self.ptr, clamp_to_int64_unsigned(value), clamp_to_int64_unsigned(count))

    def push_walltime(self, value: int, count: int) -> None:
        if self.ptr is not NULL:
            ddup_push_walltime(self.ptr, clamp_to_int64_unsigned(value), clamp_to_int64_unsigned(count))

    def push_acquire(self, value: int, count: int) -> None:
        if self.ptr is not NULL:
            ddup_push_acquire(self.ptr, clamp_to_int64_unsigned(value), clamp_to_int64_unsigned(count))

    def push_release(self, value: int, count: int) -> None:
        if self.ptr is not NULL:
            ddup_push_release(self.ptr, clamp_to_int64_unsigned(value), clamp_to_int64_unsigned(count))

    def push_alloc(self, value: int, count: int) -> None:
        if self.ptr is not NULL:
            ddup_push_alloc(self.ptr, clamp_to_int64_unsigned(value), clamp_to_int64_unsigned(count))

    def push_heap(self, value: int) -> None:
        if self.ptr is not NULL:
            ddup_push_heap(self.ptr, clamp_to_int64_unsigned(value))

    def push_lock_name(self, lock_name: StringType) -> None:
        if self.ptr is not NULL:
            call_ddup_push_lock_name(self.ptr, lock_name)

    def push_frame(self, name: StringType, filename: StringType, address: int, line: int) -> None:
        if self.ptr is not NULL:
            # Customers report `name` and `filename` may be unexpected objects, so sanitize.
            sanitized_name = sanitize_string(name)
            sanitized_filename = sanitize_string(filename)
            call_ddup_push_frame(self.ptr, sanitized_name, sanitized_filename,
                                 clamp_to_uint64_unsigned(address), clamp_to_int64_unsigned(line))

    def push_threadinfo(self, thread_id: int, thread_native_id: int, thread_name: StringType) -> None:
        if self.ptr is not NULL:
            thread_id = thread_id if thread_id is not None else 0
            thread_native_id = thread_native_id if thread_native_id is not None else 0
            call_ddup_push_threadinfo(
                self.ptr,
                clamp_to_int64_unsigned(thread_id),
                clamp_to_int64_unsigned(thread_native_id),
                thread_name
            )

    def push_task_id(self, task_id: Optional[int]) -> None:
        if self.ptr is not NULL:
            if task_id is not None:
                ddup_push_task_id(self.ptr, clamp_to_int64_unsigned(task_id))

    def push_task_name(self, task_name: StringType) -> None:
        if self.ptr is not NULL:
            if task_name is not None:
                call_ddup_push_task_name(self.ptr, task_name)

    def push_exceptioninfo(self, exc_type: Union[None, bytes, str, type], count: int) -> None:
        if self.ptr is not NULL:
            exc_name = None
            if isinstance(exc_type, type):
                exc_name = exc_type.__module__ + "." + exc_type.__name__
            else:
                exc_name = exc_type
            call_ddup_push_exceptioninfo(self.ptr, exc_name, clamp_to_uint64_unsigned(count))

    def push_class_name(self, class_name: StringType) -> None:
        if self.ptr is not NULL:
            call_ddup_push_class_name(self.ptr, class_name)

    def push_span(self, span: Optional[Span]) -> None:
        if self.ptr is NULL:
            return
        if not span:
            return
        if span.span_id:
            ddup_push_span_id(self.ptr, clamp_to_uint64_unsigned(span.span_id))
        if not span._local_root:
            return
        if span._local_root.span_id:
            ddup_push_local_root_span_id(self.ptr, clamp_to_uint64_unsigned(span._local_root.span_id))
        if span._local_root.span_type:
            call_ddup_push_trace_type(self.ptr, span._local_root.span_type)

    def push_monotonic_ns(self, monotonic_ns: int) -> None:
        if self.ptr is not NULL:
            ddup_push_monotonic_ns(self.ptr, <int64_t>monotonic_ns)

    def flush_sample(self) -> None:
        # Flushing the sample consumes it.  The user will no longer be able to use
        # this handle after flushing it.
        if self.ptr is not NULL:
            ddup_flush_sample(self.ptr)
            ddup_drop_sample(self.ptr)
            self.ptr = NULL<|MERGE_RESOLUTION|>--- conflicted
+++ resolved
@@ -355,13 +355,7 @@
     if version:
         call_func_with_str(ddup_config_version, version)
     if url:
-<<<<<<< HEAD
-        with open("/tmp/ddup.pyx.log", "a") as f:
-            f.write(f"config url: {url}\n")
-        call_ddup_config_url(ensure_binary_or_empty(url))
-=======
         call_func_with_str(ddup_config_url, url)
->>>>>>> 06c97522
     if output_filename:
         call_func_with_str(ddup_config_output_filename, output_filename)
 
