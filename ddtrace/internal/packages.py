--- conflicted
+++ resolved
@@ -49,19 +49,6 @@
 
 def get_package_distributions() -> t.Mapping[str, t.List[str]]:
     """a mapping of importable package names to their distribution name(s)"""
-<<<<<<< HEAD
-
-    # Prefer the official API if available, otherwise fallback to the vendored version
-    if hasattr(importlib_metadata, "packages_distributions"):
-        return importlib_metadata.packages_distributions()
-    return _packages_distributions()
-=======
-    global _PACKAGE_DISTRIBUTIONS
-    if _PACKAGE_DISTRIBUTIONS is None:
-        try:
-            import importlib.metadata as importlib_metadata
-        except ImportError:
-            import importlib_metadata  # type: ignore[no-redef]
 
         # Prefer the official API if available, otherwise fallback to the vendored version
         if hasattr(importlib_metadata, "packages_distributions"):
@@ -69,7 +56,6 @@
         else:
             _PACKAGE_DISTRIBUTIONS = _packages_distributions()
     return _PACKAGE_DISTRIBUTIONS
->>>>>>> 4888ad04
 
 
 @cached(maxsize=1024)
