--- conflicted
+++ resolved
@@ -11,15 +11,11 @@
 
 from ddtrace.internal.logger import get_logger
 from ddtrace.internal.processor import SpanProcessor
-<<<<<<< HEAD
-from ddtrace.span import Span
-from ddtrace.writer import BaseWriter
-=======
 from ddtrace.internal.service import ServiceStatusError
 from ddtrace.internal.writer import TraceWriter
 from ddtrace.span import Span
 from ddtrace.span import _is_top_level
->>>>>>> 25af9e38
+from ddtrace.writer import BaseWriter
 
 
 log = get_logger(__name__)
