--- conflicted
+++ resolved
@@ -7,17 +7,10 @@
 
 from ddtrace import config
 from ddtrace import version
-<<<<<<< HEAD
-from ddtrace.internal import agent
 from ddtrace.internal import forksafe
 from ddtrace.internal.compat import ensure_text
 from ddtrace.internal.runtime import get_runtime_id
-=======
-from ddtrace.internal.datadog.profiling import crashtracker
-from ddtrace.internal.runtime import get_runtime_id
-from ddtrace.internal.runtime import on_runtime_id_change
 from ddtrace.settings._agent import config as agent_config
->>>>>>> bf8e827d
 from ddtrace.settings.crashtracker import config as crashtracker_config
 from ddtrace.settings.profiling import config as profiling_config
 from ddtrace.settings.profiling import config_str
@@ -28,7 +21,7 @@
     from ddtrace.internal.native._native import CrashtrackerConfiguration
     from ddtrace.internal.native._native import CrashtrackerReceiverConfig
     from ddtrace.internal.native._native import CrashtrackerStatus
-    from ddtrace.internal.native._native import Metadata
+    from ddtrace.internal.native._native import CrashtrackerMetadata
     from ddtrace.internal.native._native import StacktraceCollection
     from ddtrace.internal.native._native import crashtracker_init
     from ddtrace.internal.native._native import crashtracker_on_fork
@@ -76,7 +69,6 @@
     if profiling_config.enabled:
         tags["profiler_config"] = config_str(profiling_config)
 
-<<<<<<< HEAD
     # Another thing to note is that these tag keys and values can be bytes
     # objects, so we need to ensure that they are converted to strings as
     # PyO3 can't convert bytes objects to Rust String type.
@@ -101,23 +93,6 @@
         stacktrace_resolver = StacktraceCollection.Disabled
     elif crashtracker_config.stacktrace_resolver == "fast":
         stacktrace_resolver = StacktraceCollection.WithoutSymbols
-=======
-    import platform
-
-    crashtracker.set_url(crashtracker_config.debug_url or agent_config.trace_agent_url)
-    crashtracker.set_service(config.service)
-    crashtracker.set_version(config.version)
-    crashtracker.set_env(config.env)
-    crashtracker.set_runtime_id(get_runtime_id())
-    crashtracker.set_runtime_version(platform.python_version())
-    crashtracker.set_library_version(version.get_version())
-    crashtracker.set_create_alt_stack(bool(crashtracker_config.create_alt_stack))
-    crashtracker.set_use_alt_stack(bool(crashtracker_config.use_alt_stack))
-    if crashtracker_config.stacktrace_resolver == "fast":
-        crashtracker.set_resolve_frames_fast()
-    elif crashtracker_config.stacktrace_resolver == "full":
-        crashtracker.set_resolve_frames_full()
->>>>>>> bf8e827d
     elif crashtracker_config.stacktrace_resolver == "safe":
         stacktrace_resolver = StacktraceCollection.EnabledWithSymbolsInReceiver
     elif crashtracker_config.stacktrace_resolver == "full":
@@ -135,7 +110,7 @@
         crashtracker_config.use_alt_stack,
         5000,  # timeout_ms
         stacktrace_resolver,
-        crashtracker_config.debug_url or agent.get_trace_url(),
+        crashtracker_config.debug_url or agent_config.trace_agent_url,
         None,  # unix_socket_path
     )
 
@@ -150,7 +125,7 @@
 
     tags = _get_tags(additional_tags)
 
-    metadata = Metadata("dd-trace-py", version.get_version(), "python", tags)
+    metadata = CrashtrackerMetadata("dd-trace-py", version.get_version(), "python", tags)
 
     return config, receiver_config, metadata
 
