--- conflicted
+++ resolved
@@ -19,11 +19,7 @@
 from ddtrace.vendor.dogstatsd import DogStatsd
 
 from ...constants import KEEP_SPANS_RATE_KEY
-<<<<<<< HEAD
-from ...internal import telemetry
-=======
 from ...internal.utils.formats import parse_tags_str
->>>>>>> 7a1d0f57
 from ...internal.utils.http import Response
 from ...internal.utils.time import StopWatch
 from .. import compat
@@ -513,21 +509,7 @@
         if headers:
             _headers.update(headers)
         self._container_info = container.get_container_info()
-<<<<<<< HEAD
-        if self._container_info and self._container_info.container_id:
-            _headers.update(
-                {
-                    "Datadog-Container-Id": self._container_info.container_id,
-                }
-            )
-=======
         container.update_headers_with_container_info(_headers, self._container_info)
-
-        _headers.update({"Content-Type": client.encoder.content_type})  # type: ignore[attr-defined]
-        additional_header_str = os.environ.get("_DD_TRACE_WRITER_ADDITIONAL_HEADERS")
-        if additional_header_str is not None:
-            _headers.update(parse_tags_str(additional_header_str))
->>>>>>> 7a1d0f57
         self._response_cb = response_callback
         super(AgentWriter, self).__init__(
             intake_url=agent_url,
