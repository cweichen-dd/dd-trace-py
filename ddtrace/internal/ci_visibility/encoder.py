--- conflicted
+++ resolved
@@ -4,12 +4,6 @@
 from typing import Dict
 from typing import TYPE_CHECKING
 
-<<<<<<< HEAD
-from ddtrace.internal._encoding import BufferedEncoder
-from ddtrace.internal._encoding import packb as msgpack_packb
-from ddtrace.internal.ci_visibility.constants import EVENT_TYPE
-from ddtrace.internal.encoding import JSONEncoderV2
-=======
 from ddtrace.ext import SpanTypes
 from ddtrace.internal._encoding import BufferedEncoder
 from ddtrace.internal._encoding import packb as msgpack_packb
@@ -23,7 +17,6 @@
 from ddtrace.internal.ci_visibility.constants import SUITE_TYPE
 from ddtrace.internal.encoding import JSONEncoderV2
 from ddtrace.internal.writer.writer import NoEncodableSpansError
->>>>>>> 0bd5a640
 
 
 if TYPE_CHECKING:  # pragma: no cover
@@ -34,11 +27,8 @@
     content_type = "application/msgpack"
     ALLOWED_METADATA_KEYS = ("language", "library_version", "runtime-id", "env")
     PAYLOAD_FORMAT_VERSION = 1
-<<<<<<< HEAD
     TEST_FUNCTION_EVENT_VERSION = 2
-=======
     TEST_SUITE_EVENT_VERSION = 1
->>>>>>> 0bd5a640
     TEST_EVENT_VERSION = 2
 
     def __init__(self, *args):
@@ -91,20 +81,6 @@
         sp["duration"] = span.duration_ns
         sp["meta"] = dict(sorted(span._meta.items()))
         sp["metrics"] = dict(sorted(span._metrics.items()))
-<<<<<<< HEAD
-        sp["trace_id"] = int(sp.get("trace_id") or "0")
-        sp["parent_id"] = int(sp.get("parent_id") or "0")
-        sp["span_id"] = int(sp.get("span_id") or "0")
-        if dd_origin is not None:
-            sp["meta"].update({"_dd.origin": dd_origin})
-        if span.get_tag(EVENT_TYPE) == "test":
-            version = CIVisibilityEncoderV01.TEST_FUNCTION_EVENT_VERSION
-        else:
-            version = CIVisibilityEncoderV01.TEST_EVENT_VERSION
-            sp["test_suite_id"] = int(sp["meta"].get("test_suite_id") or "0")
-            sp["test_module_id"] = int(sp["meta"].get("test_module_id") or "0")
-            sp["test_session_id"] = int(sp["meta"].get("test_session_id") or "0")
-=======
         if dd_origin is not None:
             sp["meta"].update({"_dd.origin": dd_origin})
 
@@ -114,14 +90,10 @@
         if span.get_tag(EVENT_TYPE) == "test":
             version = CIVisibilityEncoderV01.TEST_EVENT_VERSION
 
->>>>>>> 0bd5a640
         if span.span_type == "test":
             event_type = span.get_tag(EVENT_TYPE)
         else:
             event_type = "span"
-<<<<<<< HEAD
-        return {"version": version, "type": event_type, "content": sp}
-=======
 
         return {"version": version, "type": event_type, "content": sp}
 
@@ -187,5 +159,4 @@
             "test_session_id": 1,  # TODO: populate with real IDs
             "test_suite_id": 1,
             "files": json.loads(span.get_tag(COVERAGE_TAG_NAME))["files"],
-        }
->>>>>>> 0bd5a640
+        }