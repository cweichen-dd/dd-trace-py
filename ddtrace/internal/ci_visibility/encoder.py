--- conflicted
+++ resolved
@@ -196,11 +196,7 @@
     @staticmethod
     def _convert_span(span, dd_origin):
         # type: (Span, str) -> Dict[str, Any]
-<<<<<<< HEAD
-        return {
-=======
         converted_span = {
->>>>>>> d0b8a92d
             "test_session_id": int(span.get_tag(SESSION_ID) or "1"),
             "test_suite_id": int(span.get_tag(SUITE_ID) or "1"),
             "files": json.loads(span.get_tag(COVERAGE_TAG_NAME))["files"],
