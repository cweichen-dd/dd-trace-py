--- conflicted
+++ resolved
@@ -1,16 +1,8 @@
 from collections import defaultdict
 import json
 import os
-<<<<<<< HEAD
 from typing import TYPE_CHECKING
-=======
 import sys
-from typing import Any
-from typing import Dict
-from typing import List
-from typing import Optional
-from typing import Tuple
->>>>>>> 23f64d36
 from uuid import uuid4
 
 from ddtrace import config as ddconfig
