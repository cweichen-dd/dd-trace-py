--- conflicted
+++ resolved
@@ -80,9 +80,7 @@
         self._tags = ci.tags(cwd=_get_git_repo())  # type: Dict[str, str]
         self._service = service
         self._codeowners = None
-<<<<<<< HEAD
         self._tests_to_skip = {}
-=======
         self._code_coverage_enabled_by_api, self._test_skipping_enabled_by_api = self._check_enabled_features()
 
         self._git_client = None
@@ -92,7 +90,6 @@
                 log.warning("Environment variable DD_APPLICATION_KEY not set, so no git metadata will be uploaded.")
             else:
                 self._git_client = CIVisibilityGitClient(api_key=self._api_key or "", app_key=self._app_key)
->>>>>>> 0bd5a640
 
         int_service = None
         if self.config is not None:
