from itertools import groupby
import json
import os
from typing import TYPE_CHECKING

from ddtrace import config
from ddtrace.internal import compat
from ddtrace.internal.logger import get_logger


if TYPE_CHECKING:  # pragma: no cover
    from typing import Dict
    from typing import Iterable
    from typing import List
    from typing import Optional
    from typing import Tuple

if TYPE_CHECKING:  # pragma: no cover
    from typing import Dict
    from typing import Iterable
    from typing import List
    from typing import Optional
    from typing import Tuple

log = get_logger(__name__)

try:
    from coverage import Coverage
    from coverage import version_info as coverage_version

    # this public attribute became private after coverage==6.3
    EXECUTE_ATTR = "_execute" if coverage_version > (6, 3) else "execute"
except ImportError:
    Coverage = None  # type: ignore[misc,assignment]
    EXECUTE_ATTR = ""

ROOT_DIR = None


def enabled():
    if config._ci_visibility_code_coverage_enabled:
        if compat.PY2:
            return False
        if Coverage is None:
            log.warning(
                "CI Visibility code coverage tracking is enabled, but the `coverage` package is not installed. "
                "To use code coverage tracking, please install `coverage` from https://pypi.org/project/coverage/"
            )
            return False
        return True
    return False


def _initialize_coverage(root_dir):
    global ROOT_DIR
    if ROOT_DIR is None:
        ROOT_DIR = root_dir

<<<<<<< HEAD
    global COVERAGE_SINGLETON
    if COVERAGE_SINGLETON is None:
        coverage_kwargs = {
            "data_file": None,
            "source": [ROOT_DIR],
            "config_file": False,
            "omit": [
                "*/site-packages/*",
            ],
        }
        COVERAGE_SINGLETON = Coverage(**coverage_kwargs)


def _coverage_start():
    COVERAGE_SINGLETON.start()


def _coverage_end(span):
    span_id = str(span.trace_id)
    COVERAGE_SINGLETON.stop()
    span.set_tag(COVERAGE_TAG_NAME, build_payload(COVERAGE_SINGLETON, test_id=span_id))
    COVERAGE_SINGLETON.erase()
=======
    coverage_kwargs = {
        "data_file": None,
        "source": [ROOT_DIR],
        "config_file": False,
        "omit": [
            "*/site-packages/*",
        ],
    }
    return Coverage(**coverage_kwargs)
>>>>>>> 683b1649


def segments(lines):
    # type: (Iterable[int]) -> List[Tuple[int, int, int, int, int]]
    """Extract the relevant report data for a single file."""
    _segments = []
    for key, g in groupby(enumerate(sorted(lines)), lambda x: x[1] - x[0]):
        group = list(g)
        start = group[0][1]
        end = group[-1][1]
        _segments.append((start, 0, end, 0, -1))

    return _segments


def _lines(coverage, context):
    # type: (Coverage, Optional[str]) -> Dict[str, List[Tuple[int, int, int, int, int]]]
    if not coverage._collector or not coverage._collector.data:
        return {}

    return {
        k: segments(v.keys()) if isinstance(v, dict) else segments(v)  # type: ignore
        for k, v in coverage._collector.data.items()
    }


def build_payload(coverage, test_id=None):
    # type: (Coverage, Optional[str]) -> str
    """
    Generate a CI Visibility coverage payload, formatted as follows:

    "files": [
        {
            "filename": <String>,
            "segments": [
                [Int, Int, Int, Int, Int],  # noqa
            ]
        },
        ...
    ]

    For each segment of code for which there is coverage, there are always five integer values:
        The first number indicates the start line of the code block (index starting in 1)
        The second number indicates the start column of the code block (index starting in 1). Use value -1 if the
            column is unknown.
        The third number indicates the end line of the code block
        The fourth number indicates the end column of the code block
        The fifth number indicates the number of executions of the block
            If the number is >0 then it indicates the number of executions
            If the number is -1 then it indicates that the number of executions are unknown

    :param test_id: a unique identifier for the current test run
    :param root: the directory relative to which paths to covered files should be resolved
    """
    return json.dumps(
        {
            "files": [
                {
                    "filename": os.path.relpath(filename, ROOT_DIR) if ROOT_DIR is not None else filename,
                    "segments": lines,
                }
                if lines
                else {
                    "filename": os.path.relpath(filename, ROOT_DIR) if ROOT_DIR is not None else filename,
                }
                for filename, lines in _lines(coverage, test_id).items()
            ]
        }
    )<|MERGE_RESOLUTION|>--- conflicted
+++ resolved
@@ -7,13 +7,6 @@
 from ddtrace.internal import compat
 from ddtrace.internal.logger import get_logger
 
-
-if TYPE_CHECKING:  # pragma: no cover
-    from typing import Dict
-    from typing import Iterable
-    from typing import List
-    from typing import Optional
-    from typing import Tuple
 
 if TYPE_CHECKING:  # pragma: no cover
     from typing import Dict
@@ -56,30 +49,6 @@
     if ROOT_DIR is None:
         ROOT_DIR = root_dir
 
-<<<<<<< HEAD
-    global COVERAGE_SINGLETON
-    if COVERAGE_SINGLETON is None:
-        coverage_kwargs = {
-            "data_file": None,
-            "source": [ROOT_DIR],
-            "config_file": False,
-            "omit": [
-                "*/site-packages/*",
-            ],
-        }
-        COVERAGE_SINGLETON = Coverage(**coverage_kwargs)
-
-
-def _coverage_start():
-    COVERAGE_SINGLETON.start()
-
-
-def _coverage_end(span):
-    span_id = str(span.trace_id)
-    COVERAGE_SINGLETON.stop()
-    span.set_tag(COVERAGE_TAG_NAME, build_payload(COVERAGE_SINGLETON, test_id=span_id))
-    COVERAGE_SINGLETON.erase()
-=======
     coverage_kwargs = {
         "data_file": None,
         "source": [ROOT_DIR],
@@ -89,7 +58,6 @@
         ],
     }
     return Coverage(**coverage_kwargs)
->>>>>>> 683b1649
 
 
 def segments(lines):
