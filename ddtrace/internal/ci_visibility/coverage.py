--- conflicted
+++ resolved
@@ -1,13 +1,12 @@
-<<<<<<< HEAD
-=======
 import contextlib
->>>>>>> 9f864cba
 from itertools import groupby
 import json
 import os
 from typing import Dict
+from typing import Iterable
 from typing import List
 from typing import Optional
+from typing import Tuple
 
 from ddtrace import config
 from ddtrace.internal import compat
@@ -61,16 +60,17 @@
 
 
 def segments(lines):
+    # type: (Iterable[int]) -> List[Tuple[int, int, int, int, int]]
+    """Extract the relevant report data for a single file."""
     _segments = []
-    for key, group in groupby(enumerate(sorted(lines)), lambda x: x[1] - x[0]):
-        group = list(group)
+    for key, g in groupby(enumerate(sorted(lines)), lambda x: x[1] - x[0]):
+        group = list(g)
         start = group[0][1]
         end = group[-1][1]
-        _segments.append([start, 0, end, 0, -1])
+        _segments.append((start, 0, end, 0, -1))
 
     return _segments
 
-<<<<<<< HEAD
 
 def _coverage_start():
     COV.start()
@@ -82,19 +82,6 @@
     span.set_tag(COVERAGE_TAG_NAME, build_payload(COV, test_id=span_id))
     COV._collector._clear_data()
     COV._collector.data.clear()
-=======
-def segments(lines):
-    # type: (Iterable[int]) -> List[Tuple[int, int, int, int, int]]
-    """Extract the relevant report data for a single file."""
-    _segments = []
-    for key, g in groupby(enumerate(sorted(lines)), lambda x: x[1] - x[0]):
-        group = list(g)
-        start = group[0][1]
-        end = group[-1][1]
-        _segments.append((start, 0, end, 0, -1))
-
-    return _segments
->>>>>>> 9f864cba
 
 
 def _lines(coverage, context):
