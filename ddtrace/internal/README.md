# Internal
This internal module is used to define and document an internal only API for `ddtrace`.

These modules are not intended to be used outside of `ddtrace`.

The APIs found within `ddtrace.internal` are subject to breaking changes at any time
and do not follow the semver versioning scheme of the `ddtrace` package.


## The Product Protocol

New products can be introduced in a modular way by defining a new product
object that implements the product protocol. This consists of a Python object
(generally a module) that exports the following mandatory attributes:

| Attribute | Description |
|-----------|-------------|
| `start() -> None` | A function with the logic required to start the product |
| `restart(join: bool = False) -> None` | A function with the logic required to restart the product after a fork |
| `stop(join: bool = False) -> None` | A function with the logic required to stop the product |
| `at_exit(join: bool = False) -> None` | A function with the logic required to stop the product at exit |
| `post_preload() -> None` | A function with the logic required to finish initialization after the library  preload stage |

The product object needs to be made available to the Python plugin system by
defining an entry point in the `project.entry-points.'ddtrace.products'` section
of the `pyproject.toml` file.

> [!NOTE]
> The `post_preload` method is part of the gevent support via module cloning.
> Once a different solution will be in place, this function will likely be
> removed. Any initialization logic that needs to be executed on load can be
> moved to the `start` method, or as part of the product object initialization.

Products can also define optional attributes that are used to manage other
aspects of a product's lifecycle. This list can grow over time as the protocol
gets extended to add support for additional features.

| Attribute | Description |
|-----------|-------------|
| `requires: list[str]` | A list of other product names that the product depends on |
| `config: DDConfig` | A configuration object; when an instance of `DDConfig`, configuration telemetry is automatically reported |
| `APMCapabilities: Type[enum.IntFlag]` | A set of capabilities that the product provides |
<<<<<<< HEAD
| `apm_tracing_rc: (dict) -> None` | Product-specific remote configuration handler (e.g. remote enablement) |
| `before_fork() -> None` | A function with the logic required to prepare the product for a fork |
=======
| `apm_tracing_rc: (dict, ddtrace.settings._core.Config) -> None` | Product-specific remote configuration handler (e.g. remote enablement) |
>>>>>>> 0a92748a
<|MERGE_RESOLUTION|>--- conflicted
+++ resolved
@@ -40,9 +40,5 @@
 | `requires: list[str]` | A list of other product names that the product depends on |
 | `config: DDConfig` | A configuration object; when an instance of `DDConfig`, configuration telemetry is automatically reported |
 | `APMCapabilities: Type[enum.IntFlag]` | A set of capabilities that the product provides |
-<<<<<<< HEAD
-| `apm_tracing_rc: (dict) -> None` | Product-specific remote configuration handler (e.g. remote enablement) |
-| `before_fork() -> None` | A function with the logic required to prepare the product for a fork |
-=======
 | `apm_tracing_rc: (dict, ddtrace.settings._core.Config) -> None` | Product-specific remote configuration handler (e.g. remote enablement) |
->>>>>>> 0a92748a
+| `before_fork() -> None` | A function with the logic required to prepare the product for a fork |