--- conflicted
+++ resolved
@@ -384,14 +384,10 @@
         self.version = os.getenv("DD_VERSION", default=self.tags.get("version"))
         self.http_server = self._HTTPServerConfig()
 
-<<<<<<< HEAD
         self._trace_asgi_websocket = asbool(os.getenv("DD_TRACE_ASGI_WEBSOCKET", default=False))
 
-        self.service_mapping = parse_tags_str(os.getenv("DD_SERVICE_MAPPING", default=""))
-=======
         self._unparsed_service_mapping = os.getenv("DD_SERVICE_MAPPING", default="")
         self.service_mapping = parse_tags_str(self._unparsed_service_mapping)
->>>>>>> 1ee04608
 
         # The service tag corresponds to span.service and should not be
         # included in the global tags.
