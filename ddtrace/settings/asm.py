--- conflicted
+++ resolved
@@ -48,11 +48,7 @@
     _asm_enabled = Env.var(bool, APPSEC_ENV, default=False)
     _asm_can_be_enabled = (APPSEC_ENV not in os.environ and tracer_config._remote_config_enabled) or _asm_enabled
     _iast_enabled = Env.var(bool, IAST_ENV, default=False)
-<<<<<<< HEAD
-    _appsec_standalone_enabled = Env.var(bool, APPSEC_STANDALONE_ENV, default=False)
-=======
     _appsec_standalone_enabled = Env.var(bool, APPSEC.STANDALONE_ENV, default=False)
->>>>>>> 82b37536
     _use_metastruct_for_triggers = False
 
     _automatic_login_events_mode = Env.var(str, APPSEC.AUTOMATIC_USER_EVENTS_TRACKING, default="safe")
