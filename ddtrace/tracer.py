--- conflicted
+++ resolved
@@ -245,16 +245,11 @@
         self._pid = getpid()
 
         self.enabled = asbool(os.getenv("DD_TRACE_ENABLED", default=True))
-<<<<<<< HEAD
-        self.context_provider = DefaultContextProvider()
+        self.context_provider = context_provider or DefaultContextProvider()
         self._compute_stats = config._trace_compute_stats
         self._sampler = DatadogSampler(
             compute_stats=self._compute_stats, rules=get_trace_sampling_rules()
         )  # type: BaseSampler
-=======
-        self.context_provider = context_provider or DefaultContextProvider()
-        self._sampler = DatadogSampler()  # type: BaseSampler
->>>>>>> 797a7703
         if asbool(os.getenv("DD_PRIORITY_SAMPLING", True)):
             self._priority_sampler = RateByServiceSampler()  # type: Optional[BasePrioritySampler]
         else:
