import functools
import json
import logging
import os
from os import environ
from os import getpid
import sys
from threading import RLock
from typing import Any
from typing import Callable
from typing import Dict
from typing import List
from typing import Optional
from typing import Set
from typing import TypeVar
from typing import Union

from ddtrace import config
from ddtrace.filters import TraceFilter
from ddtrace.vendor import debtcollector

from . import _hooks
from ._monkey import patch
from .constants import AUTO_KEEP
from .constants import AUTO_REJECT
from .constants import ENV_KEY
from .constants import HOSTNAME_KEY
from .constants import PID
from .constants import SAMPLE_RATE_METRIC_KEY
from .constants import VERSION_KEY
from .context import Context
from .internal import agent
from .internal import atexit
from .internal import compat
from .internal import debug
from .internal import forksafe
from .internal import hostname
from .internal.dogstatsd import get_dogstatsd_client
from .internal.logger import get_logger
from .internal.logger import hasHandlers
from .internal.processor import SpanProcessor
from .internal.processor.trace import SpanAggregator
from .internal.processor.trace import TraceProcessor
from .internal.processor.trace import TraceSamplingProcessor
from .internal.processor.trace import TraceTagsProcessor
from .internal.processor.trace import TraceTopLevelSpanProcessor
from .internal.runtime import get_runtime_id
from .internal.service import ServiceStatusError
from .internal.utils.formats import asbool
from .internal.writer import AgentWriter
from .internal.writer import BaseWriter
from .internal.writer import LogWriter
from .provider import DefaultContextProvider
from .sampler import BasePrioritySampler
from .sampler import BaseSampler
from .sampler import DatadogSampler
from .sampler import RateByServiceSampler
from .sampler import RateSampler
from .span import Span


log = get_logger(__name__)

debug_mode = asbool(os.getenv("DD_TRACE_DEBUG", default=False))
call_basic_config = asbool(os.environ.get("DD_CALL_BASIC_CONFIG", "false"))

DD_LOG_FORMAT = "%(asctime)s %(levelname)s [%(name)s] [%(filename)s:%(lineno)d] {}- %(message)s".format(
    "[dd.service=%(dd.service)s dd.env=%(dd.env)s dd.version=%(dd.version)s"
    " dd.trace_id=%(dd.trace_id)s dd.span_id=%(dd.span_id)s] "
)
if debug_mode and not hasHandlers(log) and call_basic_config:
    debtcollector.deprecate(
        "ddtrace.tracer.logging.basicConfig",
        message="`logging.basicConfig()` should be called in a user's application."
        " ``DD_CALL_BASIC_CONFIG`` will be removed in a future version.",
    )
    if config.logs_injection:
        # We need to ensure logging is patched in case the tracer logs during initialization
        patch(logging=True)
        logging.basicConfig(level=logging.DEBUG, format=DD_LOG_FORMAT)
    else:
        logging.basicConfig(level=logging.DEBUG)


_INTERNAL_APPLICATION_SPAN_TYPES = {"custom", "template", "web", "worker"}


AnyCallable = TypeVar("AnyCallable", bound=Callable)


def _default_span_processors_factory(
    trace_filters,  # type: List[TraceFilter]
    trace_writer,  # type: TraceWriter
    partial_flush_enabled,  # type: bool
    partial_flush_min_spans,  # type: int
    appsec_enabled,  # type: bool
    compute_stats_enabled,  # type: bool
    agent_url,  # type: str
):
    # type: (...) -> List[SpanProcessor]
    """Construct the default list of span processors to use."""
    trace_processors = []  # type: List[TraceProcessor]
    trace_processors += [TraceTagsProcessor()]
    trace_processors += [TraceSamplingProcessor(compute_stats_enabled)]
    trace_processors += [TraceTopLevelSpanProcessor()]
    trace_processors += trace_filters

    span_processors = []  # type: List[SpanProcessor]

    if appsec_enabled:
        try:
            from .appsec.processor import AppSecSpanProcessor

            appsec_span_processor = AppSecSpanProcessor()
            span_processors.append(appsec_span_processor)
        except Exception as e:
            # DDAS-001-01
            log.error(
                "[DDAS-001-01] "
                "AppSec could not start because of an unexpected error. No security activities will be collected. "
                "Please contact support at https://docs.datadoghq.com/help/ for help. Error details: \n%s",
                repr(e),
            )
            if config._raise:
                raise

    if compute_stats_enabled:
        # Inline the import to avoid pulling in ddsketch or protobuf
        # when importing ddtrace.
        from .internal.processor.stats import SpanStatsProcessorV06

        span_processors.append(
            SpanStatsProcessorV06(
                agent_url,
            ),
        )
    span_processors.append(
        SpanAggregator(
            partial_flush_enabled=partial_flush_enabled,
            partial_flush_min_spans=partial_flush_min_spans,
            trace_processors=trace_processors,
            writer=trace_writer,
        )
    )
    return span_processors


class Tracer(object):
    """
    Tracer is used to create, sample and submit spans that measure the
    execution time of sections of code.

    If you're running an application that will serve a single trace per thread,
    you can use the global tracer instance::

        from ddtrace import tracer
        trace = tracer.trace('app.request', 'web-server').finish()
    """

    SHUTDOWN_TIMEOUT = 5

    def __init__(
        self,
        url=None,  # type: Optional[str]
        dogstatsd_url=None,  # type: Optional[str]
    ):
        # type: (...) -> None
        """
        Create a new ``Tracer`` instance. A global tracer is already initialized
        for common usage, so there is no need to initialize your own ``Tracer``.

        :param url: The Datadog agent URL.
        :param dogstatsd_url: The DogStatsD URL.
        """
        self._filters = []  # type: List[TraceFilter]

        # globally set tags
        self._tags = config.tags.copy()

        # a buffer for service info so we don't perpetually send the same things
        self._services = set()  # type: Set[str]

        # Runtime id used for associating data collected during runtime to
        # traces
        self._pid = getpid()

        self.enabled = asbool(os.getenv("DD_TRACE_ENABLED", default=True))
        self.context_provider = DefaultContextProvider()
        self._sampler = DatadogSampler()  # type: BaseSampler
        self._priority_sampler = RateByServiceSampler()  # type: Optional[BasePrioritySampler]
        self._dogstatsd_url = agent.get_stats_url() if dogstatsd_url is None else dogstatsd_url
        self._compute_stats = config._trace_compute_stats
        self._agent_url = agent.get_trace_url() if url is None else url  # type: str
        agent.verify_url(self._agent_url)

        if self._use_log_writer() and url is None:
            writer = LogWriter()  # type: BaseWriter
        else:
            writer = AgentWriter(
                agent_url=self._agent_url,
                sampler=self._sampler,
                priority_sampler=self._priority_sampler,
                dogstatsd=get_dogstatsd_client(self._dogstatsd_url),
                report_metrics=config.health_metrics_enabled,
                sync_mode=self._use_sync_mode(),
                headers={"Datadog-Client-Computed-Stats": "yes"} if self._compute_stats else {},
            )
<<<<<<< HEAD
        self._writer = writer  # type: BaseWriter

=======
        self._writer = writer  # type: TraceWriter
>>>>>>> 25af9e38
        self._partial_flush_enabled = asbool(os.getenv("DD_TRACE_PARTIAL_FLUSH_ENABLED", default=False))
        self._partial_flush_min_spans = int(os.getenv("DD_TRACE_PARTIAL_FLUSH_MIN_SPANS", default=500))
        self._appsec_enabled = asbool(os.getenv("DD_APPSEC_ENABLED", default=False))
        self._span_processors = _default_span_processors_factory(
            self._filters,
            self._writer,
            self._partial_flush_enabled,
            self._partial_flush_min_spans,
            self._appsec_enabled,
            self._compute_stats,
            self._agent_url,
        )
        self._hooks = _hooks.Hooks()
        atexit.register(self._atexit)
        forksafe.register(self._child_after_fork)

        self._shutdown_lock = RLock()

        self._new_process = False

    def _atexit(self):
        # type: () -> None
        key = "ctrl-break" if os.name == "nt" else "ctrl-c"
        log.debug(
            "Waiting %d seconds for tracer to finish. Hit %s to quit.",
            self.SHUTDOWN_TIMEOUT,
            key,
        )
        self.shutdown(timeout=self.SHUTDOWN_TIMEOUT)

    def on_start_span(self, func):
        # type: (Callable) -> Callable
        """Register a function to execute when a span start.

        Can be used as a decorator.

        :param func: The function to call when starting a span.
                     The started span will be passed as argument.
        """
        self._hooks.register(self.__class__.start_span, func)
        return func

    def deregister_on_start_span(self, func):
        # type: (Callable) -> Callable
        """Unregister a function registered to execute when a span starts.

        Can be used as a decorator.

        :param func: The function to stop calling when starting a span.
        """

        self._hooks.deregister(self.__class__.start_span, func)
        return func

    @property
    def debug_logging(self):
        return log.isEnabledFor(logging.DEBUG)

    def current_trace_context(self, *args, **kwargs):
        # type: (...) -> Optional[Context]
        """Return the context for the current trace.

        If there is no active trace then None is returned.
        """
        active = self.context_provider.active()
        if isinstance(active, Context):
            return active
        elif isinstance(active, Span):
            return active.context
        return None

    def get_log_correlation_context(self):
        # type: () -> Dict[str, str]
        """Retrieves the data used to correlate a log with the current active trace.
        Generates a dictionary for custom logging instrumentation including the trace id and
        span id of the current active span, as well as the configured service, version, and environment names.
        If there is no active span, a dictionary with an empty string for each value will be returned.
        """
        active = None  # type: Optional[Union[Context, Span]]
        if self.enabled:
            active = self.context_provider.active()

        if isinstance(active, Span) and active.service:
            service = active.service
        else:
            service = config.service

        return {
            "trace_id": str(active.trace_id) if active else "0",
            "span_id": str(active.span_id) if active else "0",
            "service": service or "",
            "version": config.version or "",
            "env": config.env or "",
        }

    # TODO: deprecate this method and make sure users create a new tracer if they need different parameters
    def configure(
        self,
        enabled=None,  # type: Optional[bool]
        hostname=None,  # type: Optional[str]
        port=None,  # type: Optional[int]
        uds_path=None,  # type: Optional[str]
        https=None,  # type: Optional[bool]
        sampler=None,  # type: Optional[BaseSampler]
        context_provider=None,  # type: Optional[DefaultContextProvider]
        wrap_executor=None,  # type: Optional[Callable]
        priority_sampling=None,  # type: Optional[bool]
        settings=None,  # type: Optional[Dict[str, Any]]
        dogstatsd_url=None,  # type: Optional[str]
        writer=None,  # type: Optional[BaseWriter]
        partial_flush_enabled=None,  # type: Optional[bool]
        partial_flush_min_spans=None,  # type: Optional[int]
        api_version=None,  # type: Optional[str]
        compute_stats_enabled=None,  # type: Optional[bool]
    ):
        # type: (...) -> None
        """Configure a Tracer.

        :param bool enabled: If True, finished traces will be submitted to the API, else they'll be dropped.
        :param str hostname: Hostname running the Trace Agent
        :param int port: Port of the Trace Agent
        :param str uds_path: The Unix Domain Socket path of the agent.
        :param bool https: Whether to use HTTPS or HTTP.
        :param object sampler: A custom Sampler instance, locally deciding to totally drop the trace or not.
        :param object context_provider: The ``ContextProvider`` that will be used to retrieve
            automatically the current call context. This is an advanced option that usually
            doesn't need to be changed from the default value
        :param object wrap_executor: callable that is used when a function is decorated with
            ``Tracer.wrap()``. This is an advanced option that usually doesn't need to be changed
            from the default value
        :param priority_sampling: enable priority sampling, this is required for
            complete distributed tracing support. Enabled by default.
        :param str dogstatsd_url: URL for UDP or Unix socket connection to DogStatsD
        """
        if enabled is not None:
            self.enabled = enabled

        if settings is not None:
            self._filters = settings.get("FILTERS") or self._filters

        if partial_flush_enabled is not None:
            self._partial_flush_enabled = partial_flush_enabled

        if partial_flush_min_spans is not None:
            self._partial_flush_min_spans = partial_flush_min_spans

        # If priority sampling is not set or is True and no priority sampler is set yet
        if priority_sampling in (None, True) and not self._priority_sampler:
            self._priority_sampler = RateByServiceSampler()
        # Explicitly disable priority sampling
        elif priority_sampling is False:
            self._priority_sampler = None

        if sampler is not None:
            self._sampler = sampler

        self._dogstatsd_url = dogstatsd_url or self._dogstatsd_url

        if any(x is not None for x in [hostname, port, uds_path, https]):
            # If any of the parts of the URL have updated, merge them with
            # the previous writer values.
            prev_url_parsed = compat.parse.urlparse(self._agent_url)

            if uds_path is not None:
                if hostname is None and prev_url_parsed.scheme == "unix":
                    hostname = prev_url_parsed.hostname
                new_url = "unix://%s%s" % (hostname or "", uds_path)
            else:
                if https is None:
                    https = prev_url_parsed.scheme == "https"
                if hostname is None:
                    hostname = prev_url_parsed.hostname or ""
                if port is None:
                    port = prev_url_parsed.port
                scheme = "https" if https else "http"
                new_url = "%s://%s:%s" % (scheme, hostname, port)
            agent.verify_url(new_url)
            self._agent_url = new_url
        else:
            new_url = None

        if compute_stats_enabled is not None:
            self._compute_stats = compute_stats_enabled

        try:
            self._writer.stop()
        except ServiceStatusError:
            # It's possible the writer never got started
            pass

        if writer is not None:
            self._writer = writer
        elif any(x is not None for x in [new_url, api_version, sampler, dogstatsd_url]):
            self._writer = AgentWriter(
                self._agent_url,
                sampler=self._sampler,
                priority_sampler=self._priority_sampler,
                dogstatsd=get_dogstatsd_client(self._dogstatsd_url),
                report_metrics=config.health_metrics_enabled,
                sync_mode=self._use_sync_mode(),
                api_version=api_version,
                headers={"Datadog-Client-Computed-Stats": "yes"} if compute_stats_enabled else {},
            )
        elif writer is None and isinstance(self._writer, LogWriter):
            # No need to do anything for the LogWriter.
            pass
        if isinstance(self._writer, AgentWriter):
            self._writer.dogstatsd = get_dogstatsd_client(self._dogstatsd_url)  # type: ignore[has-type]

        if any(
            x is not None
            for x in [
                partial_flush_min_spans,
                partial_flush_enabled,
                writer,
                dogstatsd_url,
                hostname,
                port,
                https,
                uds_path,
                api_version,
                sampler,
                settings.get("FILTERS") if settings is not None else None,
                compute_stats_enabled,
            ]
        ):
            self._span_processors = _default_span_processors_factory(
                self._filters,
                self._writer,
                self._partial_flush_enabled,
                self._partial_flush_min_spans,
                self._appsec_enabled,
                self._compute_stats,
                self._agent_url,
            )

        if context_provider is not None:
            self.context_provider = context_provider

        if wrap_executor is not None:
            self._wrap_executor = wrap_executor

        if debug_mode or asbool(environ.get("DD_TRACE_STARTUP_LOGS", False)):
            try:
                info = debug.collect(self)
            except Exception as e:
                msg = "Failed to collect start-up logs: %s" % e
                self._log_compat(logging.WARNING, "- DATADOG TRACER DIAGNOSTIC - %s" % msg)
            else:
                if log.isEnabledFor(logging.INFO):
                    msg = "- DATADOG TRACER CONFIGURATION - %s" % json.dumps(info)
                    self._log_compat(logging.INFO, msg)

                # Always log errors since we're either in debug_mode or start up logs
                # are enabled.
                agent_error = info.get("agent_error")
                if agent_error:
                    msg = "- DATADOG TRACER DIAGNOSTIC - %s" % agent_error
                    self._log_compat(logging.WARNING, msg)

    def _child_after_fork(self):
        self._pid = getpid()

        # Assume that the services of the child are not necessarily a subset of those
        # of the parent.
        self._services = set()

        # Re-create the background writer thread
        self._writer = self._writer.recreate()
        self._span_processors = _default_span_processors_factory(
            self._filters,
            self._writer,
            self._partial_flush_enabled,
            self._partial_flush_min_spans,
            self._appsec_enabled,
            self._compute_stats,
            self._agent_url,
        )
        self._new_process = True

    def _start_span_after_shutdown(
        self,
        name,  # type: str
        child_of=None,  # type: Optional[Union[Span, Context]]
        service=None,  # type: Optional[str]
        resource=None,  # type: Optional[str]
        span_type=None,  # type: Optional[str]
        activate=False,  # type: bool
    ):
        # type: (...) -> Span
        log.warning("Spans started after the tracer has been shut down will not be sent to the Datadog Agent.")
        return self._start_span(name, child_of, service, resource, span_type, activate)

    def _start_span(
        self,
        name,  # type: str
        child_of=None,  # type: Optional[Union[Span, Context]]
        service=None,  # type: Optional[str]
        resource=None,  # type: Optional[str]
        span_type=None,  # type: Optional[str]
        activate=False,  # type: bool
    ):
        # type: (...) -> Span
        """Return a span that represents an operation called ``name``.

        Note that the :meth:`.trace` method will almost always be preferred
        over this method as it provides automatic span parenting. This method
        should only be used if manual parenting is desired.

        :param str name: the name of the operation being traced.
        :param object child_of: a ``Span`` or a ``Context`` instance representing the parent for this span.
        :param str service: the name of the service being traced.
        :param str resource: an optional name of the resource being tracked.
        :param str span_type: an optional operation type.
        :param activate: activate the span once it is created.

        To start a new root span::

            span = tracer.start_span("web.request")

        To create a child for a root span::

            root_span = tracer.start_span("web.request")
            span = tracer.start_span("web.decoder", child_of=root_span)

        Spans from ``start_span`` are not activated by default::

            with tracer.start_span("parent") as parent:
                assert tracer.current_span() is None
                with tracer.start_span("child", child_of=parent):
                    assert tracer.current_span() is None

            new_parent = tracer.start_span("new_parent", activate=True)
            assert tracer.current_span() is new_parent

        Note: be sure to finish all spans to avoid memory leaks and incorrect
        parenting of spans.
        """
        if self._new_process:
            self._new_process = False

            # The spans remaining in the context can not and will not be
            # finished in this new process. So to avoid memory leaks the
            # strong span reference (which will never be finished) is replaced
            # with a context representing the span.
            if isinstance(child_of, Span):
                new_ctx = Context(
                    sampling_priority=child_of.context.sampling_priority,
                    span_id=child_of.span_id,
                    trace_id=child_of.trace_id,
                )

                # If the child_of span was active then activate the new context
                # containing it so that the strong span referenced is removed
                # from the execution.
                if self.context_provider.active() is child_of:
                    self.context_provider.activate(new_ctx)
                child_of = new_ctx

        parent = None  # type: Optional[Span]
        if child_of is not None:
            if isinstance(child_of, Context):
                context = child_of
            else:
                context = child_of.context
                parent = child_of
        else:
            context = Context()

        if parent:
            trace_id = parent.trace_id  # type: Optional[int]
            parent_id = parent.span_id  # type: Optional[int]
        else:
            trace_id = context.trace_id
            parent_id = context.span_id

        # The following precedence is used for a new span's service:
        # 1. Explicitly provided service name
        #     a. User provided or integration provided service name
        # 2. Parent's service name (if defined)
        # 3. Globally configured service name
        #     a. `config.service`/`DD_SERVICE`/`DD_TAGS`
        if service is None:
            if parent:
                service = parent.service
            else:
                service = config.service

        mapped_service = config.service_mapping.get(service, service)

        if trace_id:
            # child_of a non-empty context, so either a local child span or from a remote context
            span = Span(
                name=name,
                context=context,
                trace_id=trace_id,
                parent_id=parent_id,
                service=mapped_service,
                resource=resource,
                span_type=span_type,
                on_finish=[self._on_span_finish],
            )

            # Extra attributes when from a local parent
            if parent:
                span.sampled = parent.sampled
                span._parent = parent
                span._local_root = parent._local_root

            if span._local_root is None:
                span._local_root = span
        else:
            # this is the root span of a new trace
            span = Span(
                name=name,
                context=context,
                service=mapped_service,
                resource=resource,
                span_type=span_type,
                on_finish=[self._on_span_finish],
            )
            span._local_root = span
            if config.report_hostname:
                span._set_str_tag(HOSTNAME_KEY, hostname.get_hostname())
            span.sampled = self._sampler.sample(span)
            # Old behavior
            # DEV: The new sampler sets metrics and priority sampling on the span for us
            if not isinstance(self._sampler, DatadogSampler):
                if span.sampled:
                    # When doing client sampling in the client, keep the sample rate so that we can
                    # scale up statistics in the next steps of the pipeline.
                    if isinstance(self._sampler, RateSampler):
                        span.set_metric(SAMPLE_RATE_METRIC_KEY, self._sampler.sample_rate)

                    if self._priority_sampler:
                        # At this stage, it's important to have the service set. If unset,
                        # priority sampler will use the default sampling rate, which might
                        # lead to oversampling (that is, dropping too many traces).
                        if self._priority_sampler.sample(span):
                            context.sampling_priority = AUTO_KEEP
                        else:
                            context.sampling_priority = AUTO_REJECT
                else:
                    if self._priority_sampler:
                        # If dropped by the local sampler, distributed instrumentation can drop it too.
                        context.sampling_priority = AUTO_REJECT
            else:
                # We must always mark the span as sampled so it is forwarded to the agent
                span.sampled = True

        if not span._parent:
            span._set_str_tag("runtime-id", get_runtime_id())
            span._metrics[PID] = self._pid

        # Apply default global tags.
        if self._tags:
            span.set_tags(self._tags)

        if config.env:
            span._set_str_tag(ENV_KEY, config.env)

        # Only set the version tag on internal spans.
        if config.version:
            root_span = self.current_root_span()
            # if: 1. the span is the root span and the span's service matches the global config; or
            #     2. the span is not the root, but the root span's service matches the span's service
            #        and the root span has a version tag
            # then the span belongs to the user application and so set the version tag
            if (root_span is None and service == config.service) or (
                root_span and root_span.service == service and root_span.get_tag(VERSION_KEY) is not None
            ):
                span._set_str_tag(VERSION_KEY, config.version)

        if activate:
            self.context_provider.activate(span)

        # update set of services handled by tracer
        if service and service not in self._services and self._is_span_internal(span):
            self._services.add(service)

        # Only call span processors if the tracer is enabled
        if self.enabled:
            for p in self._span_processors:
                p.on_span_start(span)

        self._hooks.emit(self.__class__.start_span, span)
        return span

    start_span = _start_span

    def _on_span_finish(self, span):
        # type: (Span) -> None
        active = self.current_span()
        # Debug check: if the finishing span has a parent and its parent
        # is not the next active span then this is an error in synchronous tracing.
        if span._parent is not None and active is not span._parent:
            log.debug("span %r closing after its parent %r, this is an error when not using async", span, span._parent)

        # Only call span processors if the tracer is enabled
        if self.enabled:
            for p in self._span_processors:
                p.on_span_finish(span)

        if log.isEnabledFor(logging.DEBUG):
            log.debug("finishing span %s (enabled:%s)", span._pprint(), self.enabled)

    def _log_compat(self, level, msg):
        """Logs a message for the given level.

        Python 2 will not submit logs to stderr if no handler is configured.

        Instead, something like this will be printed to stderr:
            No handlers could be found for logger "ddtrace.tracer"

        Since the global tracer is configured on import and it is recommended
        to import the tracer as early as possible, it will likely be the case
        that there are no handlers installed yet.
        """
        if compat.PY2 and not hasHandlers(log):
            sys.stderr.write("%s\n" % msg)
        else:
            log.log(level, msg)

    def trace(self, name, service=None, resource=None, span_type=None):
        # type: (str, Optional[str], Optional[str], Optional[str]) -> Span
        """Activate and return a new span that inherits from the current active span.

        :param str name: the name of the operation being traced
        :param str service: the name of the service being traced. If not set,
                            it will inherit the service from its parent.
        :param str resource: an optional name of the resource being tracked.
        :param str span_type: an optional operation type.

        The returned span *must* be ``finish``'d or it will remain in memory
        indefinitely::

            >>> span = tracer.trace("web.request")
                try:
                    # do something
                finally:
                    span.finish()

            >>> with tracer.trace("web.request") as span:
                    # do something

        Example of the automatic parenting::

            parent = tracer.trace("parent")     # has no parent span
            assert tracer.current_span() is parent

            child  = tracer.trace("child")
            assert child.parent_id == parent.span_id
            assert tracer.current_span() is child
            child.finish()

            # parent is now the active span again
            assert tracer.current_span() is parent
            parent.finish()

            assert tracer.current_span() is None

            parent2 = tracer.trace("parent2")
            assert parent2.parent_id is None
            parent2.finish()
        """
        return self.start_span(
            name,
            child_of=self.context_provider.active(),
            service=service,
            resource=resource,
            span_type=span_type,
            activate=True,
        )

    def current_root_span(self):
        # type: () -> Optional[Span]
        """Returns the root span of the current execution.

        This is useful for attaching information related to the trace as a
        whole without needing to add to child spans.

        For example::

            # get the root span
            root_span = tracer.current_root_span()
            # set the host just once on the root span
            if root_span:
                root_span.set_tag('host', '127.0.0.1')
        """
        span = self.current_span()
        if span is None:
            return None
        return span._local_root

    def current_span(self):
        # type: () -> Optional[Span]
        """Return the active span in the current execution context.

        Note that there may be an active span represented by a context object
        (like from a distributed trace) which will not be returned by this
        method.
        """
        active = self.context_provider.active()
        return active if isinstance(active, Span) else None

    @property
    def agent_trace_url(self):
        # type: () -> Optional[str]
        """Trace agent url"""
        if isinstance(self._writer, AgentWriter):
            return self._writer.agent_url

        return None

    def flush(self):
        """Flush the buffer of the trace writer. This does nothing if an unbuffered trace writer is used."""
        self._writer.flush_queue()

    def wrap(
        self,
        name=None,  # type: Optional[str]
        service=None,  # type: Optional[str]
        resource=None,  # type: Optional[str]
        span_type=None,  # type: Optional[str]
    ):
        # type: (...) -> Callable[[AnyCallable], AnyCallable]
        """
        A decorator used to trace an entire function. If the traced function
        is a coroutine, it traces the coroutine execution when is awaited.
        If a ``wrap_executor`` callable has been provided in the ``Tracer.configure()``
        method, it will be called instead of the default one when the function
        decorator is invoked.

        :param str name: the name of the operation being traced. If not set,
                         defaults to the fully qualified function name.
        :param str service: the name of the service being traced. If not set,
                            it will inherit the service from it's parent.
        :param str resource: an optional name of the resource being tracked.
        :param str span_type: an optional operation type.

        >>> @tracer.wrap('my.wrapped.function', service='my.service')
            def run():
                return 'run'

        >>> # name will default to 'execute' if unset
            @tracer.wrap()
            def execute():
                return 'executed'

        >>> # or use it in asyncio coroutines
            @tracer.wrap()
            async def coroutine():
                return 'executed'

        >>> @tracer.wrap()
            @asyncio.coroutine
            def coroutine():
                return 'executed'

        You can access the current span using `tracer.current_span()` to set
        tags:

        >>> @tracer.wrap()
            def execute():
                span = tracer.current_span()
                span.set_tag('a', 'b')
        """

        def wrap_decorator(f):
            # type: (AnyCallable) -> AnyCallable
            # FIXME[matt] include the class name for methods.
            span_name = name if name else "%s.%s" % (f.__module__, f.__name__)

            # detect if the the given function is a coroutine to use the
            # right decorator; this initial check ensures that the
            # evaluation is done only once for each @tracer.wrap
            if compat.iscoroutinefunction(f):
                # call the async factory that creates a tracing decorator capable
                # to await the coroutine execution before finishing the span. This
                # code is used for compatibility reasons to prevent Syntax errors
                # in Python 2
                func_wrapper = compat.make_async_decorator(
                    self,
                    f,
                    span_name,
                    service=service,
                    resource=resource,
                    span_type=span_type,
                )
            else:

                @functools.wraps(f)
                def func_wrapper(*args, **kwargs):
                    # if a wrap executor has been configured, it is used instead
                    # of the default tracing function
                    if getattr(self, "_wrap_executor", None):
                        return self._wrap_executor(
                            self,
                            f,
                            args,
                            kwargs,
                            span_name,
                            service=service,
                            resource=resource,
                            span_type=span_type,
                        )

                    # otherwise fallback to a default tracing
                    with self.trace(span_name, service=service, resource=resource, span_type=span_type):
                        return f(*args, **kwargs)

            return func_wrapper

        return wrap_decorator

    def set_tags(self, tags):
        # type: (Dict[str, str]) -> None
        """Set some tags at the tracer level.
        This will append those tags to each span created by the tracer.

        :param dict tags: dict of tags to set at tracer level
        """
        self._tags.update(tags)

    def shutdown(self, timeout=None):
        # type: (Optional[float]) -> None
        """Shutdown the tracer and flush finished traces. Avoid calling shutdown multiple times.

        :param timeout: How long in seconds to wait for the background worker to flush traces
            before exiting or :obj:`None` to block until flushing has successfully completed (default: :obj:`None`)
        :type timeout: :obj:`int` | :obj:`float` | :obj:`None`
        """
        with self._shutdown_lock:
            # Thread safety: Ensures tracer is shutdown synchronously
            span_processors = self._span_processors
            self._span_processors = []
            for processor in span_processors:
                if hasattr(processor, "shutdown"):
                    processor.shutdown(timeout)

            atexit.unregister(self._atexit)
            forksafe.unregister(self._child_after_fork)

        self.start_span = self._start_span_after_shutdown  # type: ignore[assignment]

    @staticmethod
    def _use_log_writer():
        # type: () -> bool
        """Returns whether the LogWriter should be used in the environment by
        default.

        The LogWriter required by default in AWS Lambdas when the Datadog Agent extension
        is not available in the Lambda.
        """
        if (
            environ.get("DD_AGENT_HOST")
            or environ.get("DATADOG_TRACE_AGENT_HOSTNAME")
            or environ.get("DD_TRACE_AGENT_URL")
        ):
            # If one of these variables are set, we definitely have an agent
            return False
        elif _in_aws_lambda() and _has_aws_lambda_agent_extension():
            # If the Agent Lambda extension is available then an AgentWriter is used.
            return False
        else:
            return _in_aws_lambda()

    @staticmethod
    def _use_sync_mode():
        # type: () -> bool
        """Returns, if an `AgentWriter` is to be used, whether it should be run
         in synchronous mode by default.

        There is only one case in which this is desirable:

        - AWS Lambdas can have the Datadog agent installed via an extension.
          When it's available traces must be sent synchronously to ensure all
          are received before the Lambda terminates.
        """
        return _in_aws_lambda() and _has_aws_lambda_agent_extension()

    @staticmethod
    def _is_span_internal(span):
        return not span.span_type or span.span_type in _INTERNAL_APPLICATION_SPAN_TYPES


def _has_aws_lambda_agent_extension():
    # type: () -> bool
    """Returns whether the environment has the AWS Lambda Datadog Agent
    extension available.
    """
    return os.path.exists("/opt/extensions/datadog-agent")


def _in_aws_lambda():
    # type: () -> bool
    """Returns whether the environment is an AWS Lambda.
    This is accomplished by checking if the AWS_LAMBDA_FUNCTION_NAME environment
    variable is defined.
    """
    return bool(environ.get("AWS_LAMBDA_FUNCTION_NAME", False))<|MERGE_RESOLUTION|>--- conflicted
+++ resolved
@@ -205,12 +205,8 @@
                 sync_mode=self._use_sync_mode(),
                 headers={"Datadog-Client-Computed-Stats": "yes"} if self._compute_stats else {},
             )
-<<<<<<< HEAD
         self._writer = writer  # type: BaseWriter
 
-=======
-        self._writer = writer  # type: TraceWriter
->>>>>>> 25af9e38
         self._partial_flush_enabled = asbool(os.getenv("DD_TRACE_PARTIAL_FLUSH_ENABLED", default=False))
         self._partial_flush_min_spans = int(os.getenv("DD_TRACE_PARTIAL_FLUSH_MIN_SPANS", default=500))
         self._appsec_enabled = asbool(os.getenv("DD_APPSEC_ENABLED", default=False))
