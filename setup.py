--- conflicted
+++ resolved
@@ -660,13 +660,9 @@
             CMakeExtension("ddtrace.appsec._iast._taint_tracking._native", source_dir=IAST_DIR, optional=False)
         )
 
-<<<<<<< HEAD
-    if (CURRENT_OS == "Linux" or (CURRENT_OS == "Darwin" and platform.machine() == "arm64")) and is_64_bit_python():
-=======
     if (
         (CURRENT_OS == "Linux" or (CURRENT_OS == "Darwin" and platform.machine() == "arm64")) and is_64_bit_python()
     ) or CURRENT_OS == "Windows":
->>>>>>> bf8e827d
         ext_modules.append(
             CMakeExtension(
                 "ddtrace.internal.datadog.profiling.ddup._ddup",
@@ -675,25 +671,7 @@
             )
         )
 
-<<<<<<< HEAD
-        if sys.version_info < (3, 13):
-            ext_modules.append(
-                CMakeExtension(
-                    "ddtrace.internal.datadog.profiling.stack_v2._stack_v2",
-                    source_dir=STACK_V2_DIR,
-                    optional=False,
-                ),
-            )
-=======
     if (CURRENT_OS == "Linux" or (CURRENT_OS == "Darwin" and platform.machine() == "arm64")) and is_64_bit_python():
-        ext_modules.append(
-            CMakeExtension(
-                "ddtrace.internal.datadog.profiling.crashtracker._crashtracker",
-                source_dir=CRASHTRACKER_DIR,
-                optional=False,
-            )
-        )
-
         ext_modules.append(
             CMakeExtension(
                 "ddtrace.internal.datadog.profiling.stack_v2._stack_v2",
@@ -702,7 +680,6 @@
             ),
         )
 
->>>>>>> bf8e827d
 
 else:
     ext_modules = []
