import hashlib
import os
import platform
import shutil
import sys
import tarfile

from setuptools import setup, find_packages, Extension
from setuptools.command.test import test as TestCommand
from setuptools.command.build_ext import build_ext as BuildExtCommand
from setuptools.command.build_py import build_py as BuildPyCommand
from pkg_resources import get_build_platform
from distutils.command.clean import clean as CleanCommand

try:
    # ORDER MATTERS
    # Import this after setuptools or it will fail
    from Cython.Build import cythonize  # noqa: I100
    import Cython.Distutils
except ImportError:
    raise ImportError(
        "Failed to import Cython modules. This can happen under versions of pip older than 18 that don't "
        "support installing build requirements during setup. If you're using pip, make sure it's a "
        "version >=18.\nSee the quickstart documentation for more information:\n"
        "https://ddtrace.readthedocs.io/en/stable/installation_quickstart.html"
    )


if sys.version_info >= (3, 0):
    from urllib.error import HTTPError
    from urllib.request import urlretrieve
else:
    from urllib import urlretrieve

    from urllib2 import HTTPError


HERE = os.path.dirname(os.path.abspath(__file__))

DEBUG_COMPILE = "DD_COMPILE_DEBUG" in os.environ

IS_PYSTON = hasattr(sys, "pyston_version_info")

LIBDDWAF_DOWNLOAD_DIR = os.path.join(HERE, os.path.join("ddtrace", "appsec", "ddwaf", "libddwaf"))

CURRENT_OS = platform.system()

<<<<<<< HEAD
LIBDDWAF_VERSION = "1.6.0"

LIBDDWAF_CHECKSUMS = {
    "darwin-arm64": "fe8773dbc8ffe5a44517719b9b7db62c",
    "darwin-x86_64": "6c9ae9294058811add0bcf356acd1946",
    "linux-aarch64": "7acd4cc79d582d84e5e0c83f360e6b37",
    "linux-x86_64": "6b913003301dfc6bb4ff0ec6fc64037b",
    "windows-win32": "26adb5896fc89c2edb4507f55ed2b6de",
    "windows-x64": "63a67011bc70220f38099adee105bfe6",
}


def verify_libddwaf_checksum(os_architecture, filename):
    expected_checksum = LIBDDWAF_CHECKSUMS[os_architecture]
    assert expected_checksum == hashlib.md5(open(filename, "rb").read()).hexdigest()
=======
LIBDDWAF_VERSION = "1.6.1"


def verify_libddwaf_checksum(sha256_filename, filename, current_os):
    # sha256 File format is ``checksum`` followed by two whitespaces, then ``filename`` then ``\n``
    expected_checksum, expected_filename = list(filter(None, open(sha256_filename, "r").read().strip().split(" ")))
    actual_checksum = hashlib.sha256(open(filename, "rb").read()).hexdigest()
    try:
        assert expected_filename.endswith(filename)
        assert expected_checksum == actual_checksum
    except AssertionError:
        print("Checksum verification error: Checksum and/or filename don't match:")
        print("expected checksum: %s" % expected_checksum)
        print("actual checksum: %s" % actual_checksum)
        print("expected filename: %s" % expected_filename)
        print("actual filename: %s" % filename)
        sys.exit(1)
>>>>>>> 539f3f41


def load_module_from_project_file(mod_name, fname):
    """
    Helper used to load a module from a file in this project

    DEV: Loading this way will by-pass loading all parent modules
         e.g. importing `ddtrace.vendor.psutil.setup` will load `ddtrace/__init__.py`
         which has side effects like loading the tracer
    """
    fpath = os.path.join(HERE, fname)

    if sys.version_info >= (3, 5):
        import importlib.util

        spec = importlib.util.spec_from_file_location(mod_name, fpath)
        mod = importlib.util.module_from_spec(spec)
        spec.loader.exec_module(mod)
        return mod
    elif sys.version_info >= (3, 3):
        from importlib.machinery import SourceFileLoader

        return SourceFileLoader(mod_name, fpath).load_module()
    else:
        import imp

        return imp.load_source(mod_name, fpath)


class Tox(TestCommand):

    user_options = [("tox-args=", "a", "Arguments to pass to tox")]

    def initialize_options(self):
        TestCommand.initialize_options(self)
        self.tox_args = None

    def finalize_options(self):
        TestCommand.finalize_options(self)
        self.test_args = []
        self.test_suite = True

    def run_tests(self):
        # import here, cause outside the eggs aren't loaded
        import tox
        import shlex

        args = self.tox_args
        if args:
            args = shlex.split(self.tox_args)

        LibDDWaf_Download.download_dynamic_library()
        errno = tox.cmdline(args=args)
        sys.exit(errno)


class LibDDWaf_Download(BuildPyCommand):
    @staticmethod
    def download_dynamic_library():
        TRANSLATE_SUFFIX = {"Windows": ".dll", "Darwin": ".dylib", "Linux": ".so"}
        AVAILABLE_RELEASES = {
            "Windows": ["win32", "x64"],
            "Darwin": ["arm64", "x86_64"],
            "Linux": ["aarch64", "x86_64"],
        }
        SUFFIX = TRANSLATE_SUFFIX[CURRENT_OS]

        # If the directory exists and it is not empty, assume the right files are there.
        # Use `python setup.py clean` to remove it.
        if os.path.isdir(LIBDDWAF_DOWNLOAD_DIR) and len(os.listdir(LIBDDWAF_DOWNLOAD_DIR)):
            return

        if not os.path.isdir(LIBDDWAF_DOWNLOAD_DIR):
            os.makedirs(LIBDDWAF_DOWNLOAD_DIR)

        build_platform = get_build_platform()
        for arch in AVAILABLE_RELEASES[CURRENT_OS]:
            if CURRENT_OS == "Darwin" and not build_platform.endswith(arch):
                # We cannot include the dynamic libraries for other architectures here.
                continue

            arch_dir = os.path.join(LIBDDWAF_DOWNLOAD_DIR, arch)

            # If the directory for the architecture exists, assume the right files are there
            if os.path.isdir(arch_dir):
                continue

            ddwaf_archive_dir = "libddwaf-%s-%s-%s" % (LIBDDWAF_VERSION, CURRENT_OS.lower(), arch)
            ddwaf_archive_name = ddwaf_archive_dir + ".tar.gz"

            ddwaf_download_address = "https://github.com/DataDog/libddwaf/releases/download/%s/%s" % (
                LIBDDWAF_VERSION,
                ddwaf_archive_name,
            )
<<<<<<< HEAD

            try:
                filename, http_response = urlretrieve(ddwaf_download_address, ddwaf_archive_name)
=======
            ddwaf_sha256_address = ddwaf_download_address + ".sha256"

            try:
                filename, http_response = urlretrieve(ddwaf_download_address, ddwaf_archive_name)
                sha256_filename, http_response = urlretrieve(ddwaf_sha256_address, ddwaf_archive_name + ".sha256")
>>>>>>> 539f3f41
            except HTTPError as e:
                print("No archive found for dynamic library ddwaf : " + ddwaf_archive_dir)
                raise e

            # Verify checksum of downloaded file
<<<<<<< HEAD
            verify_libddwaf_checksum("-".join((CURRENT_OS.lower(), arch)), filename)
=======
            verify_libddwaf_checksum(sha256_filename, filename, CURRENT_OS)
>>>>>>> 539f3f41

            # Open the tarfile first to get the files needed.
            # This could be solved with "r:gz" mode, that allows random access
            # but that approach does not work on Windows
            with tarfile.open(filename, "r|gz", errorlevel=2) as tar:
                dynfiles = [c for c in tar.getmembers() if c.name.endswith(SUFFIX)]

            with tarfile.open(filename, "r|gz", errorlevel=2) as tar:
                print("extracting files:", [c.name for c in dynfiles])
                tar.extractall(members=dynfiles, path=HERE)
                os.rename(os.path.join(HERE, ddwaf_archive_dir), arch_dir)

            # Rename ddwaf.xxx to libddwaf.xxx so the filename is the same for every OS
            original_file = os.path.join(arch_dir, "lib", "ddwaf" + SUFFIX)
            if os.path.exists(original_file):
                renamed_file = os.path.join(arch_dir, "lib", "libddwaf" + SUFFIX)
                os.rename(original_file, renamed_file)

            os.remove(filename)

    def run(self):
        LibDDWaf_Download.download_dynamic_library()
        BuildPyCommand.run(self)


class CleanLibraries(CleanCommand):
    @staticmethod
    def remove_dynamic_library():
        shutil.rmtree(LIBDDWAF_DOWNLOAD_DIR, True)

    def run(self):
        CleanLibraries.remove_dynamic_library()
        CleanCommand.run(self)


long_description = """
# dd-trace-py

`ddtrace` is Datadog's tracing library for Python.  It is used to trace requests
as they flow across web servers, databases and microservices so that developers
have great visibility into bottlenecks and troublesome requests.

## Getting Started

For a basic product overview, installation and quick start, check out our
[setup documentation][setup docs].

For more advanced usage and configuration, check out our [API
documentation][api docs].

For descriptions of terminology used in APM, take a look at the [official
documentation][visualization docs].

[setup docs]: https://docs.datadoghq.com/tracing/setup/python/
[api docs]: https://ddtrace.readthedocs.io/
[visualization docs]: https://docs.datadoghq.com/tracing/visualization/
"""


def get_exts_for(name):
    try:
        mod = load_module_from_project_file(
            "ddtrace.vendor.{}.setup".format(name), "ddtrace/vendor/{}/setup.py".format(name)
        )
        return mod.get_extensions()
    except Exception as e:
        print("WARNING: Failed to load %s extensions, skipping: %s" % (name, e))
        return []


if sys.byteorder == "big":
    encoding_macros = [("__BIG_ENDIAN__", "1")]
else:
    encoding_macros = [("__LITTLE_ENDIAN__", "1")]


if CURRENT_OS == "Windows":
    encoding_libraries = ["ws2_32"]
    extra_compile_args = []
    debug_compile_args = []
else:
    linux = CURRENT_OS == "Linux"
    encoding_libraries = []
    extra_compile_args = ["-DPy_BUILD_CORE"]
    if DEBUG_COMPILE:
        if linux:
            debug_compile_args = ["-g", "-O0", "-Wall", "-Wextra", "-Wpedantic"]
        else:
            debug_compile_args = [
                "-g",
                "-O0",
                "-Wall",
                "-Wextra",
                "-Wpedantic",
                # Cython is not deprecation-proof
                "-Wno-deprecated-declarations",
            ]
    else:
        debug_compile_args = []

if sys.version_info[:2] >= (3, 4) and not IS_PYSTON:
    ext_modules = [
        Extension(
            "ddtrace.profiling.collector._memalloc",
            sources=[
                "ddtrace/profiling/collector/_memalloc.c",
                "ddtrace/profiling/collector/_memalloc_tb.c",
                "ddtrace/profiling/collector/_memalloc_heap.c",
            ],
            extra_compile_args=debug_compile_args,
        ),
    ]
    if platform.system() != "Windows":
        ext_modules.append(
            Extension(
                "ddtrace.appsec.iast._stacktrace",
                # Sort source files for reproducibility
                sources=[
                    "ddtrace/appsec/iast/_stacktrace.c",
                ],
                extra_compile_args=debug_compile_args,
            )
        )
else:
    ext_modules = []


bytecode = [
    "dead-bytecode; python_version<'3.0'",  # backport of bytecode for Python 2.7
    "bytecode~=0.12.0; python_version=='3.5'",
    "bytecode~=0.13.0; python_version=='3.6'",
    "bytecode~=0.13.0; python_version=='3.7'",
    "bytecode; python_version>='3.8'",
]

setup(
    name="ddtrace",
    description="Datadog APM client library",
    url="https://github.com/DataDog/dd-trace-py",
    package_urls={
        "Changelog": "https://ddtrace.readthedocs.io/en/stable/release_notes.html",
        "Documentation": "https://ddtrace.readthedocs.io/en/stable/",
    },
    project_urls={
        "Bug Tracker": "https://github.com/DataDog/dd-trace-py/issues",
        "Source Code": "https://github.com/DataDog/dd-trace-py/",
        "Changelog": "https://ddtrace.readthedocs.io/en/stable/release_notes.html",
        "Documentation": "https://ddtrace.readthedocs.io/en/stable/",
    },
    author="Datadog, Inc.",
    author_email="dev@datadoghq.com",
    long_description=long_description,
    long_description_content_type="text/markdown",
    license="BSD",
    packages=find_packages(exclude=["tests*", "benchmarks"]),
    package_data={
        "ddtrace": ["py.typed"],
        "ddtrace.appsec": ["rules.json"],
        "ddtrace.appsec.ddwaf": [os.path.join("libddwaf", "*", "lib", "libddwaf.*")],
    },
    py_modules=["ddtrace_gevent_check"],
    python_requires=">=2.7, !=3.0.*, !=3.1.*, !=3.2.*, !=3.3.*, !=3.4.*",
    zip_safe=False,
    # enum34 is an enum backport for earlier versions of python
    # funcsigs backport required for vendored debtcollector
    install_requires=[
        "ddsketch>=2.0.1",
        "enum34; python_version<'3.4'",
        "funcsigs>=1.0.0; python_version=='2.7'",
        "typing; python_version<'3.5'",
        "packaging>=17.1",
        "protobuf>=3; python_version>='3.7'",
        "protobuf>=3,<4.0; python_version=='3.6'",
        "protobuf>=3,<3.18; python_version<'3.6'",
        "tenacity>=5",
        "attrs>=20; python_version>'2.7'",
        "attrs>=20,<22; python_version=='2.7'",
        "contextlib2<1.0; python_version=='2.7'",
        "cattrs",
        "six>=1.12.0",
        "typing_extensions",
        "importlib_metadata; python_version<'3.8'",
        "pathlib2; python_version<'3.5'",
        "jsonschema",
        "xmltodict>=0.12",
        "ipaddress; python_version<'3.7'",
        "envier",
    ]
    + bytecode,
    extras_require={
        # users can include opentracing by having:
        # install_requires=['ddtrace[opentracing]', ...]
        "opentracing": ["opentracing>=2.0.0"],
    },
    # plugin tox
    tests_require=["tox", "flake8"],
    cmdclass={
        "test": Tox,
        "build_ext": BuildExtCommand,
        "build_py": LibDDWaf_Download,
        "clean": CleanLibraries,
    },
    entry_points={
        "console_scripts": [
            "ddtrace-run = ddtrace.commands.ddtrace_run:main",
        ],
        "pytest11": [
            "ddtrace = ddtrace.contrib.pytest.plugin",
            "ddtrace.pytest_bdd = ddtrace.contrib.pytest_bdd.plugin",
        ],
        "gevent.plugins.monkey.did_patch_all": [
            "ddtrace_gevent_check = ddtrace_gevent_check:gevent_patch_all",
        ],
    },
    classifiers=[
        "Programming Language :: Python",
        "Programming Language :: Python :: 2.7",
        "Programming Language :: Python :: 3.5",
        "Programming Language :: Python :: 3.6",
        "Programming Language :: Python :: 3.7",
        "Programming Language :: Python :: 3.8",
        "Programming Language :: Python :: 3.9",
        "Programming Language :: Python :: 3.10",
        "Programming Language :: Python :: 3.11",
    ],
    use_scm_version={"write_to": "ddtrace/_version.py"},
    setup_requires=["setuptools_scm[toml]>=4", "cython"],
    ext_modules=ext_modules
    + cythonize(
        [
            Cython.Distutils.Extension(
                "ddtrace.internal._rand",
                sources=["ddtrace/internal/_rand.pyx"],
                language="c",
            ),
            Cython.Distutils.Extension(
                "ddtrace.internal._tagset",
                sources=["ddtrace/internal/_tagset.pyx"],
                language="c",
            ),
            Extension(
                "ddtrace.internal._encoding",
                ["ddtrace/internal/_encoding.pyx"],
                include_dirs=["."],
                libraries=encoding_libraries,
                define_macros=encoding_macros,
            ),
            Cython.Distutils.Extension(
                "ddtrace.profiling.collector.stack",
                sources=["ddtrace/profiling/collector/stack.pyx"],
                language="c",
                extra_compile_args=extra_compile_args,
            ),
            Cython.Distutils.Extension(
                "ddtrace.profiling.collector._traceback",
                sources=["ddtrace/profiling/collector/_traceback.pyx"],
                language="c",
            ),
            Cython.Distutils.Extension(
                "ddtrace.profiling._threading",
                sources=["ddtrace/profiling/_threading.pyx"],
                language="c",
            ),
            Cython.Distutils.Extension(
                "ddtrace.profiling.collector._task",
                sources=["ddtrace/profiling/collector/_task.pyx"],
                language="c",
            ),
            Cython.Distutils.Extension(
                "ddtrace.profiling.exporter.pprof",
                sources=["ddtrace/profiling/exporter/pprof.pyx"],
                language="c",
            ),
            Cython.Distutils.Extension(
                "ddtrace.profiling._build",
                sources=["ddtrace/profiling/_build.pyx"],
                language="c",
            ),
        ],
        compile_time_env={
            "PY_MAJOR_VERSION": sys.version_info.major,
            "PY_MINOR_VERSION": sys.version_info.minor,
            "PY_MICRO_VERSION": sys.version_info.micro,
        },
        force=True,
        annotate=os.getenv("_DD_CYTHON_ANNOTATE") == "1",
    )
    + get_exts_for("wrapt")
    + get_exts_for("psutil"),
)<|MERGE_RESOLUTION|>--- conflicted
+++ resolved
@@ -45,23 +45,6 @@
 
 CURRENT_OS = platform.system()
 
-<<<<<<< HEAD
-LIBDDWAF_VERSION = "1.6.0"
-
-LIBDDWAF_CHECKSUMS = {
-    "darwin-arm64": "fe8773dbc8ffe5a44517719b9b7db62c",
-    "darwin-x86_64": "6c9ae9294058811add0bcf356acd1946",
-    "linux-aarch64": "7acd4cc79d582d84e5e0c83f360e6b37",
-    "linux-x86_64": "6b913003301dfc6bb4ff0ec6fc64037b",
-    "windows-win32": "26adb5896fc89c2edb4507f55ed2b6de",
-    "windows-x64": "63a67011bc70220f38099adee105bfe6",
-}
-
-
-def verify_libddwaf_checksum(os_architecture, filename):
-    expected_checksum = LIBDDWAF_CHECKSUMS[os_architecture]
-    assert expected_checksum == hashlib.md5(open(filename, "rb").read()).hexdigest()
-=======
 LIBDDWAF_VERSION = "1.6.1"
 
 
@@ -79,7 +62,6 @@
         print("expected filename: %s" % expected_filename)
         print("actual filename: %s" % filename)
         sys.exit(1)
->>>>>>> 539f3f41
 
 
 def load_module_from_project_file(mod_name, fname):
@@ -174,27 +156,17 @@
                 LIBDDWAF_VERSION,
                 ddwaf_archive_name,
             )
-<<<<<<< HEAD
-
-            try:
-                filename, http_response = urlretrieve(ddwaf_download_address, ddwaf_archive_name)
-=======
             ddwaf_sha256_address = ddwaf_download_address + ".sha256"
 
             try:
                 filename, http_response = urlretrieve(ddwaf_download_address, ddwaf_archive_name)
                 sha256_filename, http_response = urlretrieve(ddwaf_sha256_address, ddwaf_archive_name + ".sha256")
->>>>>>> 539f3f41
             except HTTPError as e:
                 print("No archive found for dynamic library ddwaf : " + ddwaf_archive_dir)
                 raise e
 
             # Verify checksum of downloaded file
-<<<<<<< HEAD
-            verify_libddwaf_checksum("-".join((CURRENT_OS.lower(), arch)), filename)
-=======
             verify_libddwaf_checksum(sha256_filename, filename, CURRENT_OS)
->>>>>>> 539f3f41
 
             # Open the tarfile first to get the files needed.
             # This could be solved with "r:gz" mode, that allows random access
