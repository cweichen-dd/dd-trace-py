--- conflicted
+++ resolved
@@ -155,11 +155,7 @@
         # build:
         #  context: ./docker
         #  dockerfile: Dockerfile
-<<<<<<< HEAD
         image: ghcr.io/datadog/dd-trace-py/testrunner:cee4f8852c30ae41310ab5951cff5ddb94a9f0a8@sha256:c698d8497cda4c95841ec511723eb310d4840c916a9ea3098256ec872e175de2
-=======
-        image: ghcr.io/datadog/dd-trace-py/testrunner:bca6869fffd715ea9a731f7b606807fa1b75cb71@sha256:9e3f53fa98ffc4b838b959d74d969aa2c384c4cbee7a3047a03d501be5f58760
->>>>>>> 169f6768
         command: bash
         environment:
             - TOX_SKIP_DIST=True
