stages:
  - setup
  - riot
  - hatch

variables:
  RIOT_RUN_CMD: riot -P -v run --exitfirst --pass-env -s
  REPO_LANG: python # "python" is used everywhere rather than "py"
  PYTEST_ADDOPTS: "-s"
  # CI_DEBUG_SERVICES: "true"

include:
  - local: ".gitlab/services.yml"
  - local: ".gitlab/testrunner.yml"

.test_base_hatch:
  extends: .testrunner
  stage: hatch
  # Hatch doesn't use pre-built wheels or venvs so we can start them right away
  needs: [ prechecks ]
  parallel: 4
  # DEV: This is the max retries that GitLab currently allows for
  before_script:
    - !reference [.testrunner, before_script]
<<<<<<< HEAD
    - pip install riot==0.20.1
    - export CMAKE_BUILD_PARALLEL_LEVEL=12
    - export CARGO_BUILD_JOBS=4
    - export DD_FAST_BUILD=1
=======
>>>>>>> 169f6768
  script:
    - export PYTEST_ADDOPTS="${PYTEST_ADDOPTS} --ddtrace"
    - export _DD_CIVISIBILITY_USE_CI_CONTEXT_PROVIDER=true
    - export DD_FAST_BUILD="1"
    - |
      envs=( $(hatch env show --json | jq -r --arg suite_name "$SUITE_NAME" 'keys[] | select(. | contains($suite_name))' | sort | ./.gitlab/ci-split-input.sh) )
      if [[ ${#envs[@]} -eq 0 ]]; then
        echo "No hatch envs found for ${SUITE_NAME}"
        exit 1
      fi
      for env in "${envs[@]}"
      do
        echo "Running hatch env: ${env}:test"
        hatch run ${env}:test
      done

.test_base_hatch_snapshot:
  extends: .test_base_hatch
  services:
    - !reference [.services, testagent]
  before_script:
    - !reference [.test_base_hatch, before_script]
    # DEV: All job variables get shared with services, setting `DD_TRACE_AGENT_URL` on the testagent will tell it to forward all requests to the
    # agent at that host. Therefore setting this as a variable will cause recursive requests to the testagent
    - export DD_TRACE_AGENT_URL="http://testagent:9126"

# Do not define a `needs:` in order to depend on the whole `precheck` stage
.test_base_riot:
  extends: .testrunner
  stage: riot
  needs: [ build_base_venvs, prechecks ]
  parallel: 4
  services:
    - !reference [.services, ddagent]
  # DEV: This is the max retries that GitLab currently allows for
  before_script:
    - !reference [.testrunner, before_script]
    - pip install riot==0.20.1
    - unset DD_SERVICE
    - unset DD_ENV
    - unset DD_TAGS
    - unset DD_TRACE_REMOVE_INTEGRATION_SERVICE_NAMES_ENABLED
  script:
    - |
      hashes=( $(.gitlab/scripts/get-riot-hashes.sh "${SUITE_NAME}") )
      if [[ ${#hashes[@]} -eq 0 ]]; then
        echo "No riot hashes found for ${SUITE_NAME}"
        exit 1
      fi
      for hash in "${hashes[@]}"
      do
        echo "Running riot hash: ${hash}"
        riot list "${hash}"
        ${RIOT_RUN_CMD} "${hash}" -- --ddtrace
      done
      ./scripts/check-diff ".riot/requirements/" \
        "Changes detected after running riot. Consider deleting changed files, running scripts/compile-and-prune-test-requirements and committing the result."
      ./scripts/check-diff "ddtrace/contrib/integration_registry/registry.yaml" \
        "Registry YAML file (ddtrace/contrib/integration_registry/registry.yaml) was modified. Please run: scripts/integration_registry/update_and_format_registry.py and commit the changes."


.test_base_riot_snapshot:
  extends: .test_base_riot
  services:
    - !reference [.test_base_riot, services]
    - !reference [.services, testagent]
  before_script:
    - !reference [.test_base_riot, before_script]
    # DEV: All job variables get shared with services, setting `DD_TRACE_AGENT_URL` on the testagent will tell it to forward all requests to the
    # agent at that host. Therefore setting this as a variable will cause recursive requests to the testagent
    - export DD_TRACE_AGENT_URL="http://testagent:9126"
    - ln -s "${CI_PROJECT_DIR}" "/root/project"


# Required jobs will appear here<|MERGE_RESOLUTION|>--- conflicted
+++ resolved
@@ -22,13 +22,10 @@
   # DEV: This is the max retries that GitLab currently allows for
   before_script:
     - !reference [.testrunner, before_script]
-<<<<<<< HEAD
     - pip install riot==0.20.1
     - export CMAKE_BUILD_PARALLEL_LEVEL=12
     - export CARGO_BUILD_JOBS=4
     - export DD_FAST_BUILD=1
-=======
->>>>>>> 169f6768
   script:
     - export PYTEST_ADDOPTS="${PYTEST_ADDOPTS} --ddtrace"
     - export _DD_CIVISIBILITY_USE_CI_CONTEXT_PROVIDER=true
